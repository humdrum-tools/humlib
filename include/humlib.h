--- conflicted
+++ resolved
@@ -1,11 +1,7 @@
 //
 // Programmer:    Craig Stuart Sapp <craig@ccrma.stanford.edu>
 // Creation Date: Sat Aug  8 12:24:49 PDT 2015
-<<<<<<< HEAD
-// Last Modified: Sun Oct 22 20:32:54 PDT 2017
-=======
-// Last Modified: Wed Oct 18 17:37:40 PDT 2017
->>>>>>> 2fdb7b9a
+// Last Modified: Sun Oct 22 20:36:00 PDT 2017
 // Filename:      humlib.h
 // URL:           https://github.com/craigsapp/humlib/blob/master/include/humlib.h
 // Syntax:        C++11
