//
// Programmer:    Craig Stuart Sapp <craig@ccrma.stanford.edu>
// Creation Date: Sat Aug  8 12:24:49 PDT 2015
<<<<<<< HEAD
// Last Modified: Fri Jan 26 03:50:15 PST 2018
=======
// Last Modified: Wed Jan 24 21:35:42 PST 2018
>>>>>>> f9c08503
// Filename:      humlib.h
// URL:           https://github.com/craigsapp/humlib/blob/master/include/humlib.h
// Syntax:        C++11
// vim:           ts=3
//
// Description:   Include file for humlib library.
//
/*
Copyright (c) 2015, 2016, 2017 Craig Stuart Sapp
All rights reserved.

Redistribution and use in source and binary forms, with or without
modification, are permitted provided that the following conditions are met:

1. Redistributions of source code must retain the above copyright notice, this
   list of conditions and the following disclaimer.
2. Redistributions in binary form must reproduce the above copyright notice,
   and the following disclaimer in the documentation and/or other materials
   provided with the distribution.

THIS SOFTWARE IS PROVIDED BY THE COPYRIGHT HOLDERS AND CONTRIBUTORS "AS IS" AND
ANY EXPRESS OR IMPLIED WARRANTIES, INCLUDING, BUT NOT LIMITED TO, THE IMPLIED
WARRANTIES OF MERCHANTABILITY AND FITNESS FOR A PARTICULAR PURPOSE ARE
DISCLAIMED. IN NO EVENT SHALL THE COPYRIGHT OWNER OR CONTRIBUTORS BE LIABLE FOR
ANY DIRECT, INDIRECT, INCIDENTAL, SPECIAL, EXEMPLARY, OR CONSEQUENTIAL DAMAGES
(INCLUDING, BUT NOT LIMITED TO, PROCUREMENT OF SUBSTITUTE GOODS OR SERVICES;
LOSS OF USE, DATA, OR PROFITS; OR BUSINESS INTERRUPTION) HOWEVER CAUSED AND
ON ANY THEORY OF LIABILITY, WHETHER IN CONTRACT, STRICT LIABILITY, OR TORT
(INCLUDING NEGLIGENCE OR OTHERWISE) ARISING IN ANY WAY OUT OF THE USE OF THIS
SOFTWARE, EVEN IF ADVISED OF THE POSSIBILITY OF SUCH DAMAGE.

*/

#ifndef _HUMLIB_H_INCLUDED
#define _HUMLIB_H_INCLUDED

#include <stdarg.h>
#include <string.h>

#include <algorithm>
#include <cctype>
#include <cmath>
#include <fstream>
#include <functional>
#include <iostream>
#include <list>
#include <locale>
#include <map>
#include <regex>
#include <set>
#include <sstream>
#include <string>
#include <utility>
#include <vector>

using std::cerr;
using std::cin;
using std::cout;
using std::endl;
using std::ends;
using std::ifstream;
using std::invalid_argument;
using std::istream;
using std::istreambuf_iterator;
using std::list;
using std::map;
using std::ostream;
using std::pair;
using std::regex;
using std::set;
using std::string;
using std::stringstream;
using std::to_string;
using std::vector;

#ifdef USING_URI
	#include <sys/types.h>   /* socket, connect */
	#include <sys/socket.h>  /* socket, connect */
	#include <netinet/in.h>  /* htons           */
	#include <netdb.h>       /* gethostbyname   */
	#include <unistd.h>      /* read, write     */
	#include <string.h>      /* memcpy          */
   #include <sstream>
#endif

#include "pugiconfig.hpp"
#include "pugixml.hpp"

using pugi::xml_node;
using pugi::xml_attribute;
using pugi::xml_document;
using pugi::xpath_node;

namespace hum {

class Convert;
class HumNum;
class HumAddress;
class HumdrumToken;
typedef HumdrumToken* HTp;
class HumdrumLine;
class HumdrumFileBase;
class HumdrumFileStructure;
class HumdrumFileContent;
class HumdrumFile;
class GridVoice;


class HumParameter : public string {
	public:
		HumParameter(void);
		HumParameter(const string& str);
		HumdrumToken* origin;
};

typedef map<string, map<string, map<string, HumParameter> > > MapNNKV;
typedef map<string, map<string, HumParameter> > MapNKV;
typedef map<string, HumParameter> MapKV;

class HumHash {
	public:
		               HumHash             (void);
		              ~HumHash             ();

		string         getValue            (const string& key) const;
		string         getValue            (const string& ns2,
		                                    const string& key) const;
		string         getValue            (const string& ns1, const string& ns2,
		                                    const string& key) const;
		HTp            getValueHTp         (const string& key) const;
		HTp            getValueHTp         (const string& ns2,
		                                    const string& key) const;
		HTp            getValueHTp         (const string& ns1, const string& ns2,
		                                    const string& key) const;
		int            getValueInt         (const string& key) const;
		int            getValueInt         (const string& ns2,
		                                    const string& key) const;
		int            getValueInt         (const string& ns1, const string& ns2,
		                                    const string& key) const;
		HumNum         getValueFraction    (const string& key) const;
		HumNum         getValueFraction    (const string& ns2,
		                                    const string& key) const;
		HumNum         getValueFraction    (const string& ns1, const string& ns2,
		                                    const string& key)const ;
		double         getValueFloat       (const string& key)const ;
		double         getValueFloat       (const string& ns2,
		                                    const string& key) const;
		double         getValueFloat       (const string& ns1, const string& ns2,
		                                    const string& key) const;
		bool           getValueBool        (const string& key) const;
		bool           getValueBool        (const string& ns2,
		                                    const string& key) const;
		bool           getValueBool        (const string& ns1, const string& ns2,
		                                    const string& key) const;

		void           setValue            (const string& key,
		                                    const string& value);
		void           setValue            (const string& ns2,
		                                    const string& key,
		                                    const string& value);
		void           setValue            (const string& ns1,
		                                    const string& ns2,
		                                    const string& key,
		                                    const string& value);
		void           setValue            (const string& key,
		                                    const char* value);
		void           setValue            (const string& ns2,
		                                    const string& key,
		                                    const char* value);
		void           setValue            (const string& ns1,
		                                    const string& ns2,
		                                    const string& key,
		                                    const char* value);
		void           setValue            (const string& key, int value);
		void           setValue            (const string& ns2, const string& key,
		                                    int value);
		void           setValue            (const string& ns1, const string& ns2,
		                                    const string& key, int value);
		void           setValue            (const string& key, HTp value);
		void           setValue            (const string& ns2, const string& key,
		                                    HTp value);
		void           setValue            (const string& ns1, const string& ns2,
		                                    const string& key, HTp value);
		void           setValue            (const string& key, HumNum value);
		void           setValue            (const string& ns2, const string& key,
		                                    HumNum value);
		void           setValue            (const string& ns1, const string& ns2,
		                                    const string& key, HumNum value);
		void           setValue            (const string& key, double value);
		void           setValue            (const string& ns2, const string& key,
		                                    double value);
		void           setValue            (const string& ns1, const string& ns2,
		                                    const string& key, double value);
		bool           isDefined           (const string& key) const;
		bool           isDefined           (const string& ns2,
		                                    const string& key) const;
		bool           isDefined           (const string& ns1, const string& ns2,
		                                    const string& key) const;
		void           deleteValue         (const string& key);
		void           deleteValue         (const string& ns2, const string& key);
		void           deleteValue         (const string& ns1, const string& ns2,
		                                    const string& key);
		vector<string> getKeys             (void) const;
		vector<string> getKeys             (const string& ns) const;
		vector<string> getKeys             (const string& ns1,
		                                    const string& ns2) const;
		bool           hasParameters       (void) const;
		bool           hasParameters       (const string& ns) const;
		bool           hasParameters       (const string& ns1,
		                                    const string& ns2) const;
		int            getParameterCount   (void) const;
		int            getParameterCount   (const string& ns) const;
		int            getParameterCount   (const string& ns1,
		                                    const string& ns2) const;
		void           setPrefix           (const string& value);
		string         getPrefix           (void) const;
		ostream&       printXml            (ostream& out = cout, int level = 0,
		                                    const string& indent = "\t");
		ostream&       printXmlAsGlobal    (ostream& out = cout, int level = 0,
		                                    const string& indent = "\t");

		void           setOrigin           (const string& key,
		                                    HumdrumToken* tok);
		void           setOrigin           (const string& key,
		                                    HumdrumToken& tok);
		void           setOrigin           (const string& ns2, const string& key,
		                                    HumdrumToken* tok);
		void           setOrigin           (const string& ns2, const string& key,
		                                    HumdrumToken& tok);
		void           setOrigin           (const string& ns1, const string& ns2,
		                                    const string& parameter,
		                                    HumdrumToken* tok);
		void           setOrigin           (const string& ns1, const string& ns2,
		                                    const string& parameter,
		                                    HumdrumToken& tok);

		HumdrumToken*  getOrigin           (const string& key) const;
		HumdrumToken*  getOrigin           (const string& ns2,
		                                    const string& key) const;
		HumdrumToken*  getOrigin           (const string& ns1,
		                                    const string& ns2,
		                                    const string& parameter) const;

	protected:
		void           initializeParameters(void);
		vector<string> getKeyList          (const string& keys) const;

	private:
		MapNNKV* parameters;
		string   prefix;

	friend ostream& operator<<(ostream& out, const HumHash& hash);
};



class HumNum {
	public:
		         HumNum             (void);
		         HumNum             (int value);
		         HumNum             (int numerator, int denominator);
		         HumNum             (const HumNum& rat);
		         HumNum             (const string& ratstring);
		         HumNum             (const char* ratstring);
		        ~HumNum             ();

		bool     isNegative         (void) const;
		bool     isPositive         (void) const;
		bool     isZero             (void) const;
		bool     isNonZero          (void) const;
		bool     isNonNegative      (void) const;
		bool     isNonPositive      (void) const;
		bool     isInfinite         (void) const;
		bool     isFinite           (void) const;
		bool     isNaN              (void) const;
		bool     isInteger          (void) const;
		bool     isPowerOfTwo       (void) const;
		double   getFloat           (void) const;
		double   toFloat  (void) const { return getFloat(); }
		int      getInteger         (double round = 0.0) const;
		int      toInteger (double round = 0.0) const {
		                                            return getInteger(round); }
		int      getNumerator       (void) const;
		int      getDenominator     (void) const;
		HumNum   getRemainder       (void) const;
		void     setValue           (int numerator);
		void     setValue           (int numerator, int denominator);
		void     setValue           (const string& ratstring);
		void     setValue           (const char* ratstring);
		HumNum   getAbs             (void) const;
		HumNum&  makeAbs            (void);
		HumNum&  operator=          (const HumNum& value);
		HumNum&  operator=          (int value);
		HumNum&  operator+=         (const HumNum& value);
		HumNum&  operator+=         (int value);
		HumNum&  operator-=         (const HumNum& value);
		HumNum&  operator-=         (int value);
		HumNum&  operator*=         (const HumNum& value);
		HumNum&  operator*=         (int value);
		HumNum&  operator/=         (const HumNum& value);
		HumNum&  operator/=         (int value);
		HumNum   operator-          (void) const;
		HumNum   operator+          (const HumNum& value) const;
		HumNum   operator+          (int value) const;
		HumNum   operator-          (const HumNum& value) const;
		HumNum   operator-          (int value) const;
		HumNum   operator*          (const HumNum& value) const;
		HumNum   operator*          (int value) const;
		HumNum   operator/          (const HumNum& value) const;
		HumNum   operator/          (int value) const;
		bool     operator==         (const HumNum& value) const;
		bool     operator==         (double value) const;
		bool     operator==         (int value) const;
		bool     operator!=         (const HumNum& value) const;
		bool     operator!=         (double value) const;
		bool     operator!=         (int value) const;
		bool     operator<          (const HumNum& value) const;
		bool     operator<          (double value) const;
		bool     operator<          (int value) const;
		bool     operator<=         (const HumNum& value) const;
		bool     operator<=         (double value) const;
		bool     operator<=         (int value) const;
		bool     operator>          (const HumNum& value) const;
		bool     operator>          (double value) const;
		bool     operator>          (int value) const;
		bool     operator>=         (const HumNum& value) const;
		bool     operator>=         (double value) const;
		bool     operator>=         (int value) const;
		ostream& printFraction      (ostream& = cout) const;
		ostream& printMixedFraction (ostream& out = cout,
		                             string separator = "_") const;
		ostream& printList          (ostream& out) const;

	protected:
		void     reduce             (void);
		int      gcdIterative       (int a, int b);
		int      gcdRecursive       (int a, int b);

	private:
		int top;
		int bot;
};


ostream& operator<<(ostream& out, const HumNum& number);

template <typename A>
ostream& operator<<(ostream& out, const vector<A>& v);



class HumRegex {
	public:
		            HumRegex           (void);
		            HumRegex           (const string& exp,
		                                const string& options = "");
		           ~HumRegex           ();

		// setting persistent options for regular expression contruction
		void        setIgnoreCase      (void);
		bool        getIgnoreCase      (void);
		void        unsetIgnoreCase    (void);

		// setting persistent search/match options
		void        setGlobal          (void);
		bool        getGlobal          (void);
		void        unsetGlobal        (void);

		// replacing
		string&     replaceDestructive (string& input, const string& replacement,
		                                const string& exp);
		string&     replaceDestructive (string& input, const string& replacement,
		                                const string& exp,
		                                const string& options);
		string      replaceCopy        (const string& input,
		                                const string& replacement,
		                                const string& exp);
		string      replaceCopy        (const string& input,
		                                const string& replacement,
		                                const string& exp,
		                                const string& options);

		string&     replaceDestructive (string* input, const string& replacement,
		                                const string& exp);
		string&     replaceDestructive (string* input, const string& replacement,
		                                const string& exp,
		                                const string& options);
		string      replaceCopy        (string* input, const string& replacement,
		                                const string& exp);
		string      replaceCopy        (string* input, const string& replacement,
		                                const string& exp,
		                                const string& options);
		string&      tr                 (string& input, const string& from, 
		                                const string& to);

		// matching (full-string match)
		bool        match              (const string& input, const string& exp);
		bool        match              (const string& input, const string& exp,
		                                const string& options);
		bool        match              (const string* input, const string& exp);
		bool        match              (const string* input, const string& exp,
		                                const string& options);


		// searching
		// http://www.cplusplus.com/reference/regex/regex_search
		bool        search             (const string& input, const string& exp);
		bool        search             (const string& input, const string& exp,
		                                const string& options);
		bool        search             (const string& input, int startindex,
		                                const string& exp);
		bool        search             (const string& input, int startindex,
		                                const string& exp,
		                                const string& options);

		bool        search             (string* input, const string& exp);
		bool        search             (string* input, const string& exp,
		                                const string& options);
		bool        search             (string* input, int startindex,
		                                const string& exp);
		bool        search             (string* input, int startindex,
		                                const string& exp,
		                                const string& options);

		int         getMatchCount      (void);
		string      getMatch           (int index);
		int         getMatchInt        (int index);
		double      getMatchDouble     (int index);
		string      getPrefix          (void);
		string      getSuffix          (void);
		int         getMatchStartIndex (int index = 0);
		int         getMatchEndIndex   (int index = 0);
		int         getMatchLength     (int index = 0);

		// token lists:
		bool        split              (vector<string>& entries,
		                                const string& buffer,
		                                const string& separator);

	protected:
		std::regex_constants::syntax_option_type
				getTemporaryRegexFlags(const string& sflags);
		std::regex_constants::match_flag_type
				getTemporarySearchFlags(const string& sflags);


	private:

		// m_regex: stores the regular expression to use as a default.
		//
		// http://en.cppreference.com/w/cpp/regex/basic_regex
		// .assign(string) == set the regular expression.
		// operator=       == set the regular expression.
		// .flags()        == return syntax_option_type used to construct.
		std::regex m_regex;

		// m_matches: stores the matches from a search:
		//
		// http://en.cppreference.com/w/cpp/regex/match_results
		// .empty()     == check if match was successful.
		// .size()      == number of matches.
		// .length(i)   == return length of a submatch.
		// .position(i) == return start index of submatch in search string.
		// .str(i)      == return string of submatch.
		// operator[i]  == return submatch.
		// .prefix
		// .suffix
		// .begin()     == start of submatch list.
		// .end()       == end of submatch list.
		std::smatch m_matches;

		// m_regexflags: store default settings for regex processing
		// http://en.cppreference.com/w/cpp/regex/syntax_option_type
		// http://en.cppreference.com/w/cpp/regex/basic_regex
		// /usr/local/Cellar/gcc49/4.9.3/include/c++/4.9.3/bits/regex_constants.h 
		//
		// Options (in the namespace std::regex_constants):
		//    icase      == Ignore case.
		//    nosubs     == Don't collect submatches.
		//    optimize   == Make matching faster, but construction slower.
		//    collate    == locale character ranges.
		//    multiline  == C++17 only.
		//
		// Only one of the following can be given.  EMCAScript will be
		// used by default if none specified.
		//    EMCAScript == Use EMCAScript regex syntax.
		//    basic      == Use basic POSIX syntax.
		//    extended   == Use extended POSIX syntax.
		//    awk        == Use awk POSIX syntax.
		//    grep       == Use grep POSIX syntax.
		//    egrep      == Use egrep POSIX syntax.
		std::regex_constants::syntax_option_type m_regexflags;

		// m_flags: store default settings for regex processing
		// http://www.cplusplus.com/reference/regex/regex_search
		//    match_default     == clear all options.
		//    match_not_bol     == not beginning of line.
		//    match_not_eol     == not end of line.
		//    match_not_bow     == not beginning of word for \b.
		//    match_not_eow     == not end of word for \b.
		//    match_any         == any match acceptable if more than 1 possible..
		//    match_not_null    == empty sequence does note match.
		//    match_continuous  ==
		//    match_prev_avail  ==
		//    format_default    == same as match_default.
		std::regex_constants::match_flag_type m_searchflags;

};



class HumdrumLine;
class HumdrumToken;

class HumAddress {
	public:
		                    HumAddress        (void);
		                    HumAddress        (HumAddress& address);
		                   ~HumAddress        ();

		HumAddress&         operator=         (const HumAddress& address);
		int                 getLineIndex      (void) const;
		int                 getLineNumber     (void) const;
		int                 getFieldIndex     (void) const;
		const HumdrumToken& getDataType       (void) const;
		const string&       getSpineInfo      (void) const;
		int                 getTrack          (void) const;
		int                 getSubtrack       (void) const;
		int                 getSubtrackCount  (void) const;
		string              getTrackString    (string separator = ".") const;
		HumdrumLine*        getLine           (void) const;
		HumdrumLine*        getOwner          (void) const { return getLine(); }
		bool                hasOwner          (void) const;

	protected:
		void                setOwner          (HumdrumLine* aLine);
		void                setFieldIndex     (int fieldlindex);
		void                setSpineInfo      (const string& spineinfo);
		void                setTrack          (int aTrack, int aSubtrack);
		void                setTrack          (int aTrack);
		void                setSubtrack       (int aSubtrack);
		void                setSubtrackCount  (int aSubtrack);

	private:

		// fieldindex: This is the index of the token in the HumdrumLine
		// which owns this token.
		int m_fieldindex;

		// spining: This is the spine position of the token. A simple spine
		// position is an integer, starting with "1" for the first spine
		// of the file (left-most spine).  When the spine splits, "(#)a"
		// is wrapped around the left-subspine's spine info, and "(#)b"
		// around the right-subspine's info. Merged spines will add a space
		// between the two or more merged spines information, such as
		// "(#)a (#)b" for two sub-spines merged into a single spine again.
		// But in this case there is a spine info simplification which will
		// convert "(#)a (#)b" into "#" where # is the original spine number.
		// Other more complicated mergers may be simplified in the future.
		string m_spining;

		// track: This is the track number of the spine.  It is the first
		// number found in the spineinfo string.
		int m_track;

		// subtrack: This is the subtrack number for the spine.  When a spine
		// is not split, it will be 0, if the spine has been split with *^,
		// then the left-subspine will be in subtrack 1 and the right-spine
		// will be subtrack 2.  If subspines are exchanged with *x, then their
		// subtrack assignments will also change.
		int m_subtrack;

		// subtrackcount: The number of currently active subtracks tokens
		// on the owning HumdrumLine (in the same track).  The subtrack range
		// is from 1 (if there is only a primary spine), to a larger number.
		// if subtrackcount is 0, then the variable is not set, or there are
		// no tokens in the track (such as for global comments).
		int m_subtrackcount;

		// owner: This is the line which manages the given token.
		HumdrumLine* m_owner;

	friend class HumdrumToken;
	friend class HumdrumLine;
	friend class HumdrumFile;
};



class HumParamSet {

	public:
		              HumParamSet        (void);
		              HumParamSet        (const string& token);
		              HumParamSet        (HTp token);
		             ~HumParamSet        ();

		const string& getNamespace1      (void);
		const string& getNamespace2      (void);
		string        getNamespace       (void);
		void          setNamespace1      (const string& name);
		void          setNamespace2      (const string& name);
		void          setNamespace       (const string& name);
		void          setNamespace       (const string& name1, const string& name2);

		void          clear              (void);
		int           getCount           (void);
		const string& getParameterName   (int index);
		const string& getParameterValue  (int index);
		int           addParameter       (const string& name, const string& value);
		int           setParameter       (const string& name, const string& value);
		void          readString         (const string& text);
		ostream&      printXml           (ostream& out = cout, int level = 0,
		                                  const string& indent = "\t");

	private:
		string m_ns1;
		string m_ns2;
		vector<pair<string, string>> m_parameters;

};


ostream& operator<<(ostream& out, HumParamSet* hps);
ostream& operator<<(ostream& out, HumParamSet& hps);



class _HumInstrument {
	public:
		_HumInstrument    (void) { humdrum = ""; name = ""; gm = 0; }
	  ~_HumInstrument    ()     { humdrum = ""; name = ""; gm = 0; }

		string humdrum;
		string name;
		int    gm;
};


class HumInstrument {
	public:
		           HumInstrument       (void);
		           HumInstrument       (const string& Hname);
		          ~HumInstrument       ();

		string     getName             (void);
		string     getName             (const string& Hname);
		string     getHumdrum          (void);
		int        getGM               (void);
		int        getGM               (const string& Hname);
		void       setHumdrum          (const string& Hname);
		int        setGM               (const string& Hname, int aValue);

	private:
		int                            index;
		static vector<_HumInstrument>  data;
		static int                     classcount;

	protected:
		void       initialize          (void);
		void       afi                 (const char* humdrum_name, int midinum,
		                                const char* EN_name);
		int        find                (const string& Hname);
		void       sortData            (void);
		static int data_compare_by_humdrum_name(const void* a, const void* b);
};


///////////////////////////////////////////////////////////////////////////
//
// General MIDI instrument definitions
//

#define  CH_1                             0
#define  CH_2                             1
#define  CH_3                             2
#define  CH_4                             3
#define  CH_5                             4
#define  CH_6                             5
#define  CH_7                             6
#define  CH_8                             7
#define  CH_9                             8
#define  CH_10                            9
#define  CH_11                            10
#define  CH_12                            11
#define  CH_13                            12
#define  CH_14                            13
#define  CH_15                            14
#define  CH_16                            15

#define  GM_PIANO(X)                      (0+(X))
#define  GM_ACOUSTIC_GRAND_PIANO          (0)
#define  GM_BRIGHT_ACOUSTIC_PIANO         (1)
#define  GM_ELECTRIC_GRAND_PIANO          (1)
#define  GM_HONKYTONK_PIANO               (2)
#define  GM_HONKY_TONK_PIANO              (3)
#define  GM_ELECTRIC_PIANO_1              (4)
#define  GM_ELECTRIC_PIANO_2              (5)
#define  GM_HARPSICHORD                   (6)
#define  GM_CLAVI                         (7)

#define  GM_CHROMATIC(X)                  (8+(X))
#define  GM_CELESTA                       (8)
#define  GM_GLOCKENSPIEL                  (9)
#define  GM_MUSIC_BOX                     (10)
#define  GM_VIBRAPHONE                    (11)
#define  GM_MARIMBA                       (12)
#define  GM_XYLOPHONE                     (13)
#define  GM_TUBULAR_BELLS                 (14)
#define  GM_DULCIMER                      (15)

#define  GM_ORGAN(X)                      (16+(X))
#define  GM_DRAWBAR_ORGAN                 (16)
#define  GM_PERCUSSIVE_ORGAN              (17)
#define  GM_ROCK_ORGAN                    (18)
#define  GM_CHURCH_ORGAN                  (19)
#define  GM_REED_ORGAN                    (20)
#define  GM_ACCORDION                     (21)
#define  GM_HARMONICA                     (22)
#define  GM_TANGO_ACCORDION               (23)

#define  GM_GUITAR(X)                     (24+(X))
#define  GM_ACOUSTIC_GUITAR_NYLON         (24)
#define  GM_ACOUSTIC_GUITAR_STEEL         (25)
#define  GM_ELECTRIC_GUITAR_JAZZ          (26)
#define  GM_ELECTRIC_GUITAR_CLEAN         (27)
#define  GM_ELECTRIC_GUITAR_MUTED         (28)
#define  GM_OVERDRIVEN_GUITAR             (29)
#define  GM_DISTORTION_GUITAR             (30)
#define  GM_GUITAR_HARMONICS              (31)

#define  GM_BASS(X)                       (32+(X))
#define  GM_ACOUSTIC_BASS                 (32)
#define  GM_ELECTRIC_BASS_FINGER          (33)
#define  GM_ELECTRIC_BASS_PICK            (34)
#define  GM_FRETLESS_BASS                 (35)
#define  GM_SLAP_BASS_1                   (36)
#define  GM_SLAP_BASS_2                   (37)
#define  GM_SYNTH_BASS_1                  (38)
#define  GM_SYNTH_BASS_2                  (39)

#define  GM_STRINGS(X)                    (40+(X))
#define  GM_VIOLIN                        (40)
#define  GM_VIOLA                         (41)
#define  GM_CELLO                         (42)
#define  GM_CONTRABASS                    (43)
#define  GM_TREMOLO_STRINGS               (44)
#define  GM_PIZZACATO_STRINGS             (45)
#define  GM_ORCHESTRAL_HARP               (46)
#define  GM_TIMPANI                       (47)

#define  GM_ENSEMBLE(X)                   (48+(X))
#define  GM_STRING_ENSEMBLE_1             (48)
#define  GM_STRING_ENSEMBLE_2             (49)
#define  GM_SYNTHSTRINGS_1                (50)
#define  GM_SYNTHSTRINGS_2                (51)
#define  GM_CHOIR_AAHS                    (52)
#define  GM_VOICE_OOHS                    (53)
#define  GM_SYNTH_VOICE                   (54)
#define  GM_ORCHESTRA_HIT                 (55)

#define  GM_BRASS(X)                      (56+(X))
#define  GM_TRUMPET                       (56)
#define  GM_TROMBONE                      (57)
#define  GM_TUBA                          (58)
#define  GM_MUTED_TRUMPED                 (59)
#define  GM_FRENCH_HORN                   (60)
#define  GM_BRASS_SECTION                 (61)
#define  GM_SYNTHBRASS_1                  (62)
#define  GM_SYNTHBRASS_2                  (63)

#define  GM_REED(X)                       (64+(X))
#define  GM_SOPRANO_SAX                   (64)
#define  GM_ALTO_SAX                      (65)
#define  GM_TENOR_SAX                     (66)
#define  GM_BARITONE_SAX                  (67)
#define  GM_OBOE                          (68)
#define  GM_ENGLISH_HORN                  (69)
#define  GM_BASSOON                       (70)
#define  GM_CLARINET                      (71)

#define  GM_PIPE(X)                       (72+(X))
#define  GM_PICCOLO                       (72)
#define  GM_FLUTE                         (73)
#define  GM_RECORDER                      (74)
#define  GM_PAN_FLUTE                     (75)
#define  GM_BLOWN_BOTTLE                  (76)
#define  GM_SHAKUHACHI                    (77)
#define  GM_WHISTLE                       (78)
#define  GM_OCARINA                       (79)

#define  GM_LEAD(X)                       (80+(X))
#define  GM_LEAD_SQUARE                   (80)
#define  GM_LEAD_SAWTOOTH                 (81)
#define  GM_LEAD_CALLIOPE                 (82)
#define  GM_LEAD_CHIFF                    (83)
#define  GM_LEAD_CHARANG                  (84)
#define  GM_LEAD_VOICE                    (85)
#define  GM_LEAD_FIFTHS                   (86)
#define  GM_LEAD_BASS                     (87)

#define  GM_PAD(X)                        (88+(X))
#define  GM_PAD_NEW_AGE                   (88)
#define  GM_PAD_WARM                      (89)
#define  GM_PAD_POLYSYNTH                 (90)
#define  GM_PAD_CHOIR                     (91)
#define  GM_PAD_BOWED                     (92)
#define  GM_PAD_METALLIC                  (93)
#define  GM_PAD_HALO                      (94)
#define  GM_PAD_SWEEP                     (95)

#define  GM_FX(X)                         (96+(X))
#define  GM_FX_TRAIN                      (96)
#define  GM_FX_SOUNDTRACK                 (97)
#define  GM_FX_CRYSTAL                    (98)
#define  GM_FX_ATMOSPHERE                 (99)
#define  GM_FX_BRIGHTNESS                 (100)
#define  GM_FX_GOBLINS                    (101)
#define  GM_FX_ECHOES                     (102)
#define  GM_FX_SCI_FI                     (103)

#define  GM_ETHNIC(X)                     (104+(X))
#define  GM_SITAR                         (104)
#define  GM_BANJO                         (105)
#define  GM_SHAMISEN                      (106)
#define  GM_KOTO                          (107)
#define  GM_KALIMBA                       (108)
#define  GM_BAGPIPE                       (109)
#define  GM_FIDDLE                        (110)
#define  GM_SHANAI                        (111)

#define  GM_PERCUSSION(X)                 (112+(X))
#define  GM_TINKLE_BELL                   (112)
#define  GM_AGOGO                         (113)
#define  GM_STEEL_DRUMS                   (114)
#define  GM_WOODBLOCKS                    (115)
#define  GM_TAIKO_DRUM                    (116)
#define  GM_MELODIC_DRUM                  (117)
#define  GM_SYNTH_DRUM                    (118)
#define  GM_REVERSE_CYMBAL                (119)

#define  GM_SOUNDEFFECT(X)                (120+(X))
#define  GM_GUITAR_FRET_NOISE             (120)
#define  GM_BREATH_NOISE                  (121)
#define  GM_SEASHORE                      (122)
#define  GM_BIRD_TWEET                    (123)
#define  GM_TELEPHONE_RING                (124)
#define  GM_HELICOPTER                    (125)
#define  GM_APPLAUSE                      (126)
#define  GM_GUNSHOT                       (127)

//
// Percussion instruments on channel 10
//

#define  GM_ACOUSTIC_BASS_DRUM            (35)
#define  GM_BASS_DRUM_1                   (36)
#define  GM_SIDE_STICK                    (37)
#define  GM_ACOUSTIC_SNARE                (38)
#define  GM_HAND_CLAP                     (39)
#define  GM_ELECTRIC_SNARE                (40)
#define  GM_LOW_FLOOR_TOM                 (41)
#define  GM_CLOSED_HI_HAT                 (42)
#define  GM_HIGH_FLOOR_TOM                (43)
#define  GM_PEDAL_HI_HAT                  (44)
#define  GM_LOW_TOM                       (45)
#define  GM_OPEN_HI_HAT                   (46)
#define  GM_LOW_MID_TOM                   (47)
#define  GM_HIGH_MID_TOM                  (48)
#define  GM_CRASH_CYMBAL_1                (49)
#define  GM_HIGH_TOM                      (50)
#define  GM_RIDE_CYMBAL_1                 (51)
#define  GM_CHINESE_CYMBAL                (52)
#define  GM_RIDE_BELL                     (53)
#define  GM_TAMBOURINE                    (54)
#define  GM_SPLASH_CYMBAL                 (55)
#define  GM_COWBELL                       (56)
#define  GM_CRASH_CYMBAL_2                (57)
#define  GM_VIBRASLAP                     (58)
#define  GM_RIDE_CYMBAL_2                 (59)
#define  GM_HI_BONGO                      (60)
#define  GM_LOW_BONGO                     (61)
#define  GM_MUTE_HI_CONGA                 (62)
#define  GM_OPEN_HI_CONGA                 (63)
#define  GM_LOW_CONGA                     (64)
#define  GM_HIGH_TIMBALE                  (65)
#define  GM_LOW_TIMBALE                   (66)
#define  GM_HIGH_AGOGO                    (67)
#define  GM_LOW_AGOGO                     (68)
#define  GM_CABASA                        (69)
#define  GM_MARACAS                       (70)
#define  GM_SHORT_WHISTLE                 (71)
#define  GM_LONG_WHISTLE                  (72)
#define  GM_SHORT_GUIRO                   (73)
#define  GM_LONG_GUIRO                    (74)
#define  GM_CLAVES                        (75)
#define  GM_HI_WOOD_BLOCK                 (76)
#define  GM_LOW_WOOD_BLOCK                (77)
#define  GM_MUTE_CUICA                    (78)
#define  GM_OPEN_CUICA                    (79)
#define  GM_MUTE_TRIANGLE                 (80)
#define  GM_OPEN_TRIANGLE                 (81)



class HumdrumLine : public string, public HumHash {
	public:
		         HumdrumLine            (void);
		         HumdrumLine            (const string& aString);
		         HumdrumLine            (const char* aString);
		         HumdrumLine            (HumdrumLine& line);
		         HumdrumLine            (HumdrumLine& line, void* owner);
		        ~HumdrumLine            ();

		HumdrumLine& operator=          (HumdrumLine& line);
		bool     isComment              (void) const;
		bool     isCommentLocal         (void) const;
		bool     isLocalComment         (void) const { return isCommentLocal(); }
		bool     isCommentGlobal        (void) const;
		bool     isReference            (void) const;
		string   getReferenceKey        (void) const;
		string   getReferenceValue      (void) const;
		bool     isGlobalComment         (void) const { return isCommentGlobal(); }
		bool     isExclusive            (void) const;
		bool     isExclusiveInterpretation (void) const { return isExclusive(); }
		bool     isTerminator           (void) const;
		bool     isInterp               (void) const;
		bool     isInterpretation       (void) const { return isInterp(); }
		bool     isBarline              (void) const;
		bool     isData                 (void) const;
		bool     isAllNull              (void) const;
		bool     isAllRhythmicNull      (void) const;
		bool     isEmpty                (void) const;
		bool     isBlank                (void) const { return isEmpty(); }
		bool     isManipulator          (void) const;
		bool     hasSpines              (void) const;
		bool     isGlobal               (void) const;
		HTp      token                  (int index) const;
		void     getTokens              (vector<HTp>& list);
		int      getTokenCount          (void) const;
		int      getFieldCount          (void) const { return getTokenCount(); }
		string   getTokenString         (int index) const;
		bool     equalChar              (int index, char ch) const;
		char     getChar                (int index) const;
		bool     isKernBoundaryStart    (void) const;
		bool     isKernBoundaryEnd      (void) const;
		ostream& printSpineInfo         (ostream& out = cout);
		ostream& printTrackInfo         (ostream& out = cout);
		ostream& printDataTypeInfo      (ostream& out = cout);
		ostream& printDurationInfo      (ostream& out = cout);
		ostream& printCsv               (ostream& out = cout,
		                                 const string& separator = ",");
		ostream& printXml               (ostream& out = cout, int level = 0,
		                                 const string& indent = "\t");
		ostream& printXmlParameterInfo  (ostream& out, int level,
		                                 const string& indent);
		ostream& printGlobalXmlParameterInfo(ostream& out, int level,
		                                 const string& indent);
		string   getXmlId               (const string& prefix = "") const;
		string   getXmlIdPrefix         (void) const;
		void     createLineFromTokens   (void);
		int      getLineIndex           (void) const;
		int      getLineNumber          (void) const;
		HumdrumFile* getOwner           (void);
		void     setText                (const string& text);
		string   getText                (void);

		HumNum   getDuration            (void) const;
		HumNum   getDurationFromStart   (void) const;
		HumNum   getDurationToEnd       (void) const;
		HumNum   getDurationFromBarline (void) const;
		HumNum   getDurationToBarline   (void) const;
		HumNum   getBarlineDuration     (void) const;

		HumNum   getDuration            (HumNum scale) const;
		HumNum   getDurationFromStart   (HumNum scale) const;
		HumNum   getDurationToEnd       (HumNum scale) const;
		HumNum   getDurationFromBarline (HumNum scale) const;
		HumNum   getDurationToBarline   (HumNum scale) const;
		HumNum   getBarlineDuration     (HumNum scale) const;
		int      getKernNoteAttacks     (void);
		int      addLinkedParameter     (HTp token);

		HumNum   getBeat                (HumNum beatdur = "1") const;
		HumNum   getBeat                (string beatrecip = "4") const;
		HTp      getTrackStart          (int track) const;
		void     setLineFromCsv         (const char* csv,
		                                 const string& separator = ",");
		void     setLineFromCsv         (const string& csv,
		                                 const string& separator = ",");

		// low-level editing functions (need to re-analyze structure after using)
		void     appendToken            (HTp token);
		void     appendToken            (const HumdrumToken& token);
		void     appendToken            (const string& token);
		void     appendToken            (const char* token);

		void     appendToken            (int index, HTp token);
		void     appendToken            (int index, const HumdrumToken& token);
		void     appendToken            (int index, const string& token);
		void     appendToken            (int index, const char* token);

		void     insertToken            (int index, HTp token);
		void     insertToken            (int index, const HumdrumToken& token);
		void     insertToken            (int index, const string& token);
		void     insertToken            (int index, const char* token);

		void     setDuration            (HumNum aDur);
		void     setDurationFromStart   (HumNum dur);
		void     setDurationFromBarline (HumNum dur);
		void     setDurationToBarline   (HumNum dur);

	protected:
		bool     analyzeTracks          (string& err);
		bool     analyzeTokenDurations  (string& err);
		void     setLineIndex           (int index);
		void     clear                  (void);
		void     setOwner               (void* hfile);
		int      createTokensFromLine   (void);
		void     setLayoutParameters    (void);
		void     setParameters          (const string& pdata);
		void     storeGlobalLinkedParameters(void);
		ostream&	printXmlGlobalLinkedParameterInfo(ostream& out = cout, int level = 0,
		                                 const string& indent = "\t");
		ostream& printXmlGlobalLinkedParameters(ostream& out = cout, int level = 0,
		                                 const string& indent = "\t");

	private:

		//
		// State variables managed by the HumdrumLine class:
		//

		// m_lineindex: Used to store the index number of the HumdrumLine in
		// the owning HumdrumFile object.
		// This variable is filled by HumdrumFileStructure::analyzeLines().
		int m_lineindex;

		// m_tokens: Used to store the individual tab-separated token fields
		// on a line.  These are prepared automatically after reading in
		// a full line of text (which is accessed throught the string parent
		// class).  If the full line is changed, the tokens are not updated
		// automatically -- use createTokensFromLine().  Likewise the full
		// text line is not updated if any tokens are changed -- use
		// createLineFromTokens() in that case.  The second case is more
		// useful: you can read in a HumdrumFile, tweak the tokens, then
		// reconstruct the full line and print out again.
		// This variable is filled by HumdrumFile::read().
		// The contents of this vector should be deleted when deconstructing
		// a HumdrumLine object.
		vector<HumdrumToken*> m_tokens;

		// m_duration: This is the "duration" of a line.  The duration is
		// equal to the minimum time unit of all durational tokens on the
		// line.  This also includes null tokens when the duration of a
		// previous note in a previous spine is ending on the line, so it is
		// not just the minimum duration on the line.
		// This variable is filled by HumdrumFileStructure::analyzeRhythm().
		HumNum m_duration;

		// m_durationFromStart: This is the cumulative duration of all lines
		// prior to this one in the owning HumdrumFile object.  For example,
		// the first notes in a score start at time 0, If the duration of the
		// first data line is 1 quarter note, then the durationFromStart for
		// the second line will be 1 quarter note.
		// This variable is filled by HumdrumFileStructure::analyzeRhythm().
		HumNum m_durationFromStart;

		// m_durationFromBarline: This is the cumulative duration from the
		// last barline to the current data line.
		// This variable is filled by HumdrumFileStructure::analyzeMeter().
		HumNum m_durationFromBarline;

		// m_durationToBarline: This is the duration from the start of the
		// current line to the next barline in the owning HumdrumFile object.
		// This variable is filled by HumdrumFileStructure::analyzeMeter().
		HumNum m_durationToBarline;

		// m_linkedParameters: List of Humdrum tokens which are parameters
		// (mostly only layout parameters at the moment)
		vector<HTp> m_linkedParameters;

		// owner: This is the HumdrumFile which manages the given line.
		void* m_owner;

	friend class HumdrumFileBase;
	friend class HumdrumFileStructure;
	friend class HumdrumFileContent;
	friend class HumdrumFile;
};

ostream& operator<< (ostream& out, HumdrumLine& line);
ostream& operator<< (ostream& out, HumdrumLine* line);




typedef HumdrumToken* HTp;

class HumdrumToken : public string, public HumHash {
	public:
		         HumdrumToken              (void);
		         HumdrumToken              (const HumdrumToken& token);
		         HumdrumToken              (HumdrumToken* token);
		         HumdrumToken              (const HumdrumToken& token,
		                                    HumdrumLine* owner);
		         HumdrumToken              (HumdrumToken* token,
		                                    HumdrumLine* owner);
		         HumdrumToken              (const char* token);
		         HumdrumToken              (const string& token);
		        ~HumdrumToken              ();

		bool     isNull                    (void) const;
		bool     isManipulator             (void) const;

		bool     isExclusiveInterpretation (void) const;
		bool     isSplitInterpretation     (void) const;
		bool     isMergeInterpretation     (void) const;
		bool     isExchangeInterpretation  (void) const;
		bool     isTerminateInterpretation (void) const;
		bool     isAddInterpretation       (void) const;

		// alises for the above
		bool     isExclusive               (void) const
		                                  { return isExclusiveInterpretation(); }
		bool     isExInterp                (void) const
		                                  { return isExclusiveInterpretation(); }
		bool     isSplit                   (void) const
		                                      { return isSplitInterpretation(); }
		bool     isMerge                   (void) const
		                                      { return isMergeInterpretation(); }
		bool     isExchange                (void) const
		                                   { return isExchangeInterpretation(); }
		bool     isTerminate               (void) const
		                                  { return isTerminateInterpretation(); }
		bool     isTerminator              (void) const
		                                  { return isTerminateInterpretation(); }
		bool     isAdd                     (void) const
		                                      { return isSplitInterpretation(); }

		bool     isBarline                 (void) const;
		bool     isCommentLocal            (void) const;
		bool     isCommentGlobal           (void) const;
		bool     isComment                 (void) const;
		bool     isData                    (void) const;
		bool     isInterpretation          (void) const;
		bool     isNonNullData             (void) const;
		bool     isNullData                (void) const;
		bool     isChord                   (const string& separator = " ");
		bool     isLabel                   (void) const;
		bool     hasRhythm                 (void) const;
		bool     hasBeam                   (void) const;
		bool     equalTo                   (const string& pattern);

		// kern-specific functions:
		bool     isRest                    (void);
		bool     isNote                    (void);
		bool     isSecondaryTiedNote       (void);
		bool     isSustainedNote           (void);
		bool     isNoteAttack              (void);
		bool     isInvisible               (void);
		bool     isGrace                   (void);
		bool     isClef                    (void);
		bool     isKeySignature            (void);
		bool     isKeyDesignation          (void);
		bool     isTimeSignature           (void);
		bool     isMensurationSymbol       (void);

		bool     hasSlurStart              (void);
		bool     hasSlurEnd                (void);
		int      hasVisibleAccidental      (int subtokenIndex) const;
		int      hasCautionaryAccidental   (int subtokenIndex) const;

		HumNum   getDuration               (void) const;
		HumNum   getDuration               (HumNum scale) const;
		HumNum   getTiedDuration           (void);
		HumNum   getTiedDuration           (HumNum scale);
		HumNum   getDurationNoDots         (void) const;
		HumNum   getDurationNoDots         (HumNum scale) const;
		int      getDots                   (char separator = ' ') const;

		HumNum   getDurationFromStart      (void) const;
		HumNum   getDurationFromStart      (HumNum scale) const;

		HumNum   getDurationToEnd          (void) const;
		HumNum   getDurationToEnd          (HumNum scale) const;

		HumNum   getDurationFromBarline    (void) const;
		HumNum   getDurationFromBarline    (HumNum scale) const;

		HumNum   getDurationToBarline      (void) const;
		HumNum   getDurationToBarline      (HumNum scale) const;

		HumNum   getBarlineDuration        (void) const;
		HumNum   getBarlineDuration        (HumNum scale) const;

		HumdrumLine* getOwner              (void) const;
		HumdrumLine* getLine               (void) const { return getOwner(); }
		bool     equalChar                 (int index, char ch) const;

		HTp      resolveNull               (void);
		void     setNullResolution         (HTp resolution);
		int      getLineIndex              (void) const;
		int      getLineNumber             (void) const;
		int      getFieldIndex             (void) const;
		int      getFieldNumber            (void) const;
		int      getTokenIndex             (void) const;
		int      getTokenNumber            (void) const;
		const string& getDataType          (void) const;
		bool     isDataType                (string dtype) const;
		bool     isKern                    (void) const;
		string   getSpineInfo              (void) const;
		int      getTrack                  (void) const;
		int      getSubtrack               (void) const;
		bool     noteInLowerSubtrack       (void);
		string   getTrackString            (void) const;
		int      getSubtokenCount          (const string& separator = " ") const;
		string   getSubtoken               (int index,
		                                    const string& separator = " ") const;
		void     setParameters             (HTp ptok);
		void     setParameters             (const string& pdata, HTp ptok = NULL);
		int      getStrandIndex            (void) const;
		int      getSlurStartElisionLevel  (int index = 0) const;
		int      getSlurEndElisionLevel    (int index = 0) const;
		HTp      getSlurStartToken         (int number = 0);
		HTp      getSlurEndToken           (int number = 0);
		void     storeLinkedParameters     (void);
		bool     linkedParameterIsGlobal   (int index);
		ostream& printCsv                  (ostream& out = cout);
		ostream& printXml                  (ostream& out = cout, int level = 0,
		                                    const string& indent = "\t");
		ostream& printGlobalXmlParameterInfo(ostream& out = cout, int level = 0,
		                                   const string& indent = "\t");
		string   getXmlId                  (const string& prefix = "") const;
		string   getXmlIdPrefix            (void) const;
		void     setText                   (const string& text);
		string   getText                   (void) const;
		int      addLinkedParameter        (HTp token);
		int      getLinkedParameterCount   (void);
		HumParamSet* getLinkedParameter    (int index);
		HumParamSet* getLinkedParameter    (void);
		ostream& printXmlLinkedParameterInfo(ostream& out, int level, const string& indent);

		// layout parameter accessors
		string   getVisualDuration         (void);

		HumdrumToken& operator=            (HumdrumToken& aToken);
		HumdrumToken& operator=            (const string& aToken);
		HumdrumToken& operator=            (const char* aToken);

		// next/previous token functions:
		int         getNextTokenCount      (void) const;
		int         getPreviousTokenCount  (void) const;
		HTp         getNextToken           (int index = 0) const;
		HTp         getPreviousToken       (int index = 0) const;
		vector<HTp> getNextTokens          (void) const;
		vector<HTp> getPreviousTokens      (void) const;

		// next/previous token on line:
		HTp      getNextFieldToken           (void) const;
		HTp      getPreviousFieldToken       (void) const;

		int      getPreviousNonNullDataTokenCount(void);
		int      getPreviousNNDTCount      (void)
		                           { return getPreviousNonNullDataTokenCount(); }
		HTp      getPreviousNonNullDataToken(int index = 0);
		HTp      getPreviousNNDT           (int index = 0)
		                           { return getPreviousNonNullDataToken(index); }
		int      getNextNonNullDataTokenCount(void);
		int      getNextNNDTCount          (void)
		                               { return getNextNonNullDataTokenCount(); }
		HTp      getNextNonNullDataToken   (int index = 0);
		HTp      getNextNNDT               (int index = 0)
		                               { return getNextNonNullDataToken(index); }

		// slur-analysis based functions:
		HumNum   getSlurDuration           (HumNum scale = 1);

		void     setTrack                  (int aTrack, int aSubtrack);
		void     setTrack                  (int aTrack);

	protected:
		void     setLineIndex              (int lineindex);
		void     setFieldIndex             (int fieldlindex);
		void     setSpineInfo              (const string& spineinfo);
		void     setSubtrack               (int aSubtrack);
		void     setSubtrackCount          (int count);
		void     setPreviousToken          (HTp aToken);
		void     setNextToken              (HTp aToken);
		void     addNextNonNullToken       (HTp token);
		void     makeForwardLink           (HumdrumToken& nextToken);
		void     makeBackwardLink          (HumdrumToken& previousToken);
		void     setOwner                  (HumdrumLine* aLine);
		int      getState                  (void) const;
		void     incrementState            (void);
		void     setDuration               (const HumNum& dur);
		void     setStrandIndex            (int index);

		bool     analyzeDuration          (string& err);
		ostream& printXmlBaseInfo         (ostream& out = cout, int level = 0,
		                                   const string& indent = "\t");
		ostream& printXmlContentInfo      (ostream& out = cout, int level = 0,
		                                   const string& indent = "\t");
		ostream& printXmlStructureInfo    (ostream& out = cout, int level = 0,
		                                   const string& indent = "\t");
		ostream& printXmlParameterInfo    (ostream& out = cout, int level = 0,
		                                   const string& indent = "\t");
		ostream&	printXmlLinkedParameters (ostream& out = cout, int level = 0,
		                                   const string& indent = "\t");

	private:
		// address: The address contains information about the location of
		// the token on a HumdrumLine and in a HumdrumFile.
		HumAddress m_address;

		// duration: The duration of the token.  Non-rhythmic data types
		// will have a negative duration (which should be interpreted
		// as a zero duration--See HumdrumToken::hasRhythm()).
		// Grace note will have a zero duration, even if they have a duration
		// list in the token for a graphical display duration.
		HumNum m_duration;

		// nextTokens: This is a list of all previous tokens in the spine which
		// immediately precede this token. Typically there will be one
		// following token, but there can be two tokens if the current
		// token is *^, and there will be zero following tokens after a
		// spine terminating token (*-).
		vector<HTp> m_nextTokens;     // link to next token(s) in spine

		// previousTokens: Simiar to nextTokens, but for the immediately
		// follow token(s) in the data.  Typically there will be one
		// preceding token, but there can be multiple tokens when the previous
		// line has *v merge tokens for the spine.  Exclusive interpretations
		// have no tokens preceding them.
		vector<HTp> m_previousTokens; // link to last token(s) in spine

		// nextNonNullTokens: This is a list of non-tokens in the spine
		// that follow this one.
		vector<HTp> m_nextNonNullTokens;

		// previousNonNullTokens: This is a list of non-tokens in the spine
		// that preced this one.
		vector<HTp> m_previousNonNullTokens;

		// rhycheck: Used to perfrom HumdrumFileStructure::analyzeRhythm
		// recursively.
		int m_rhycheck;

		// strand: Used to keep track of contiguous voice connections between
		// secondary spines/tracks.  This is the 1-D strand index number
		// (not the 2-d one).
		int m_strand;

		// m_nullresolve: used to point to the token that a null token
		// refers to.
		HTp m_nullresolve;

		// m_linkedParameters: List of Humdrum tokens which are parameters
		// (mostly only layout parameters at the moment).
		vector<HTp> m_linkedParameters;

		// m_linkedParameter: A single parameter encoded in the text of the
		// token.
		HumParamSet* m_linkedParameter = NULL;

	friend class HumdrumLine;
	friend class HumdrumFileBase;
	friend class HumdrumFileStructure;
	friend class HumdrumFileContent;
	friend class HumdrumFile;
};


ostream& operator<<(ostream& out, const HumdrumToken& token);
ostream& operator<<(ostream& out, HTp token);

ostream& printSequence(vector<vector<HTp> >& sequence, ostream& out=std::cout);
ostream& printSequence(vector<HTp>& sequence, ostream& out = std::cout);



// The following options are used for get[Primary]TrackTokens:
// * OPT_PRIMARY    => only extract primary subspine/subtrack.
// * OPT_NOEMPTY    => don't include null tokens in extracted list if all
//                        extracted subspines contains null tokens.
//                        Includes null interpretations and comments as well.
// * OPT_NONULL     => don't include any null tokens in extracted list.
// * OPT_NOINTERP   => don't include interprtation tokens.
// * OPT_NOMANIP    => don't include spine manipulators (*^, *v, *x, *+,
//                        but still keep ** and *0).
// * OPT_NOCOMMENT  => don't include comment tokens.
// * OPT_NOGLOBALS  => don't include global records (global comments, reference
//                        records, and empty lines). In other words, only return
//                        a list of tokens from lines which hasSpines() it true.
// * OPT_NOREST     => don't include **kern rests.
// * OPT_NOTIE      => don't include **kern secondary tied notes.
//
// Compound options:
// * OPT_DATA      (OPT_NOMANIP | OPT_NOCOMMENT | OPT_NOGLOBAL)
//     Only data tokens (including barlines)
// * OPT_ATTACKS   (OPT_DATA | OPT_NOREST | OPT_NOTIE | OPT_NONULL)
//     Only note-attack tokens (when etracting **kern data)
//
#define OPT_PRIMARY   0x001
#define OPT_NOEMPTY   0x002
#define OPT_NONULL    0x004
#define OPT_NOINTERP  0x008
#define OPT_NOMANIP   0x010
#define OPT_NOCOMMENT 0x020
#define OPT_NOGLOBAL  0x040
#define OPT_NOREST    0x080
#define OPT_NOTIE     0x100
#define OPT_DATA      (OPT_NOMANIP | OPT_NOCOMMENT | OPT_NOGLOBAL)
#define OPT_ATTACKS   (OPT_DATA | OPT_NOREST | OPT_NOTIE | OPT_NONULL)


class TokenPair {
	public:
		TokenPair(void) { clear(); }
		~TokenPair() { clear(); }
		void clear(void) {
			first = NULL;
			last  = NULL;
		}
		HTp first;
		HTp last;
};


bool sortTokenPairsByLineIndex(const TokenPair& a, const TokenPair& b);


class HumdrumFileBase : public HumHash {
	public:
		              HumdrumFileBase          (void);
		              HumdrumFileBase          (HumdrumFileBase& infile);
		              HumdrumFileBase          (const string& contents);
		              HumdrumFileBase          (istream& contents);
		             ~HumdrumFileBase          ();

		HumdrumFileBase& operator=             (HumdrumFileBase& infile);
		bool          read                     (istream& contents);
		bool          read                     (const char* filename);
		bool          read                     (const string& filename);
		bool          readCsv                  (istream& contents,
		                                        const string& separator=",");
		bool          readCsv                  (const char* contents,
		                                        const string& separator=",");
		bool          readCsv                  (const string& contents,
		                                        const string& separator=",");

		bool          readString               (const char* contents);
		bool          readString               (const string& contents);
		bool          readStringCsv            (const char* contents,
		                                        const string& separator=",");
		bool          readStringCsv            (const string& contents,
		                                        const string& separator=",");
		bool          isValid                  (void);
		string        getParseError            (void) const;
		bool          isQuiet                  (void) const;
		void          setQuietParsing          (void);
		void          setNoisyParsing          (void);
		void          clear                    (void);

		bool          parse                    (istream& contents)
		                                    { return read(contents); }
		bool          parse                    (const char* contents)
		                                    { return readString(contents); }
		bool          parse                    (const string& contents)
		                                    { return readString(contents); }
		bool          parseCsv                 (istream& contents,
		                                        const string& separator = ",")
		                                    { return readCsv(contents); }
		bool          parseCsv                 (const char* contents,
		                                        const string& separator = ",")
		                                    { return readStringCsv(contents); }
		bool          parseCsv                 (const string& contents,
		                                        const string& separator = ",")
		                                    { return readStringCsv(contents); }

		void          setXmlIdPrefix           (const string& value);
		string        getXmlIdPrefix           (void);
		void          setFilename              (const string& filename);
		string        getFilename              (void);

		void          setSegmentLevel          (int level = 0);
		int           getSegmentLevel          (void);
		ostream&      printSegmentLabel        (ostream& out);
		ostream&      printNonemptySegmentLabel(ostream& out);

		HumdrumLine&  operator[]               (int index);
		HumdrumLine*  getLine                  (int index);
		int           getLineCount             (void) const;
		HTp           token                    (int lineindex, int fieldindex);
		string        token                    (int lineindex, int fieldindex,
		                                        int subtokenindex,
		                                        const string& separator = " ");
		int           getMaxTrack              (void) const;
		int           getTrackCount            (void) const
		                                                { return getMaxTrack(); }
		int           getSpineCount            (void) const
		                                                { return getMaxTrack(); }
		int           getMeasureNumber         (int line);
		ostream&      printSpineInfo           (ostream& out = cout);
		ostream&      printDataTypeInfo        (ostream& out = cout);
		ostream&      printTrackInfo           (ostream& out = cout);
		ostream&      printCsv                 (ostream& out = cout,
		                                        const string& separator = ",");
		ostream&      printFieldNumber         (int fieldnum, ostream& out);
		ostream&      printFieldIndex          (int fieldind, ostream& out);
		void          usage                    (const string& command);
		void          example                  (void);

		HTp           getTrackStart            (int track) const;
		HTp           getSpineStart            (int spine) const
		                                       { return getTrackStart(spine+1); }
		void          getSpineStartList        (vector<HTp>& spinestarts);
		void          getSpineStartList        (vector<HTp>& spinestarts,
		                                        const string& exinterp);
		void          getKernSpineStartList    (vector<HTp>& spinestarts);
		vector<HTp>   getKernSpineStartList    ();
		void          getSpineStartList        (vector<HTp>& spinestarts,
		                                        const vector<string>& exinterps);
		void          getTrackStartList        (vector<HTp>& spinestarts)
		                               { return getSpineStartList(spinestarts); }
		void          getTrackStartList        (vector<HTp>& spinestarts,
		                                        const string& exinterp)
		                     { return getSpineStartList(spinestarts, exinterp); }
		void          getTrackStartList        (vector<HTp>& spinestarts,
		                                        const vector<string>& exinterps)
		                    { return getSpineStartList(spinestarts, exinterps); }

		int           getTrackEndCount         (int track) const;
		HTp           getTrackEnd              (int track, int subtrack) const;
		void          createLinesFromTokens    (void);

		void          appendLine               (const char* line);
		void          appendLine               (const string& line);
		void          appendLine               (HumdrumLine* line);
		void          push_back                (const char* line)
		                                                    { appendLine(line); }
		void          push_back                (const string& line)
		                                                    { appendLine(line); }
		void          push_back                (HumdrumLine* line)
		                                                    { appendLine(line); }

		void          insertLine               (int index, const char* line);
		void          insertLine               (int index, const string& line);
		void          insertLine               (int index, HumdrumLine* line);
//		void          adjustMergeSpineLines    (void);

		HumdrumLine*  back                     (void);
		void          makeBooleanTrackList     (vector<bool>& spinelist,
		                                        const string& spinestring);
		bool          analyzeBaseFromLines     (void);
		bool          analyzeBaseFromTokens    (void);


		vector<HumdrumLine*> getReferenceRecords(void);

		// spine analysis functionality:
		void          getTrackSequence         (vector<vector<HTp> >& sequence,
		                                        HTp starttoken, int options);
		void          getTrackSequence         (vector<vector<HTp> >& sequence,
		                                        int track, int options);
		void          getPrimaryTrackSequence  (vector<HTp>& sequence,
		                                        int track, int options);

		void          getSpineSequence         (vector<vector<HTp> >& sequence,
		                                        HTp starttoken, int options);
		void          getSpineSequence         (vector<vector<HTp> >& sequence,
		                                        int spine, int options);
		void          getPrimarySpineSequence  (vector<HTp>& sequence,
		                                        int spine, int options);

		void          getTrackSeq              (vector<vector<HTp> >& sequence,
		                                        HTp starttoken, int options)
		                     { getTrackSequence(sequence, starttoken, options); }
		void          getTrackSeq              (vector<vector<HTp> >& sequence,
		                                        int track, int options)
		                          { getTrackSequence(sequence, track, options); }
		void          getPrimaryTrackSeq       (vector<HTp>& sequence,
		                                        int track, int options)
		                    {getPrimaryTrackSequence(sequence, track, options); }

		// functions defined in HumdrumFileBase-net.cpp:
		static string getUriToUrlMapping        (const string& uri);
		void          readFromHumdrumUri        (const string& humaddress);
		void          readFromJrpUri            (const string& jrpaddress);
		void          readFromHttpUri           (const string& webaddress);
		static void   readStringFromHttpUri     (stringstream& inputdata,
		                                         const string& webaddress);

	protected:
		static int    getChunk                  (int socket_id,
		                                         stringstream& inputdata,
		                                         char* buffer, int bufsize);
		static int    getFixedDataSize          (int socket_id,
		                                         int datalength,
		                                         stringstream& inputdata,
		                                         char* buffer, int bufsize);
		static void   prepare_address           (struct sockaddr_in *address,
		                                         const string& hostname,
		                                         unsigned short int port);
		static int    open_network_socket       (const string& hostname,
		                                         unsigned short int port);

	protected:
		bool          analyzeTokens             (void);
		bool          analyzeSpines             (void);
		bool          analyzeLinks              (void);
		bool          analyzeTracks             (void);
		bool          analyzeLines              (void);
		bool          adjustSpines              (HumdrumLine& line,
		                                         vector<string>& datatype,
		                                         vector<string>& sinfo);
		string        getMergedSpineInfo        (vector<string>& info,
		                                         int starti, int extra);
		bool          stitchLinesTogether       (HumdrumLine& previous,
		                                         HumdrumLine& next);
		void          addToTrackStarts          (HTp token);
		bool          analyzeNonNullDataTokens  (void);
		void          addUniqueTokens           (vector<HTp>& target,
		                                         vector<HTp>& source);
		bool          processNonNullDataTokensForTrackForward(HTp starttoken,
		                                         vector<HTp> ptokens);
		bool          processNonNullDataTokensForTrackBackward(HTp starttoken,
		                                         vector<HTp> ptokens);
		bool          setParseError             (stringstream& err);
		bool          setParseError             (const string& err);
		bool          setParseError             (const char* format, ...);
//		void          fixMerges                 (int linei);

	protected:

		// m_lines: an array representing lines from the input file.
		// The contents of lines must be deallocated when deconstructing object.
		vector<HumdrumLine*> m_lines;

		// m_filename: name of the file which was loaded.
		string m_filename;

		// m_segementlevel: segment level (e.g., work/movement)
		int m_segmentlevel;

		// m_trackstarts: list of addresses of the exclusive interpreations
		// in the file.  The first element in the list is reserved, so the
		// number of tracks (primary spines) is equal to one less than the
		// size of this list.
		vector<HTp> m_trackstarts;

		// m_trackends: list of the addresses of the spine terminators in the
		// file. It is possible that spines can split and their subspines do not
		// merge before termination; therefore, the ends are stored in
		// a 2d array. The first dimension is the track number, and the second
		// dimension is the list of terminators.
		vector<vector<HTp> > m_trackends;

		// m_barlines: list of barlines in the data.  If the first measures is
		// a pickup measure, then the first entry will not point to the first
		// starting exclusive interpretation line rather than to a barline.
		vector<HumdrumLine*> m_barlines;
		// Maybe also add "measures" which are complete metrical cycles.

		// m_ticksperquarternote: this is the number of tick
		int m_ticksperquarternote;

		// m_idprefix: an XML id prefix used to avoid id collisions when
		// includeing multiple HumdrumFile XML in a single group.
		string m_idprefix;

		// m_strands1d: one-dimensional list of spine strands.
		vector<TokenPair> m_strand1d;

		// m_strands2d: two-dimensional list of spine strands.
		vector<vector<TokenPair> > m_strand2d;

		// m_quietParse: Set to true if error messages should not be
		// printed to the console when reading.
		bool m_quietParse;

		// m_parseError: Set to true if a read is successful.
		string m_parseError;

		// m_displayError: Used to print error message only once.
		bool m_displayError;

	public:
		// Dummy functions to allow the HumdrumFile class's inheritance
		// to be shifted between HumdrumFileContent (the top-level default),
		// HumdrumFileStructure (mid-level interface), or HumdrumFileBase
		// (low-level interface).

		//
		// HumdrumFileStructure public functions:
		//
		bool readNoRhythm      (istream& infile) { return read(infile); };
		bool readNoRhythm      (const char*   filename) {return read(filename);};
		bool readNoRhythm      (const string& filename) {return read(filename);};
		bool readStringNoRhythm(const char*   contents) {return read(contents);};
		bool readStringNoRhythm(const string& contents) {return read(contents);};
		HumNum       getScoreDuration           (void) const { return 0; };
		ostream&     printDurationInfo          (ostream& out=cout) {return out;};
		int          tpq                        (void) { return 0; }
		int          getBarlineCount            (void) const { return 0; }
		HumdrumLine* getBarline                 (int index) const { return NULL;};
		HumNum       getBarlineDuration         (int index) const { return 0; };
		HumNum       getBarlineDurationFromStart(int index) const { return 0; };
		HumNum       getBarlineDurationToEnd    (int index) const { return 0; };

		// HumdrumFileContent public functions:
		// to be added later

};

ostream& operator<<(ostream& out, HumdrumFileBase& infile);



class HumdrumFileStructure : public HumdrumFileBase {
	public:
		              HumdrumFileStructure         (void);
		              HumdrumFileStructure         (const string& filename);
		              HumdrumFileStructure         (istream& contents);
		             ~HumdrumFileStructure         ();
		bool          hasFilters                   (void);

		// TSV reading functions:
		bool          read                         (istream& contents);
		bool          read                         (const char*   filename);
		bool          read                         (const string& filename);
		bool          readString                   (const char*   contents);
		bool          readString                   (const string& contents);
		bool parse(istream& contents)      { return read(contents); }
		bool parse(const char* contents)   { return readString(contents); }
		bool parse(const string& contents) { return readString(contents); }
		bool          readNoRhythm                 (istream& contents);
		bool          readNoRhythm                 (const char*   filename);
		bool          readNoRhythm                 (const string& filename);
		bool          readStringNoRhythm           (const char*   contents);
		bool          readStringNoRhythm           (const string& contents);

		// CSV reading functions:
		bool          readCsv                      (istream& contents,
		                                            const string& separator=",");
		bool          readCsv                      (const char*   filename,
		                                            const string& separator=",");
		bool          readCsv                      (const string& filename,
		                                            const string& separator=",");
		bool          readStringCsv                (const char*   contents,
		                                            const string& separator=",");
		bool          readStringCsv                (const string& contents,
		                                            const string& separator=",");
		bool parseCsv(istream& contents, const string& separator = ",")
		                                 { return readCsv(contents, separator); }
		bool parseCsv(const char* contents, const string& separator = ",")
		                           { return readStringCsv(contents, separator); }
		bool parseCsv(const string& contents, const string& separator = ",")
		                           { return readStringCsv(contents, separator); }
		bool          readNoRhythmCsv              (istream& contents,
		                                            const string& separator = ",");
		bool          readNoRhythmCsv              (const char*   filename,
		                                            const string& separator = ",");
		bool          readNoRhythmCsv              (const string& filename,
		                                            const string& separator = ",");
		bool          readStringNoRhythmCsv        (const char*   contents,
		                                            const string& separator = ",");
		bool          readStringNoRhythmCsv        (const string& contents,
		                                            const string& separator = ",");

		// rhythmic analysis related functionality:
		HumNum        getScoreDuration             (void) const;
		ostream&      printDurationInfo            (ostream& out = cout);
		int           tpq                          (void);

		// strand functionality:
		HTp           getStrandStart               (int index) const;
		HTp           getStrandEnd                 (int index) const;
		HTp           getStrandStart               (int sindex, int index) const;
		HTp           getStrandEnd                 (int sindex, int index) const;
		int           getStrandCount               (void) const;
		int           getStrandCount               (int spineindex) const;
		void          resolveNullTokens            (void);

		HTp           getStrand                    (int index) const
		                                        { return getStrandStart(index); }
		HTp           getStrand                    (int sindex, int index) const
		                                { return getStrandStart(sindex, index); }

		// barline/measure functionality:
		int           getBarlineCount              (void) const;
		HumdrumLine*  getBarline                   (int index) const;
		HumNum        getBarlineDuration           (int index) const;
		HumNum        getBarlineDurationFromStart  (int index) const;
		HumNum        getBarlineDurationToEnd      (int index) const;

		bool          analyzeStructure             (void);
		bool          analyzeStrands               (void);

	protected:

		bool          analyzeRhythm                (void);
		bool          assignRhythmFromRecip        (HTp spinestart);
		bool          analyzeMeter                 (void);
		bool          analyzeTokenDurations        (void);
		bool          analyzeGlobalParameters      (void);
		bool          analyzeLocalParameters       (void);
		bool          analyzeDurationsOfNonRhythmicSpines(void);
		HumNum        getMinDur                    (vector<HumNum>& durs,
		                                            vector<HumNum>& durstate);
		bool          getTokenDurations            (vector<HumNum>& durs,
		                                            int line);
		bool          cleanDurs                    (vector<HumNum>& durs,
		                                            int line);
		bool          decrementDurStates           (vector<HumNum>& durs,
		                                            HumNum linedur, int line);
		bool          assignDurationsToTrack       (HTp starttoken,
		                                            HumNum startdur);
		bool          prepareDurations             (HTp token, int state,
		                                            HumNum startdur);
		bool          setLineDurationFromStart     (HTp token, HumNum dursum);
		bool          analyzeRhythmOfFloatingSpine (HTp spinestart);
		bool          analyzeNullLineRhythms       (void);
		void          fillInNegativeStartTimes     (void);
		void          assignLineDurations          (void);
		void          assignStrandsToTokens        (void);
		set<HumNum>   getNonZeroLineDurations      (void);
		set<HumNum>   getPositiveLineDurations     (void);
		void          processLocalParametersForStrand(int index);
		bool          processLocalParametersForTrack (HTp starttok, HTp current);
		void          checkForLocalParameters      (HTp token, HTp current);
		bool          assignDurationsToNonRhythmicTrack(HTp endtoken, HTp ptoken);
		void          analyzeSpineStrands          (vector<TokenPair>& ends,
		                                            HTp starttok);
};



class HumdrumFileContent : public HumdrumFileStructure {
	public:
		       HumdrumFileContent         (void);
		       HumdrumFileContent         (const string& filename);
		       HumdrumFileContent         (istream& contents);
		      ~HumdrumFileContent         ();

		bool   analyzeKernSlurs           (void);
		bool   analyzeKernTies            (void);
		bool   analyzeKernAccidentals     (void);

		bool   analyzeRScale              (void);

		// in HumdrumFileContent-metlev.cpp
		void  getMetricLevels             (vector<double>& output, int track = 0,
		                                   double undefined = NAN);
		// in HumdrumFileContent-timesig.cpp
		void  getTimeSigs                 (vector<pair<int, HumNum> >& output,
		                                   int track = 0);

		template <class DATATYPE>
		bool   prependDataSpine           (vector<DATATYPE> data,
		                                   const string& null = ".",
		                                   const string& exinterp = "**data",
		                                   bool recalcLine = true);

		template <class DATATYPE>
		bool   appendDataSpine            (vector<DATATYPE> data,
		                                   const string& null = ".",
		                                   const string& exinterp = "**data",
		                                   bool recalcLine = true);

		template <class DATATYPE>
		bool   insertDataSpineBefore      (int nexttrack,
		                                   vector<DATATYPE> data,
		                                   const string& null = ".",
		                                   const string& exinterp = "**data",
		                                   bool recalcLine = true);

		template <class DATATYPE>
		bool   insertDataSpineAfter       (int prevtrack,
		                                   vector<DATATYPE> data,
		                                   const string& null = ".",
		                                   const string& exinterp = "**data",
		                                   bool recalcLine = true);

	protected:
		bool   analyzeKernSlurs           (HumdrumToken* spinestart);
		bool   analyzeKernTies            (HumdrumToken* spinestart);
		void   fillKeySignature           (vector<int>& states,
		                                   const string& keysig);
		void   resetDiatonicStatesWithKeySignature(vector<int>& states,
				                             vector<int>& signature);
		void    linkSlurEndpoints         (HTp slurstart, HTp slurend);
};


//
// Templates:
//


//////////////////////////////
//
// HumdrumFileContent::prependDataSpine -- prepend a data spine
//     to the file.  Returns true if successful; false otherwise.
//
//     data == numeric or string data to print
//     null == if the data is converted to a string is equal to this
//             string then set the data spine content to a null token, ".".
//             default is ".".
//     exinterp == the exterp string to use.  Default is "**data".
//     recalcLine == boolean for whether or not to recalculate line string.
//                   Default is true;
//

template <class DATATYPE>
bool HumdrumFileContent::prependDataSpine(vector<DATATYPE> data,
		const string& null, const string& exinterp, bool recalcLine) {

	if ((int)data.size() != getLineCount()) {
		return false;
	}

	string ex;
	if (exinterp.find("**") == 0) {
		ex = exinterp;
	} else if (exinterp.find("*") == 0) {
		ex = "*" + exinterp;
	} else {
		ex = "**" + exinterp;
	}
	if (ex.size() <= 2) {
		ex += "data";
	}

	stringstream ss;
	HumdrumFileContent& infile = *this;
	HumdrumLine* line;
	for (int i=0; i<infile.getLineCount(); i++) {
		line = infile.getLine(i);
		if (!line->hasSpines()) {
			continue;
		}
		if (line->isExclusive()) {
			line->insertToken(0, ex);
		} else if (line->isTerminator()) {
			line->insertToken(0, "*-");
		} else if (line->isInterpretation()) {
			line->insertToken(0, "*");
		} else if (line->isLocalComment()) {
			line->insertToken(0, "!");
		} else if (line->isBarline()) {
			line->insertToken(0, (string)*infile.token(i, 0));
		} else if (line->isData()) {
			ss.str(string());
			ss << data[i];
			if (ss.str() == null) {
				line->insertToken(0, ".");
			} else if (ss.str() == "") {
				line->insertToken(0, ".");
			} else {
				line->insertToken(0, ss.str());
			}
		} else{
			cerr << "!!strange error for line " << i+1 << ":\t" << line << endl;
		}
		if (recalcLine) {
			line->createLineFromTokens();
		}
	}
	return true;
}



//////////////////////////////
//
// HumdrumFileContent::appendDataSpine -- prepend a data spine
//     to the file.  Returns true if successful; false otherwise.
//
//     data == numeric or string data to print
//     null == if the data is converted to a string is equal to this
//             string then set the data spine content to a null token, ".".
//             default is ".".
//     exinterp == the exterp string to use.  Default is "**data".
//     recalcLine == boolean for whether or not to recalculate line string.
//                   Default is true;
//

template <class DATATYPE>
bool HumdrumFileContent::appendDataSpine(vector<DATATYPE> data,
		const string& null, const string& exinterp, bool recalcLine) {

	if ((int)data.size() != getLineCount()) {
		cerr << "DATA SIZE DOES NOT MATCH GETLINECOUNT " << endl;
		cerr << "DATA SIZE " << data.size() << "\tLINECOUNT ";
		cerr  << getLineCount() << endl;
		return false;
	}

	string ex;
	if (exinterp.find("**") == 0) {
		ex = exinterp;
	} else if (exinterp.find("*") == 0) {
		ex = "*" + exinterp;
	} else {
		ex = "**" + exinterp;
	}
	if (ex.size() <= 2) {
		ex += "data";
	}

	stringstream ss;
	HumdrumFileContent& infile = *this;
	HumdrumLine* line;
	for (int i=0; i<infile.getLineCount(); i++) {
		line = infile.getLine(i);
		if (!line->hasSpines()) {
			continue;
		}
		if (line->isExclusive()) {
			line->appendToken(ex);
		} else if (line->isTerminator()) {
			line->appendToken("*-");
		} else if (line->isInterpretation()) {
			line->appendToken("*");
		} else if (line->isLocalComment()) {
			line->appendToken("!");
		} else if (line->isBarline()) {
			line->appendToken((string)*infile.token(i, 0));
		} else if (line->isData()) {
			ss.str(string());
			ss << data[i];
			if (ss.str() == null) {
				line->appendToken(".");
			} else if (ss.str() == "") {
				line->appendToken(".");
			} else {
				line->appendToken(ss.str());
			}
		} else{
			cerr << "!!strange error for line " << i+1 << ":\t" << line << endl;
		}
		if (recalcLine) {
			line->createLineFromTokens();
		}
	}
	return true;
}



//////////////////////////////
//
// HumdrumFileContent::insertDataSpineBefore -- prepend a data spine
//     to the file before the given spine.  Returns true if successful;
//     false otherwise.
//
//     nexttrack == track number to insert before.
//     data == numeric or string data to print
//     null == if the data is converted to a string is equal to this
//             string then set the data spine content to a null token, ".".
//             default is ".".
//     exinterp == the exterp string to use.  Default is "**data".
//     recalcLine == boolean for whether or not to recalculate line string.
//                   Default is true;
//

template <class DATATYPE>
bool HumdrumFileContent::insertDataSpineBefore(int nexttrack,
		vector<DATATYPE> data, const string& null, const string& exinterp,
		bool recalcLine) {

	if ((int)data.size() != getLineCount()) {
		cerr << "DATA SIZE DOES NOT MATCH GETLINECOUNT " << endl;
		cerr << "DATA SIZE " << data.size() << "\tLINECOUNT ";
		cerr  << getLineCount() << endl;
		return false;
	}

	string ex;
	if (exinterp.find("**") == 0) {
		ex = exinterp;
	} else if (exinterp.find("*") == 0) {
		ex = "*" + exinterp;
	} else {
		ex = "**" + exinterp;
	}
	if (ex.size() <= 2) {
		ex += "data";
	}

	stringstream ss;
	HumdrumFileContent& infile = *this;
	HumdrumLine* line;
	int insertionField = -1;
	int track;
	for (int i=0; i<infile.getLineCount(); i++) {
		line = infile.getLine(i);
		if (!line->hasSpines()) {
			continue;
		}
		insertionField = -1;
		for (int j=0; j<line->getFieldCount(); j++) {
			track = line->token(j)->getTrack();
			if (track != nexttrack) {
				continue;
			}
			insertionField = j;
			break;
		}
		if (insertionField < 0) {
			return false;
		}

		if (line->isExclusive()) {
			line->insertToken(insertionField, ex);
		} else if (line->isTerminator()) {
			line->insertToken(insertionField, "*-");
		} else if (line->isInterpretation()) {
			line->insertToken(insertionField, "*");
		} else if (line->isLocalComment()) {
			line->insertToken(insertionField, "!");
		} else if (line->isBarline()) {
			line->insertToken(insertionField, (string)*infile.token(i, 0));
		} else if (line->isData()) {
			ss.str(string());
			ss << data[i];
			if (ss.str() == null) {
				line->insertToken(insertionField, ".");
			} else if (ss.str() == "") {
				line->insertToken(insertionField, ".");
			} else {
				line->insertToken(insertionField, ss.str());
			}
		} else{
			cerr << "!!strange error for line " << i+1 << ":\t" << line << endl;
		}
		if (recalcLine) {
			line->createLineFromTokens();
		}
	}
	return true;
}



//////////////////////////////
//
// HumdrumFileContent::insertDataSpineAfter -- appen a data spine
//     to the file after the given spine.  Returns true if successful;
//     false otherwise.
//
//     prevtrack == track number to insert after.
//     data == numeric or string data to print
//     null == if the data is converted to a string is equal to this
//             string then set the data spine content to a null token, ".".
//             default is ".".
//     exinterp == the exterp string to use.  Default is "**data".
//     recalcLine == boolean for whether or not to recalculate line string.
//                   Default is true;
//

template <class DATATYPE>
bool HumdrumFileContent::insertDataSpineAfter(int prevtrack,
		vector<DATATYPE> data, const string& null, const string& exinterp,
		bool recalcLine) {

	if ((int)data.size() != getLineCount()) {
		cerr << "DATA SIZE DOES NOT MATCH GETLINECOUNT " << endl;
		cerr << "DATA SIZE " << data.size() << "\tLINECOUNT ";
		cerr  << getLineCount() << endl;
		return false;
	}

	string ex;
	if (exinterp.find("**") == 0) {
		ex = exinterp;
	} else if (exinterp.find("*") == 0) {
		ex = "*" + exinterp;
	} else {
		ex = "**" + exinterp;
	}
	if (ex.size() <= 2) {
		ex += "data";
	}

	stringstream ss;
	HumdrumFileContent& infile = *this;
	HumdrumLine* line;
	int insertionField = -1;
	int track;
	for (int i=0; i<infile.getLineCount(); i++) {
		line = infile.getLine(i);
		if (!line->hasSpines()) {
			continue;
		}
		insertionField = -1;
		for (int j = line->getFieldCount() - 1; j >= 0; j--) {
			track = line->token(j)->getTrack();
			if (track != prevtrack) {
				continue;
			}
			insertionField = j;
			break;
		}
		insertionField++;
		if (insertionField < 0) {
			return false;
		}

		if (line->isExclusive()) {
			line->insertToken(insertionField, ex);
		} else if (line->isTerminator()) {
			line->insertToken(insertionField, "*-");
		} else if (line->isInterpretation()) {
			line->insertToken(insertionField, "*");
		} else if (line->isLocalComment()) {
			line->insertToken(insertionField, "!");
		} else if (line->isBarline()) {
			line->insertToken(insertionField, (string)*infile.token(i, 0));
		} else if (line->isData()) {
			ss.str(string());
			ss << data[i];
			if (ss.str() == null) {
				line->insertToken(insertionField, ".");
			} else if (ss.str() == "") {
				line->insertToken(insertionField, ".");
			} else {
				line->insertToken(insertionField, ss.str());
			}
		} else{
			cerr << "!!strange error for line " << i+1 << ":\t" << line << endl;
		}
		if (recalcLine) {
			line->createLineFromTokens();
		}
	}
	return true;
}



#ifndef HUMDRUMFILE_PARENT
	#define HUMDRUMFILE_PARENT HumdrumFileContent
#endif

class HumdrumFile : public HUMDRUMFILE_PARENT {
	public:
		              HumdrumFile          (void);
		              HumdrumFile          (const string& filename);
		              HumdrumFile          (istream& filename);
		             ~HumdrumFile          ();

		ostream&      printXml             (ostream& out = cout, int level = 0,
		                                    const string& indent = "\t");
		ostream&      printXmlParameterInfo(ostream& out, int level,
		                                    const string& indent);
};



#define GRIDREST NAN

class NoteGrid;


class NoteCell {
	public:
		       NoteCell             (NoteGrid* owner, HTp token);
		      ~NoteCell             (void) { clear();                    }

		double getSgnDiatonicPitch  (void) { return m_b7;                }
		double getSgnMidiPitch      (void) { return m_b12;               }
		double getSgnBase40Pitch    (void) { return m_b40;               }
		double getSgnAccidental     (void) { return m_accidental;        }

		double getSgnDiatonicPitchClass(void);
		double getAbsDiatonicPitchClass(void);

		double getSgnBase40PitchClass(void);
		double getAbsBase40PitchClass(void);

		double getAbsDiatonicPitch  (void) { return fabs(m_b7);          }
		double getAbsMidiPitch      (void) { return fabs(m_b12);         }
		double getAbsBase40Pitch    (void) { return fabs(m_b40);         }
		double getAbsAccidental     (void) { return fabs(m_accidental);  }

		HTp    getToken             (void) { return m_token;             }
		int    getNextAttackIndex   (void) { return m_nextAttackIndex;   }
		int    getPrevAttackIndex   (void) { return m_prevAttackIndex;   }
		int    getCurrAttackIndex   (void) { return m_currAttackIndex;   }
		int    getSliceIndex        (void) { return m_timeslice;         }
		int    getVoiceIndex        (void) { return m_voice;             }

		bool   isAttack             (void) { return m_b40>0? true:false; }
		bool   isRest               (void);
		bool   isSustained          (void);

		string getAbsKernPitch      (void);
		string getSgnKernPitch      (void);

		double operator-            (NoteCell& B);
		double operator-            (int B);

		int    getLineIndex         (void);
		int    getFieldIndex        (void);
		ostream& printNoteInfo      (ostream& out);
		double getDiatonicIntervalToNextAttack      (void);
		double getDiatonicIntervalFromPreviousAttack(void);
		double getMetricLevel       (void);
		HumNum getDurationFromStart (void);
		HumNum getDuration          (void);
		void   setMeter             (int topval, HumNum botval);
		int    getMeterTop          (void);
		HumNum getMeterBottom       (void);

		vector<HTp> m_tiedtokens;	// list of tied notes/rests after note attack

	protected:
		void clear                  (void);
		void calculateNumericPitches(void);
		void setVoiceIndex          (int index) { m_voice = index;           }
		void setSliceIndex          (int index) { m_timeslice = index;       }
		void setNextAttackIndex     (int index) { m_nextAttackIndex = index; }
		void setPrevAttackIndex     (int index) { m_prevAttackIndex = index; }
		void setCurrAttackIndex     (int index) { m_currAttackIndex = index; }

	private:
		NoteGrid* m_owner; // the NoteGrid to which this cell belongs.
		HTp m_token;       // pointer to the note in the origina Humdrum file.
		int m_voice;       // index of the voice in the score the note belongs
		                   // 0=bottom voice (HumdrumFile ordering of parts)
		                   // column in NoteGrid.
		int m_timeslice;   // index for the row in NoteGrid.

		double m_b7;         // diatonic note number; NaN=rest; negative=sustain.
		double m_b12;        // MIDI note number; NaN=rest; negative=sustain.
		double m_b40;        // base-40 note number; NaN=rest; negative=sustain.
		double m_accidental; // chromatic alteration of a diatonic pitch.
		                     // NaN=no accidental.
		int m_nextAttackIndex; // index to next note attack (or rest),
		                       // -1 for undefined (interpred as rest).
		int m_prevAttackIndex; // index to previous note attack.
		int m_currAttackIndex; // index to current note attack (useful for
		                       // finding the start of a sustained note.
		int m_metertop = 0;    // top number of prevailing meter signature
		HumNum m_meterbot = 0; // bottom number of prevailing meter signature

	friend NoteGrid;
};



class NoteGrid {
	public:
		           NoteGrid              (void) { }
		           NoteGrid              (HumdrumFile& infile);
		          ~NoteGrid              ();

		void       clear                 (void);

		bool       load                  (HumdrumFile& infile);
		NoteCell*  cell                  (int voiceindex, int sliceindex);
		int        getVoiceCount         (void);
		int        getSliceCount         (void);
		int        getLineIndex          (int sindex);
		int        getFieldIndex         (int sindex);

		void       printDiatonicGrid     (ostream& out);
		void       printMidiGrid         (ostream& out);
		void       printBase40Grid       (ostream& out);
		void       printRawGrid          (ostream& out);
		void       printKernGrid         (ostream& out);

		double     getSgnDiatonicPitch   (int vindex, int sindex);
		double     getSgnMidiPitch       (int vindex, int sindex);
		double     getSgnBase40Pitch     (int vindex, int sindex);
		string     getSgnKernPitch       (int vindex, int sindex);

		double     getAbsDiatonicPitch   (int vindex, int sindex);
		double     getAbsMidiPitch       (int vindex, int sindex);
		double     getAbsBase40Pitch     (int vindex, int sindex);
		string     getAbsKernPitch       (int vindex, int sindex);

		bool       isRest                (int vindex, int sindex);
		bool       isSustained           (int vindex, int sindex);
		bool       isAttack              (int vindex, int sindex);

		HTp        getToken              (int vindex, int sindex);

		int        getPrevAttackDiatonic (int vindex, int sindex);
		int        getNextAttackDiatonic (int vindex, int sindex);

		void       printGridInfo         (ostream& out);
		void       printVoiceInfo        (ostream& out, int vindex);

		void       getNoteAndRestAttacks (vector<NoteCell*>& attacks, int vindex);
		double     getMetricLevel        (int sindex);
		HumNum     getNoteDuration       (int vindex, int sindex);

	protected:
		void       buildAttackIndexes    (void);
		void       buildAttackIndex      (int vindex);

	private:
		vector<vector<NoteCell*> > m_grid;
		vector<HTp>                m_kernspines;
		vector<double>             m_metriclevels;
		HumdrumFile*               m_infile;
};



class Convert {
	public:

		// Rhythm processing, defined in Convert-rhythm.cpp
		static HumNum  recipToDuration      (const string& recip,
		                                     HumNum scale = 4,
		                                     const string& separator = " ");
		static HumNum  recipToDurationNoDots(const string& recip,
		                                     HumNum scale = 4,
		                                     const string& separator = " ");
		static HumNum  recipToDuration      (string* recip,
		                                     HumNum scale = 4,
		                                     const string& separator = " ");
		static HumNum  recipToDurationNoDots(string* recip,
		                                     HumNum scale = 4,
		                                     const string& separator = " ");
		static string  durationToRecip      (HumNum duration,
		                                     HumNum scale = HumNum(1,4));
		static string  durationFloatToRecip (double duration,
		                                     HumNum scale = HumNum(1,4));

		// Pitch processing, defined in Convert-pitch.cpp
		static string  base40ToKern         (int b40);
		static int     base40ToAccidental   (int b40);
		static int     base40ToDiatonic     (int b40);
		static int     base40ToMidiNoteNumber(int b40);
		static string  base40ToIntervalAbbr (int b40);
		static int     kernToOctaveNumber   (const string& kerndata);
		static int     kernToOctaveNumber   (HTp token)
				{ return kernToOctaveNumber((string)*token); }
		static int     kernToAccidentalCount(const string& kerndata);
		static int     kernToAccidentalCount(HTp token)
				{ return kernToAccidentalCount((string)*token); }
		static int     kernToDiatonicPC     (const string& kerndata);
		static int     kernToDiatonicPC     (HTp token)
				{ return kernToDiatonicPC     ((string)*token); }
		static char    kernToDiatonicUC     (const string& kerndata);
		static int     kernToDiatonicUC     (HTp token)
				{ return kernToDiatonicUC     ((string)*token); }
		static char    kernToDiatonicLC     (const string& kerndata);
		static int     kernToDiatonicLC     (HTp token)
				{ return kernToDiatonicLC     ((string)*token); }
		static int     kernToBase40PC       (const string& kerndata);
		static int     kernToBase40PC       (HTp token)
				{ return kernToBase40PC       ((string)*token); }
		static int     kernToBase12PC       (const string& kerndata);
		static int     kernToBase12PC       (HTp token)
				{ return kernToBase12PC       ((string)*token); }
		static int     kernToBase7PC        (const string& kerndata) {
		                                     return kernToDiatonicPC(kerndata); }
		static int     kernToBase7PC        (HTp token)
				{ return kernToBase7PC        ((string)*token); }
		static int     kernToBase40         (const string& kerndata);
		static int     kernToBase40         (HTp token)
				{ return kernToBase40         ((string)*token); }
		static int     kernToBase12         (const string& kerndata);
		static int     kernToBase12         (HTp token)
				{ return kernToBase12         ((string)*token); }
		static int     kernToBase7          (const string& kerndata);
		static int     kernToBase7          (HTp token)
				{ return kernToBase7          ((string)*token); }
		static int     kernToMidiNoteNumber (const string& kerndata);
		static int     kernToMidiNoteNumber(HTp token)
				{ return kernToMidiNoteNumber((string)*token); }
		static string  kernToScientificPitch(const string& kerndata,
		                                     string flat = "b",
		                                     string sharp = "#",
		                                     string separator = "");
		static string  kernToSciPitch       (const string& kerndata,
		      										 string flat = "b",
		                                     string sharp = "#",
		                                     string separator = "")
	       { return kernToScientificPitch(kerndata, flat, sharp, separator); }
		static string  kernToSP             (const string& kerndata,
		                                     string flat = "b",
		                                     string sharp = "#",
		                                     string separator = "")
		      { return kernToScientificPitch(kerndata, flat, sharp, separator); }
		static int     pitchToWbh           (int dpc, int acc, int octave,
		                                     int maxacc);
		static void    wbhToPitch           (int& dpc, int& acc, int& octave,
		                                     int maxacc, int wbh);
		static int     kernClefToBaseline   (const string& input);
		static string  base40ToTrans        (int base40);
		static int     transToBase40        (const string& input);
		static int     base40IntervalToLineOfFifths(int trans);
		static string  keyNumberToKern      (int number);
		static int     base7ToBase40        (int base7);
		static int     base40IntervalToDiatonic(int base40interval);

		// Harmony processing, defined in Convert-harmony.cpp
		static vector<int> minorHScaleBase40(void);
		static vector<int> majorScaleBase40 (void);
		static int         keyToInversion   (const string& harm);
		static int         keyToBase40      (const string& key);
		static vector<int> harmToBase40     (HTp harm, const string& key) {
		                                        return harmToBase40(*harm, key); }
		static vector<int> harmToBase40     (HTp harm, HTp key) {
		                                        return harmToBase40(*harm, *key); }
		static vector<int> harmToBase40     (const string& harm, const string& key);
		static vector<int> harmToBase40     (const string& harm, int keyroot, int keymode);
		static void        makeAdjustedKeyRootAndMode(const string& secondary,
		                                     int& keyroot, int& keymode);
		static int         chromaticAlteration(const string& content);

		// data-type specific (other than pitch/rhythm),
		// defined in Convert-kern.cpp
		static bool isKernRest              (const string& kerndata);
		static bool isKernNote              (const string& kerndata);
		static bool isKernNoteAttack        (const string& kerndata);
		static bool hasKernSlurStart        (const string& kerndata);
		static bool hasKernSlurEnd          (const string& kerndata);
		static int  getKernSlurStartElisionLevel(const string& kerndata, int index);
		static int  getKernSlurEndElisionLevel  (const string& kerndata, int index);

		static bool isKernSecondaryTiedNote (const string& kerndata);
		static string getKernPitchAttributes(const string& kerndata);

		// String processing, defined in Convert-string.cpp
		static vector<string> splitString   (const string& data,
		                                     char separator = ' ');
		static void    replaceOccurrences   (string& source,
		                                     const string& search,
		                                     const string& replace);
		static string  repeatString         (const string& pattern, int count);
		static string  encodeXml            (const string& input);
		static string  getHumNumAttributes  (const HumNum& num);
		static string  trimWhiteSpace       (const string& input);
		static bool    startsWith           (const string& input,
		                                     const string& searchstring);
		static bool    contains(const string& input, const string& pattern);
		static bool    contains(const string& input, char pattern);
		static bool    contains(string* input, const string& pattern);
		static bool    contains(string* input, char pattern);
		static void    makeBooleanTrackList(vector<bool>& spinelist,
		                                     const string& spinestring,
		                                     int maxtrack);

		// Mathematical processing, defined in Convert-math.cpp
		static int     getLcm               (const vector<int>& numbers);
		static int     getGcd               (int a, int b);
		static void    primeFactors         (vector<int>& output, int n);
		static double  nearIntQuantize      (double value,
		                                    double delta = 0.00001);
		static double  significantDigits    (double value, int digits);
		static bool    isNaN                (double value);
		static double  pearsonCorrelation   (vector<double> x, vector<double> y);
		static int     romanNumeralToInteger(const string& roman);

};



// SliceType is a list of various Humdrum line types.  Groupings are 
// segmented by categories which are prefixed with an underscore.
// For example Notes are in the _Duration group, since they have 
// non-zero durations.  Notes and Gracenotes are in the _Data group.
// The indentation shows the various types of groups.
// 

enum class SliceType {
				Notes = 1,
			_Duration,
				GraceNotes,
		_Data,
			Measures,
		_Measure,
				Clefs,
				Transpositions,
				KeySigs,
				TimeSigs,
				MeterSigs,
				Tempos,
				Labels,
				LabelAbbrs,
			_RegularInterpretation,
				Exclusives,
				Terminators,
				Manipulators,
			_Manipulator,
		_Interpretation,
			Layouts,
			LocalComments,
	_Spined,
		GlobalComments,
		GlobalLayouts,
		ReferenceRecords,
	_Other,
		Invalid
};


// MeasureType is a list of the style types for a measure (ending type for now)

enum class MeasureStyle {
	Plain,
	RepeatBackward,
	RepeatForward,
	RepeatBoth,
	Double,
	Final
};



class MxmlMeasure;
class MxmlEvent;

class MxmlPart {
	public:
		              MxmlPart             (void);
		             ~MxmlPart             ();
		void          clear                (void);
		void          enableStems          (void);
		bool          readPart             (const string& id, xml_node partdef, 
		                                    xml_node part);
		bool          addMeasure           (xml_node mel);
		bool          addMeasure           (xpath_node mel);
		int           getMeasureCount      (void) const;
		MxmlMeasure*  getMeasure           (int index) const;
		long          getQTicks            (void) const;
		int           setQTicks            (long value);
	   MxmlMeasure*  getPreviousMeasure   (MxmlMeasure* measure) const;
		HumNum        getDuration          (void) const;
		void          allocateSortedEvents (void);
		void          setPartNumber        (int number);
		int           getPartNumber        (void) const;
		int           getPartIndex         (void) const;
		int           getStaffCount        (void) const;
		int           getVerseCount        (void) const;
		int           getVerseCount        (int staffindex) const;
		int           getHarmonyCount      (void) const;
		void          trackStaffVoices     (int staffnum, int voicenum);
		void          printStaffVoiceInfo  (void);
		void          prepareVoiceMapping  (void);
		int           getVoiceIndex        (int voicenum);
		int           getStaffIndex        (int voicenum);
		bool          hasEditorialAccidental(void) const;
		bool          hasDynamics          (void) const;
		void          parsePartInfo        (xml_node partdeclaration);
		string        getPartName          (void) const;
		string        getPartAbbr          (void) const;
		string        cleanSpaces          (const string& input);


	private:
		void          receiveStaffNumberFromChild (int staffnum, int voicenum);
		void          receiveVerseCount           (int count);
		void          receiveVerseCount           (int staffnum, int count);
		void          receiveHarmonyCount         (int count);
		void          receiveEditorialAccidental  (void);
		void          receiveDynamic              (void);

	protected:
		vector<MxmlMeasure*> m_measures;
		vector<long>         m_qtick;
		int                  m_partnum;
		int                  m_maxstaff;
		vector<int>          m_verseCount;
		int                  m_harmonyCount;
		bool                 m_editorialAccidental;
		bool                 m_stems = false;
		bool                 m_has_dynamics = false;
		string               m_partname;
		string               m_partabbr;

		// m_staffvoicehist: counts of staff and voice numbers.  
		// staff=0 is used for items such as measures.
		// voice=0 is used for nonduration items such as harmony.
		vector<vector<int> > m_staffvoicehist;
	 	vector<pair<int, int> > m_voicemapping; // voicenum -> (staff, voiceindex)
		
	friend MxmlMeasure;
	friend MxmlEvent;

};



class GridSide {
	public:
		GridSide(void);
		~GridSide();

		int   getVerseCount     (void);
		HTp   getVerse          (int index);
		void  setVerse          (int index, HTp token);
		void  setVerse          (int index, const string& token);

		int   getHarmonyCount   (void);
		void  setHarmony        (HTp token);
		void  detachHarmony     (void);
		HTp   getHarmony        (void);

		int   getDynamicsCount  (void);
		void  setDynamics       (HTp token);
		void  setDynamics       (const string& token);
		void  detachDynamics    (void);
		HTp   getDynamics       (void);

	private:
		vector<HumdrumToken*> m_verses;
		HumdrumToken* m_dynamics = NULL;
		HumdrumToken* m_harmony = NULL;
};

ostream& operator<<(ostream& output, GridSide* side);


class GridStaff : public vector<GridVoice*>, public GridSide {
	public:
		GridStaff(void);
		~GridStaff();
		GridVoice* setTokenLayer (int layerindex, HTp token, HumNum duration);
		void setNullTokenLayer   (int layerindex, SliceType type, HumNum nextdur);
		void appendTokenLayer    (int layerindex, HTp token, HumNum duration,
		                          const string& spacer = " ");
		int getMaxVerseCount     (void);
};

ostream& operator<<(ostream& output, GridStaff* staff);



class GridPart : public vector<GridStaff*>, public GridSide {
	public:
		GridPart(void);
		~GridPart();
};

ostream& operator<<(ostream& output, GridPart* part);
ostream& operator<<(ostream& output, GridPart& part);



class GridSlice;
class HumGrid;

class GridMeasure : public list<GridSlice*> {
	public:
		GridMeasure(HumGrid* owner);
		~GridMeasure();

		GridSlice*   addTempoToken  (const string& tok, HumNum timestamp,
		                             int part, int staff, int voice, int maxstaff);
		GridSlice*   addTimeSigToken(const string& tok, HumNum timestamp,
		                             int part, int staff, int voice, int maxstaff);
		GridSlice*   addKeySigToken (const string& tok, HumNum timestamp,
		                             int part, int staff, int voice, int maxstaff);
		GridSlice*   addClefToken   (const string& tok, HumNum timestamp,
		                             int part, int staff, int voice, int maxstaff);
		GridSlice*   addTransposeToken(const string& tok, HumNum timestamp,
		                             int part, int staff, int voice, int maxstaff);
		GridSlice*   addLabelToken(const string& tok, HumNum timestamp,
		                             int part, int staff, int voice, int maxstaff);
		GridSlice*   addLabelAbbrToken(const string& tok, HumNum timestamp,
		                             int part, int staff, int voice, int maxstaff);
		GridSlice*   addDataToken   (const string& tok, HumNum timestamp,
		                             int part, int staff, int voice, int maxstaff);
		GridSlice*   addGraceToken  (const string& tok, HumNum timestamp,
		                             int part, int staff, int voice, int maxstaff,
		                             int gracenumber);
		GridSlice*   addGlobalLayout(const string& tok, HumNum timestamp);
		GridSlice*   addGlobalComment(const string& tok, HumNum timestamp);
		GridSlice*   appendGlobalLayout(const string& tok, HumNum timestamp);
		bool         transferTokens (HumdrumFile& outfile, bool recip,
		                             bool addbar, int startbarnum = 0);
		HumGrid*     getOwner       (void);
		void         setOwner       (HumGrid* owner);
		HumNum       getDuration    (void);
		void         setDuration    (HumNum duration);
		HumNum       getTimestamp   (void);
		void         setTimestamp   (HumNum timestamp);
		HumNum       getTimeSigDur  (void);
		void         setTimeSigDur  (HumNum duration);
		MeasureStyle getStyle       (void) { return m_style; }
		MeasureStyle getBarStyle    (void) { return getStyle(); }
		void         setStyle       (MeasureStyle style) { m_style = style; }
		void         setBarStyle    (MeasureStyle style) { setStyle(style); }
		void         setFinalBarlineStyle(void) { setStyle(MeasureStyle::Final); }
		void         setRepeatEndStyle(void) { setStyle(MeasureStyle::RepeatBackward); }
		void         setRepeatBackwardStyle(void) { setStyle(MeasureStyle::RepeatBackward); }

		bool         isDouble(void) 
		                  {return m_style == MeasureStyle::Double;}
		bool         isFinal(void) 
		                  {return m_style == MeasureStyle::Final;}
		bool         isRepeatBackward(void) 
		                  { return m_style == MeasureStyle::RepeatBackward; }
		bool         isRepeatForward(void) 
		                  { return m_style == MeasureStyle::RepeatForward; }
		bool         isRepeatBoth(void) 
		                  { return m_style == MeasureStyle::RepeatBoth; }
		void         addLayoutParameter(GridSlice* slice, int partindex, const string& locomment);
		void         addDynamicsLayoutParameters(GridSlice* slice, int partindex, const string& locomment);
		bool         isInvisible(void);
		bool         isSingleChordMeasure(void);
		bool         isMonophonicMeasure(void);
		GridSlice*   getLastSpinedSlice(void);
		GridSlice*   getFirstSpinedSlice(void);
	
	protected:
		void         appendInitialBarline(HumdrumFile& infile, int startbarnum = 0);

	private:
		HumGrid*     m_owner;
		HumNum       m_duration;
		HumNum       m_timestamp;
		HumNum       m_timesigdur;
		MeasureStyle m_style;
};

ostream& operator<<(ostream& output, GridMeasure& measure);
ostream& operator<<(ostream& output, GridMeasure* measure);


class HumGrid;


class GridSlice : public vector<GridPart*> {
	public:
		GridSlice(GridMeasure* measure, HumNum timestamp, SliceType type,
		          int partcount = 0);
		GridSlice(GridMeasure* measure, HumNum timestamp, SliceType type,
		          const GridSlice& slice);
		GridSlice(GridMeasure* measure, HumNum timestamp, SliceType type,
		          GridSlice* slice);
		~GridSlice();

		bool isNoteSlice(void)        { return m_type == SliceType::Notes;            }
		bool isGraceSlice(void)       { return m_type == SliceType::GraceNotes;       }
		bool isMeasureSlice(void)     { return m_type == SliceType::Measures;         }
		bool isClefSlice(void)        { return m_type == SliceType::Clefs;            }
		bool isLabelSlice(void)       { return m_type == SliceType::Labels;           }
		bool isLabelAbbrSlice(void)   { return m_type == SliceType::LabelAbbrs;       }
		bool isTransposeSlice(void)   { return m_type == SliceType::Transpositions;   }
		bool isKeySigSlice(void)      { return m_type == SliceType::KeySigs;          }
		bool isTimeSigSlice(void)     { return m_type == SliceType::TimeSigs;         }
		bool isTempoSlice(void)       { return m_type == SliceType::Tempos;           }
		bool isMeterSigSlice(void)    { return m_type == SliceType::MeterSigs;        }
		bool isManipulatorSlice(void) { return m_type==SliceType::Manipulators;       }
		bool isLayoutSlice(void)      { return m_type ==  SliceType::Layouts;         }
		bool isLocalLayoutSlice(void) { return m_type ==  SliceType::Layouts;         }
		bool isInvalidSlice(void)     { return m_type == SliceType::Invalid;          }
		bool isGlobalComment(void)    { return m_type == SliceType::GlobalComments;   }
		bool isGlobalLayout(void)     { return m_type == SliceType::GlobalLayouts;    }
		bool isReferenceRecord(void)  { return m_type == SliceType::ReferenceRecords; }
		bool isInterpretationSlice(void);
		bool isDataSlice(void);
		bool hasSpines(void);
		SliceType getType(void)    { return m_type; }

		void transferTokens        (HumdrumFile& outfile, bool recip);
		void initializePartStaves  (vector<MxmlPart>& partdata);
		void initializeBySlice     (GridSlice* slice);
		void initializeByStaffCount(int staffcount);

		HumNum       getDuration        (void);
		void         setDuration        (HumNum duration);
		HumNum       getTimestamp       (void);
		void         setTimestamp       (HumNum timestamp);
		void         setOwner           (HumGrid* owner);
		HumGrid*     getOwner           (void);
		HumNum       getMeasureDuration (void);
		HumNum       getMeasureTimestamp(void);
		GridMeasure* getMeasure         (void);
		void         invalidate         (void);

		void transferSides        (HumdrumLine& line, GridStaff& sides, 
		                           const string& empty, int maxvcount,
		                           int maxhcount);
		void transferSides        (HumdrumLine& line, GridPart& sides, 
		                           int partindex, const string& empty,
		                           int maxvcount, int maxhcount,
		                           int maxdcount);
		int getVerseCount         (int partindex, int staffindex);
		int getHarmonyCount       (int partindex, int staffindex = -1);
		int getDynamicsCount      (int partindex, int staffindex = -1);
		void addToken             (const string& tok, int parti, int staffi, int voicei);

	protected:
		HTp  createRecipTokenFromDuration  (HumNum duration);

	private:
		HumGrid*     m_owner;
		GridMeasure* m_measure;
		HumNum       m_timestamp;
		HumNum       m_duration;
		SliceType    m_type;

};


ostream& operator<<(ostream& output, GridSlice* slice);



class GridVoice {
	public:
		GridVoice(void);
		GridVoice(HTp token, HumNum duration);
		GridVoice(const char* token, HumNum duration);
		GridVoice(const string& token, HumNum duration);
		~GridVoice();

		bool   isTransfered       (void);

		HTp    getToken           (void) const;
		void   setToken           (HTp token);
		void   setToken           (const string& token);
		void   setToken           (const char* token);
		bool   isNull             (void) const;

		void   setDuration        (HumNum duration);
		HumNum getDuration        (void) const;
		HumNum getDurationToNext  (void) const;
		HumNum getDurationToPrev  (void) const;
		void   setDurationToPrev  (HumNum dur);
		void   incrementDuration  (HumNum duration);
		void   forgetToken        (void);

	protected:
		void   setTransfered      (bool state);

	private:
		HTp    m_token;
		HumNum m_nextdur;
		HumNum m_prevdur;
		bool   m_transfered;

	friend class GridSlice;
};

ostream& operator<<(ostream& output, GridVoice* voice);
ostream& operator<<(ostream& output, GridVoice& voice);



class HumGrid : public vector<GridMeasure*> {
	public:
		HumGrid(void);
		~HumGrid();
		void enableRecipSpine           (void);
		bool transferTokens             (HumdrumFile& outfile, int startbarnum = 0);
		int  getHarmonyCount            (int partindex);
		int  getDynamicsCount           (int partindex);
		int  getVerseCount              (int partindex, int staffindex);
		bool hasDynamics                (int partindex);
		void setDynamicsPresent         (int partindex);
		void setVerseCount              (int partindex, int staffindex, int count);
		void setHarmonyCount            (int partindex, int count);
		void removeRedundantClefChanges (void);
		void removeSibeliusIncipit      (void);
		bool hasPickup                  (void);
		GridMeasure*  addMeasureToBack  (void);
		int  getPartCount               (void);
		int  getStaffCount              (int partindex);
		void deleteMeasure              (int index);

	protected:
		void calculateGridDurations        (void);
		void insertExclusiveInterpretationLine (HumdrumFile& outfile);
		void insertDataTerminationLine     (HumdrumFile& outfile);
		void appendMeasureLine             (HumdrumFile& outfile,
		                                    GridSlice& slice);
		void insertPartIndications         (HumdrumFile& outfile);
		void insertStaffIndications        (HumdrumFile& outfile);
		void addNullTokens                 (void);
		void addNullTokensForGraceNotes    (void);
		void addNullTokensForClefChanges   (void);
		void addNullTokensForLayoutComments(void);

		void FillInNullTokensForGraceNotes(GridSlice* graceslice, GridSlice* lastnote,
		                                   GridSlice* nextnote);
		void FillInNullTokensForLayoutComments(GridSlice* layoutslice, GridSlice* lastnote,
		                                   GridSlice* nextnote);
		void FillInNullTokensForClefChanges (GridSlice* clefslice,
		                                    GridSlice* lastnote, GridSlice* nextnote);
		void adjustClefChanges             (void);
		bool buildSingleList               (void);
		void extendDurationToken           (int slicei, int parti,
		                                    int staffi, int voicei);
		GridVoice* getGridVoice(int slicei, int parti, int staffi, int voicei);
		void addMeasureLines               (void);
		void addLastMeasure                (void);
		bool manipulatorCheck              (void);
		GridSlice* manipulatorCheck        (GridSlice* ice1, GridSlice* ice2);
		void cleanupManipulators           (void);
		void cleanManipulator              (vector<GridSlice*>& newslices,
		                                    GridSlice* curr);
		GridSlice* checkManipulatorExpand  (GridSlice* curr);
		GridSlice* checkManipulatorContract(GridSlice* curr);
		void transferMerges                (GridStaff* oldstaff,
		                                    GridStaff* oldlaststaff,
		                                    GridStaff* newstaff,
		                                    GridStaff* newlaststaff);
		void insertExInterpSides           (HumdrumLine* line, int part,
		                                    int staff);
		void insertSideTerminals           (HumdrumLine* line, int part,
		                                    int staff);
		void insertSidePartInfo            (HumdrumLine* line, int part,
		                                    int staff);
		void insertSideStaffInfo           (HumdrumLine* line, int part,
		                                    int staff, int staffnum);
		void getMetricBarNumbers           (vector<int>& barnums);
		string  createBarToken             (int m, int barnum,
		                                    GridMeasure* measure);
		string getBarStyle                 (GridMeasure* measure);
		void adjustExpansionsInStaff       (GridSlice* newmanip, GridSlice* curr,
		                                    int p, int s);
		void transferNonDataSlices         (GridMeasure* output, GridMeasure* input);
		string extractMelody               (GridMeasure* measure);
		void insertMelodyString            (GridMeasure* measure, const string& melody);

		GridSlice* getNextSpinedLine       (const GridMeasure::iterator& it, int measureindex);

	private:
		vector<GridSlice*>   m_allslices;
		vector<vector<int> > m_verseCount;
		vector<int>          m_harmonyCount;
		bool                 m_pickup;
		vector<bool>         m_dynamics;

		// options:
		bool m_recip;               // include **recip spine in output
		bool m_musicxmlbarlines;    // use measure numbers from <measure> element

};



class MxmlMeasure;
class MxmlPart;

// Event types: These are all of the XML elements which can be children of
// the measure element in MusicXML.

enum measure_event_type {
	mevent_unknown,
	mevent_attributes,
	mevent_backup,
	mevent_barline,
	mevent_bookmark,
	mevent_direction,
	mevent_figured_bass,
	mevent_forward,
	mevent_grouping,
	mevent_harmony,
	mevent_link,
	mevent_note,
	mevent_print,
	mevent_sound,
	mevent_float       // category for GridSides not attached to note onsets
};


class MxmlEvent {
	public:
		                   MxmlEvent          (MxmlMeasure* measure);
		                  ~MxmlEvent          ();
		void               clear              (void);
		void               enableStems        (void);
		bool               parseEvent         (xml_node el, xml_node nextel,
		                                       HumNum starttime);
		bool               parseEvent         (xpath_node el, HumNum starttime);
		void               setTickStart       (long value, long ticks);
		void               setTickDur         (long value, long ticks);
		void               setStartTime       (HumNum value);
		void               setDuration        (HumNum value);
		void               setDurationByTicks (long value,
		                                       xml_node el = xml_node(NULL));
		HumNum             getStartTime       (void) const;
		HumNum             getDuration        (void) const;
		void               setOwner           (MxmlMeasure* measure);
		MxmlMeasure*       getOwner           (void) const;
		const char*        getName            (void) const;
		int                setQTicks          (long value);
		long               getQTicks          (void) const;
		long               getIntValue        (const char* query) const;
		bool               hasChild           (const char* query) const;
		void               link               (MxmlEvent* event);
		bool               isLinked           (void) const;
		bool               isRest             (void);
		bool               isGrace            (void);
		bool               isFloating         (void);
		bool               hasSlurStart       (int& direction);
		bool               hasSlurStop        (void);
		void               setLinked          (void);
		vector<MxmlEvent*> getLinkedNotes     (void);
		void               attachToLastEvent  (void);
		bool               isChord            (void) const;
		void               printEvent         (void);
		int                getSequenceNumber  (void) const;
		int                getVoiceNumber     (void) const;
		void               setVoiceNumber     (int value);
		int                getStaffNumber     (void) const;
		int                getStaffIndex      (void) const;
		int                getVoiceIndex      (int maxvoice = 4) const;
		void               setStaffNumber     (int value);
		measure_event_type getType            (void) const;
		int                getPartNumber      (void) const;
		int                getPartIndex       (void) const;
		string             getRecip           (void) const;
		string             getKernPitch       (void);
		string             getPrefixNoteInfo  (void) const;
		string             getPostfixNoteInfo (bool primarynote) const;
		xml_node           getNode            (void);
		xml_node           getHNode           (void);
		HumNum             getTimeSigDur      (void);
		string             getElementName     (void);
		void               addNotations       (stringstream& ss, 
		                                       xml_node notations) const;
		void               reportVerseCountToOwner         (int count);
		void               reportVerseCountToOwner         (int staffnum, int count);
		void               reportHarmonyCountToOwner       (int count);
		void               reportMeasureStyleToOwner       (MeasureStyle style);
		void               reportEditorialAccidentalToOwner(void);
		void               reportDynamicToOwner            (void);
      void               makeDummyRest      (MxmlMeasure* owner, 
		                                       HumNum startime,
		                                       HumNum duration,
		                                       int staffindex = 0,
		                                       int voiceindex = 0);
		void               setVoiceIndex      (int voiceindex);
		void               forceInvisible     (void);
		bool               isInvisible        (void);
		void               setBarlineStyle    (xml_node node);
		void               setTexts           (vector<xml_node>& nodes);
		vector<xml_node>&  getTexts           (void);
		void               setDynamics        (xml_node node);
		xml_node           getDynamics        (void);

	protected:
		HumNum             m_starttime;  // start time in quarter notes of event
		HumNum             m_duration;   // duration in quarter notes of event
		measure_event_type m_eventtype;  // enumeration type of event
		xml_node           m_node;       // pointer to event in XML structure
		MxmlMeasure*       m_owner;      // measure that contains this event
		vector<MxmlEvent*> m_links;      // list of secondary chord notes
		bool               m_linked;     // true if a secondary chord note
		int                m_sequence;   // ordering of event in XML file
		static int         m_counter;    // counter for sequence variable
		short              m_staff;      // staff number in part for event
		short              m_voice;      // voice number in part for event
		int                m_voiceindex; // voice index of item (remapping)
      int                m_maxstaff;   // maximum staff number for measure
		xml_node           m_hnode;      // harmony label starting at note event
		bool               m_invisible;  // for forceInvisible();
		bool               m_stems;      // for preserving stems

		xml_node          m_dynamics;    // dynamics <direction> starting just before note
		vector<xml_node>  m_text;        // text <direction> starting just before note

	private:
   	void   reportStaffNumberToOwner  (int staffnum, int voicenum);
		void   reportTimeSigDurToOwner   (HumNum duration);
		int    getDotCount               (void) const;

	public:
		static HumNum getEmbeddedDuration  (xml_node el = xml_node(NULL));
		static HumNum getQuarterDurationFromType (const char* type);
		static bool   nodeType             (xml_node node, const char* testname);


	friend MxmlMeasure;
	friend MxmlPart;
};



class MxmlEvent;
class MxmlPart;


class SimultaneousEvents {
	public:
		SimultaneousEvents(void) { }
		~SimultaneousEvents() { }
		HumNum starttime;              // start time of events
		HumNum duration;               // duration to next non-zero duration
		vector<MxmlEvent*> zerodur;    // zero-duration elements at this time
		vector<MxmlEvent*> nonzerodur; // non-zero dur elements at this time
};


class MxmlMeasure {
	public:
		              MxmlMeasure        (MxmlPart* part);
		             ~MxmlMeasure        (void);
		void          clear              (void);
		void          enableStems        (void);
		bool          parseMeasure       (xml_node mel);
		bool          parseMeasure       (xpath_node mel);
		void          setStartTimeOfMeasure (HumNum value);
		void          setStartTimeOfMeasure (void);
		void          setDuration        (HumNum value);
		HumNum        getStartTime       (void) const;
		HumNum        getTimestamp       (void) const { return getStartTime(); }
		HumNum        getDuration        (void) const;
		void          setOwner           (MxmlPart* part);
		MxmlPart*     getOwner           (void) const;
		int           getPartNumber      (void) const;
		int           getPartIndex       (void) const;
		int           setQTicks          (long value);
		long          getQTicks          (void) const;
		void          attachLastEventToPrevious  (void);
		void          calculateDuration  (void);
		int           getEventCount      (void) const;
		vector<SimultaneousEvents>* getSortedEvents(void);
		MxmlEvent*    getEvent           (int index) const;

		void          setNextMeasure     (MxmlMeasure* event);
		MxmlMeasure*  getNextMeasure     (void) const;
		MxmlMeasure*  getPreviousMeasure (void) const;
		void          setPreviousMeasure (MxmlMeasure* event);

		int           getVoiceIndex      (int voicenum);
		int           getStaffIndex      (int voicenum);
		void          setTimeSigDur      (HumNum duration);
		HumNum        getTimeSigDur      (void);
		void          addDummyRest       (void);
		void          addDummyRest       (HumNum starttime, HumNum duration, 
		                                  int staffindex, int voiceindex);
		vector<MxmlEvent*>& getEventList (void);
		void  sortEvents                 (void);
		void  forceLastInvisible         (void);
		MeasureStyle  getStyle           (void);
		MeasureStyle  getBarStyle        (void);
		void  setStyle                   (MeasureStyle style);
		void  setBarStyle                (MeasureStyle style);
		void  makeFinalBarline(void)   { m_style = MeasureStyle::Final; }
		bool  isFinal(void)            { return m_style == MeasureStyle::Final; }
		bool  isDouble(void)           { return m_style == MeasureStyle::Double; }
		bool  isRepeatBackward(void)   { return m_style == MeasureStyle::RepeatBackward; }
		bool  isRepeatForward(void)    { return m_style == MeasureStyle::RepeatForward; }
		bool  isRepeatBoth(void)       { return m_style == MeasureStyle::RepeatBoth; }

	private:
		void  receiveStaffNumberFromChild         (int staffnum, int voicenum);
		void  receiveTimeSigDurFromChild          (HumNum duration);
		void  receiveMeasureStyleFromChild        (MeasureStyle style);
		void  receiveEditorialAccidentalFromChild (void);
   	void  reportStaffNumberToOwner            (int staffnum, int voicenum);
		void  reportVerseCountToOwner             (int count);
		void  reportVerseCountToOwner             (int staffindex, int count);
		void  reportHarmonyCountToOwner           (int count);
		void  reportEditorialAccidentalToOwner    (void);
		void  reportDynamicToOwner                (void);

	protected:
		HumNum             m_starttime; // start time of measure in quarter notes
		HumNum             m_duration;  // duration of measure in quarter notes
		HumNum             m_timesigdur; // duration of measure according to 
													// prevailing time signature.
		MxmlPart*          m_owner;     // part which contains measure
		MxmlMeasure*       m_previous;  // previous measure in part or null
		MxmlMeasure*       m_following; // following measure in part or null
		vector<MxmlEvent*> m_events;    // list of semi-ordered events in measure
		vector<SimultaneousEvents> m_sortedevents; // list of time-sorted events
		MeasureStyle       m_style;     // measure style type
		bool               m_stems = false;

	friend MxmlEvent;
	friend MxmlPart;
};



class Option_register {
	public:
		         Option_register     (void);
		         Option_register     (const string& aDefinition, char aType,
		                                  const string& aDefaultOption);
		         Option_register     (const string& aDefinition, char aType,
		                                  const string& aDefaultOption,
		                                  const string& aModifiedOption);
		         Option_register     (const Option_register& reg);
		        ~Option_register     ();

		Option_register& operator=(const Option_register& reg);
		void     clearModified      (void);
		string   getDefinition      (void);
		string   getDefault         (void);
		string   getOption          (void);
		string   getModified        (void);
		string   getDescription     (void);
		int      isModified         (void);
		char     getType            (void);
		void     reset              (void);
		void     setDefault         (const string& aString);
		void     setDefinition      (const string& aString);
		void     setDescription     (const string& aString);
		void     setModified        (const string& aString);
		void     setType            (char aType);
		ostream& print              (ostream& out);

	protected:
		string       m_definition;
		string       m_description;
		string       m_defaultOption;
		string       m_modifiedOption;
		int          m_modifiedQ;
		char         m_type;
};


class Options {
	public:
		                Options           (void);
		                Options           (int argc, char** argv);
		                Options           (const Options& options);
		               ~Options           ();

		Options&        operator=         (const Options& options);
		int             argc              (void) const;
		const vector<string>& argv        (void) const;
		int             define            (const string& aDefinition);
		int             define            (const string& aDefinition,
		                                   const string& description);
		string          getArg            (int index);
		string          getArgument       (int index);
		int             getArgCount       (void);
		int             getArgumentCount  (void);
		vector<string>& getArgList        (vector<string>& output);
		vector<string>& getArgumentList   (vector<string>& output);
		int             getBoolean        (const string& optionName);
		string          getCommand        (void);
		string          getCommandLine    (void);
		string          getDefinition     (const string& optionName);
		double          getDouble         (const string& optionName);
		char            getFlag           (void);
		char            getChar           (const string& optionName);
		float           getFloat          (const string& optionName);
		int             getInt            (const string& optionName);
		int             getInteger        (const string& optionName);
		string          getString         (const string& optionName);
		char            getType           (const string& optionName);
		int             optionsArg        (void);
		ostream&        print             (ostream& out);
		ostream&        printOptionList   (ostream& out);
		ostream&        printOptionListBooleanState(ostream& out);
		bool            process           (int error_check = 1, int suppress = 0);
		bool            process           (int argc, char** argv,
		                                      int error_check = 1,
		                                      int suppress = 0);
		bool            process           (const vector<string>& argv,
		                                      int error_check = 1,
		                                      int suppress = 0);
		bool            process           (const string& argv, int error_check = 1,
		                                      int suppress = 0);
		void            reset             (void);
		void            xverify           (int argc, char** argv,
		                                      int error_check = 1,
		                                      int suppress = 0);
		void            xverify           (int error_check = 1,
		                                      int suppress = 0);
		void            setFlag           (char aFlag);
		void            setModified       (const string& optionName,
		                                   const string& optionValue);
		void            setOptions        (int argc, char** argv);
		void            setOptions        (const vector<string>& argv);
		void            setOptions        (const string& args);
		void            appendOptions     (int argc, char** argv);
		void            appendOptions     (string& args);
		void            appendOptions     (vector<string>& argv);
		ostream&        printRegister     (ostream& out);
		int             isDefined         (const string& name);
		static vector<string> tokenizeCommandLine(const string& args);
		bool            hasParseError     (void);
		string          getParseError     (void);
		ostream&        getParseError     (ostream& out);

	protected:
		// m_argv: the list of raw command line strings including
		// a mix of options and non-option argument.
		vector<string> m_argv;

		// m_arguments: list of parsed command-line arguments which
		// are not options, or the command (argv[0]);
		vector<string> m_arguments;

		// m_optionRegister: store for the states/values of each option.
		vector<Option_register*> m_optionRegister;

		// m_optionFlag: the character which indicates an option.
		// Generally a dash, but could be made a slash for Windows environments.
		char m_optionFlag = '-';

		// m_optionList:
		map<string, int> m_optionList;

		//
		// boolern options for object:
		//

		// m_options_error_check: for .verify() function.
		bool m_options_error_checkQ = true;

		// m_processedQ: true if process() was run.  This will parse
		// the command-line arguments into a list of options, and also
		// enable boolean versions of the options.
		bool m_processedQ = false;

		// m_suppressQ: true means to suppress automatic --options option
		// listing.
		bool m_suppressQ = false;

		// m_optionsArgument: indicate that --options was used.
		bool m_optionsArgQ = false;

		// m_error: used to store errors in parsing command-line options.
		stringstream m_error;

	private:
		int     getRegIndex    (const string& optionName);
		bool    isOption       (const string& aString, int& argp);
		int     storeOption    (int gargp, int& position, int& running);
};

#define OPTION_BOOLEAN_TYPE   'b'
#define OPTION_CHAR_TYPE      'c'
#define OPTION_DOUBLE_TYPE    'd'
#define OPTION_FLOAT_TYPE     'f'
#define OPTION_INT_TYPE       'i'
#define OPTION_STRING_TYPE    's'
#define OPTION_UNKNOWN_TYPE   'x'



class HumTool : public Options {
	public:
		         HumTool         (void);
		        ~HumTool         ();

		void     clearOutput     (void);

		bool     hasAnyText      (void);
		string   getAllText      (void);
		ostream& getAllText      (ostream& out);

		bool     hasHumdrumText  (void);
		string   getHumdrumText  (void);
		ostream& getHumdrumText  (ostream& out);

		bool     hasJsonText     (void);
		string   getJsonText     (void);
		ostream& getJsonText     (ostream& out);

		bool     hasFreeText     (void);
		string   getFreeText     (void);
		ostream& getFreeText     (ostream& out);

		bool     hasWarning      (void);
		string   getWarning      (void);
		ostream& getWarning      (ostream& out);

		bool     hasError        (void);
		string   getError        (void);
		ostream& getError        (ostream& out);

	protected:
		stringstream m_humdrum_text;  // output text in Humdrum syntax.
		stringstream m_json_text;     // output text in JSON syntax.
		stringstream m_free_text;     // output for plain text content.
	  	stringstream m_warning_text;  // output for warning messages;
	  	stringstream m_error_text;    // output for error messages;

};


///////////////////////////////////////////////////////////////////////////
//
// common command-line Interfaces
//

//////////////////////////////
//
// BASIC_INTERFACE -- Expects one Humdurm file, either from the
//    first command-line argument (left over after options have been
//    parsed out), or from standard input.
//
// function call that the interface must implement:
//  .run(HumdrumFile& infile, ostream& out)
//
//

#define BASIC_INTERFACE(CLASS)                 \
using namespace std;                           \
using namespace hum;                           \
int main(int argc, char** argv) {              \
	CLASS interface;                            \
	if (!interface.process(argc, argv)) {       \
		interface.getError(cerr);                \
		return -1;                               \
	}                                           \
	HumdrumFile infile;                         \
	if (interface.getArgCount() > 0) {          \
		infile.read(interface.getArgument(1));   \
	} else {                                    \
		infile.read(cin);                        \
	}                                           \
	int status = interface.run(infile, cout);   \
	if (interface.hasWarning()) {               \
		interface.getWarning(cerr);              \
		return 0;                                \
	}                                           \
	if (interface.hasError()) {                 \
		interface.getError(cerr);                \
		return -1;                               \
	}                                           \
	return !status;                             \
}



//////////////////////////////
//
// STREAM_INTERFACE -- Expects one Humdurm file, either from the
//    first command-line argument (left over after options have been
//    parsed out), or from standard input.
//
// function call that the interface must implement:
//  .run(HumdrumFile& infile, ostream& out)
//
//

#define STREAM_INTERFACE(CLASS)                                  \
using namespace std;                                             \
using namespace hum;                                             \
int main(int argc, char** argv) {                                \
	CLASS interface;                                              \
	if (!interface.process(argc, argv)) {                         \
		interface.getError(cerr);                                  \
		return -1;                                                 \
	}                                                             \
	HumdrumFileStream streamer(static_cast<Options&>(interface)); \
	HumdrumFile infile;                                           \
	bool status = true;                                           \
	while (streamer.read(infile)) {                               \
		status &= interface.run(infile);                           \
		if (interface.hasWarning()) {                              \
			interface.getWarning(cerr);                             \
		}                                                          \
		if (interface.hasAnyText()) {                              \
		   interface.getAllText(cout);                             \
		}                                                          \
		if (interface.hasError()) {                                \
			interface.getError(cerr);                               \
         return -1;                                              \
		}                                                          \
		if (!interface.hasAnyText()) {                             \
			cout << infile;                                         \
		}                                                          \
		interface.clearOutput();                                   \
	}                                                             \
	return !status;                                               \
}



class HumdrumFileStream {
	public:
		                HumdrumFileStream  (void);
		                HumdrumFileStream  (char** list);
		                HumdrumFileStream  (const vector<string>& list);
		                HumdrumFileStream  (Options& options);

		int             setFileList        (char** list);
		int             setFileList        (const vector<string>& list);

		void            clear              (void);
		int             eof                (void);

		int             getFile            (HumdrumFile& infile);
		int             read               (HumdrumFile& infile);

	protected:
		ifstream        m_instream;       // used to read from list of files.
		stringstream    m_urlbuffer;      // used to read data over internet.
		string          m_newfilebuffer;  // used to keep track of !!!!segment:
		                                  // records.

		vector<string>  m_filelist;       // used when not using cin
		int             m_curfile;        // index into filelist

		vector<string>  m_universals;     // storage for universal comments

		// Automatic URL downloading of data from internet in read():
		void     fillUrlBuffer            (stringstream& uribuffer,
		                                   const string& uriname);

};



class Tool_autobeam : public HumTool {
	public:
		         Tool_autobeam   (void);
		        ~Tool_autobeam   () {};

		bool     run             (HumdrumFile& infile);
		bool     run             (const string& indata, ostream& out);
		bool     run             (HumdrumFile& infile, ostream& out);

	protected:
		void     initialize      (HumdrumFile& infile);
		void     processStrand   (HTp strandstart, HTp strandend);
		void     processMeasure  (vector<HTp>& measure);
		void     addBeam         (HTp startnote, HTp endnote);
		void     addBeams        (HumdrumFile& infile);
		void     removeBeams     (HumdrumFile& infile);

	private:
		vector<vector<pair<int, HumNum> > > m_timesigs;
		vector<HTp> m_kernspines;
		bool        m_overwriteQ;
		int         m_track;

};



class Coord {
   public:
           Coord(void) { clear(); }
      void clear(void) { i = j = -1; }
      int i;
      int j;
};


class Tool_autostem : public HumTool {
	public:
		         Tool_autostem         (void);
		        ~Tool_autostem         () {};

		bool     run                   (HumdrumFile& infile);
		bool     run                   (const string& indata, ostream& out);
		bool     run                   (HumdrumFile& infile, ostream& out);

	protected:
		void     initialize            (HumdrumFile& infile);
		void      example              (void);
		void      usage                (void);
		void      autostem             (HumdrumFile& infile);
		void      getClefInfo          (vector<vector<int> >& baseline,
		                                HumdrumFile& infile);
		void      addStem              (string& input, const string& piece);
		void      processKernTokenStemsSimpleModel(HumdrumFile& infile,
		                                vector<vector<int> >& baseline,
		                                int row, int col);
		void      removeStems          (HumdrumFile& infile);
		void      removeStem2          (HumdrumFile& infile, int row, int col);
		int       getVoice             (HumdrumFile& infile, int row, int col);
		void      getNotePositions     (vector<vector<vector<int> > >& notepos,
		                                vector<vector<int> >& baseline,
		                                HumdrumFile& infile);
		void      printNotePositions   (HumdrumFile& infile,
		                                vector<vector<vector<int> > >& notepos);
		void      getVoiceInfo         (vector<vector<int> >& voice, HumdrumFile& infile);
		void      printVoiceInfo       (HumdrumFile& infile, vector<vector<int> >& voice);
		void      processKernTokenStems(HumdrumFile& infile,
		                                vector<vector<int> >& baseline, int row, int col);
		void      getMaxLayers         (vector<int>& maxlayer, vector<vector<int> >& voice,
		                                HumdrumFile& infile);
		void      assignStemDirections (vector<vector<int> >& stemdir,
		                                vector<vector<int> > & voice,
		                                vector<vector<vector<int> > >& notepos,
		                                HumdrumFile& infile);
		void      assignBasicStemDirections(vector<vector<int> >& stemdir,
		                                vector<vector<int> >& voice,
		                                vector<vector<vector<int> > >& notepos,
		                                HumdrumFile& infile);
		int       determineChordStem   (vector<vector<int> >& voice,
		                                vector<vector<vector<int> > >& notepos,
		                                HumdrumFile& infile, int row, int col);
		void      insertStems          (HumdrumFile& infile,
		                                vector<vector<int> >& stemdir);
		void      setStemDirection     (HumdrumFile& infile, int row, int col,
		                                int direction);
		void      getBeamState         (vector<vector<string > >& beams,
		                                HumdrumFile& infile);
		void      countBeamStuff       (const string& token, int& start, int& stop,
		                                int& flagr, int& flagl);
		void      getBeamSegments      (vector<vector<Coord> >& beamednotes,
		                                vector<vector<string > >& beamstates,
		                                HumdrumFile& infile, vector<int> maxlayer);
		int       getBeamDirection     (vector<Coord>& coords,
		                                vector<vector<int> >& voice,
		                                vector<vector<vector<int> > >& notepos);
		void      setBeamDirection     (vector<vector<int> >& stemdir,
		                                vector<Coord>& bnote, int direction);

	private:
		int    debugQ        = 0;       // used with --debug option
		int    removeQ       = 0;       // used with -r option
		int    noteposQ      = 0;       // used with -p option
		int    voiceQ        = 0;       // used with --voice option
		int    removeallQ    = 0;       // used with -R option
		int    overwriteQ    = 0;       // used with -o option
		int    overwriteallQ = 0;       // used with -O option
		int    Middle        = 4;       // used with -u option
		int    Borderline    = 0;       // really used with -u option
		int    notlongQ      = 0;       // used with -L option
		bool   m_quit        = false;

};


class NoteNode {
   public:
		int b40;         // base-40 pitch number or 0 if a rest, negative if tied
		int line;        // line number in original score of note
		int spine;       // spine number in original score of note
		int measure;     // measure number of note
		int serial;      // serial number 
		int mark;        // for marking search matches
		int notemarker;  // for pass-through of marks
		double beatsize; // time signature bottom value which or
		                 // 3 times the bottom if compound meter
		HumNum   duration;  // duration

		         NoteNode             (void) { clear(); }
		         NoteNode             (const NoteNode& anode);
		         NoteNode& operator=  (NoteNode& anode);
		        ~NoteNode             (void);
		void     clear                (void);
		int      isRest               (void) { return b40 == 0 ? 1 : 0; }
		int      isSustain            (void) { return b40 < 0 ? 1 : 0; }
		int      isAttack             (void) { return b40 > 0 ? 1 : 0; }
		int      getB40               (void) { return abs(b40); }
		void     setId                (const string& anid);
		string   getIdString          (void);
		string   getId                (void);

   protected:
		string  protected_id; // id number provided by data
};



class Tool_cint : public HumTool {
	public:
		         Tool_cint    (void);
		        ~Tool_cint    () {};

		bool     run                    (HumdrumFile& infile);
		bool     run                    (const string& indata, ostream& out);
		bool     run                    (HumdrumFile& infile, ostream& out);

	protected:

		void      initialize           (void);
		void      example              (void);
		void      usage                (const string& command);
		int       processFile          (HumdrumFile& infile);
		void      getKernTracks        (vector<int>& ktracks, HumdrumFile& infile);
		int       validateInterval     (vector<vector<NoteNode> >& notes, 
		                                int i, int j, int k);
		void      printIntervalInfo    (HumdrumFile& infile, int line, 
		                                int spine, vector<vector<NoteNode> >& notes, 
		                                int noteline, int noteindex, 
		                                vector<string >& abbr);
		void      getAbbreviations     (vector<string >& abbreviations, 
		                                vector<string >& names);
		void      getAbbreviation      (string& abbr, string& name);
		void      extractNoteArray     (vector<vector<NoteNode> >& notes, 
		                                HumdrumFile& infile, vector<int>& ktracks, 
		                                vector<int>& reverselookup);
		int       onlyRests            (vector<NoteNode>& data);
		int       hasAttack            (vector<NoteNode>& data);
		int       allSustained         (vector<NoteNode>& data);
		void      printPitchGrid       (vector<vector<NoteNode> >& notes, 
		                                HumdrumFile& infile);
		void      getNames             (vector<string >& names, 
		                                vector<int>& reverselookup, HumdrumFile& infile);
		void      printLattice         (vector<vector<NoteNode> >& notes, 
		                                HumdrumFile& infile, vector<int>& ktracks, 
		                                vector<int>& reverselookup, int n);
		void      printSpacer          (ostream& out);
		int       printInterval        (ostream& out, NoteNode& note1, NoteNode& note2,
		                                int type, int octaveadjust = 0);
		int       printLatticeItem     (vector<vector<NoteNode> >& notes, int n, 
		                                int currentindex, int fileline);
		int       printLatticeItemRows (vector<vector<NoteNode> >& notes, int n, 
		                                int currentindex, int fileline);
		int       printLatticeModule   (ostream& out, vector<vector<NoteNode> >& notes, 
		                                int n, int startline, int part1, int part2);
		void      printInterleaved     (HumdrumFile& infile, int line, 
		                                vector<int>& ktracks, vector<int>& reverselookup, 
		                                const string& interstring);
		void      printLatticeInterleaved(vector<vector<NoteNode> >& notes, 
		                                HumdrumFile& infile, vector<int>& ktracks, 
		                                vector<int>& reverselookup, int n);
		int       printInterleavedLattice(HumdrumFile& infile, int line, 
		                                vector<int>& ktracks, vector<int>& reverselookup,
		                                int n, int currentindex,
		                                vector<vector<NoteNode> >& notes);
		int       printCombinations    (vector<vector<NoteNode> >& notes, 
		                                HumdrumFile& infile, vector<int>& ktracks, 
		                                vector<int>& reverselookup, int n,
		                                vector<vector<string> >& retrospective,
		                                const string& searchstring);
		void      printAsCombination   (HumdrumFile& infile, int line, 
		                                vector<int>& ktracks, vector<int>& reverselookup,
		                                const string& interstring);
		int       printModuleCombinations(HumdrumFile& infile, int line, 
		                                vector<int>& ktracks, vector<int>& reverselookup,
		                                int n, int currentindex, 
		                                vector<vector<NoteNode> >& notes, 
		                                int& matchcount, 
		                                vector<vector<string> >& retrospective,
		                                const string& searchstring);
		int       printCombinationsSuspensions(vector<vector<NoteNode> >& notes, 
		                                HumdrumFile& infile, vector<int>& ktracks, 
		                                vector<int>& reverselookup, int n,
		                                vector<vector<string> >& retrospective);
		int       printCombinationModule(ostream& out, const string& filename, 
		                                vector<vector<NoteNode> >& notes, 
		                                int n, int startline, int part1, int part2,
		                                vector<vector<string> >& retrospective,
		                                char& notemarker, int markstate = 0);
		int       printCombinationModulePrepare(ostream& out, const string& filename,
		                                vector<vector<NoteNode> >& notes, int n, 
		                                int startline, int part1, int part2,
		                                vector<vector<string> >& retrospective,
		                                HumdrumFile& infile, const string& searchstring);
		int       getOctaveAdjustForCombinationModule(vector<vector<NoteNode> >& notes, 
		                                int n, int startline, int part1, int part2);
		void      addMarksToInputData  (HumdrumFile& infile, 
		                                vector<vector<NoteNode> >& notes,
		                                vector<int>& ktracks,
		                                vector<int>& reverselookup);
		void      markNote              (HumdrumFile& infile, int line, int col);
		void      initializeRetrospective(vector<vector<string> >& retrospective, 
		                                HumdrumFile& infile, vector<int>& ktracks);
		int       getTriangleIndex(int number, int num1, int num2);
		void      adjustKTracks        (vector<int>& ktracks, const string& koption);
		int       getMeasure           (HumdrumFile& infile, int line);

	private:

		int       debugQ       = 0;      // used with --debug option
		int       base40Q      = 0;      // used with --40 option
		int       base12Q      = 0;      // used with --12 option
		int       base7Q       = 0;      // used with -7 option
		int       pitchesQ     = 0;      // used with --pitches option
		int       rhythmQ      = 0;      // used with -r option and others
		int       durationQ    = 0;      // used with --dur option
		int       latticeQ     = 0;      // used with -l option
		int       interleavedQ = 0;      // used with -L option
		int       Chaincount   = 1;      // used with -n option
		int       chromaticQ   = 0;      // used with --chromatic option
		int       sustainQ     = 0;      // used with -s option
		int       zeroQ        = 0;      // used with -z option
		int       topQ         = 0;      // used with -t option
		int       toponlyQ     = 0;      // used with -T option
		int       hparenQ      = 0;      // used with -h option
		int       mparenQ      = 0;      // used with -y option
		int       locationQ    = 0;      // used with --location option
		int       koptionQ     = 0;      // used with -k option
		int       parenQ       = 0;      // used with -p option
		int       rowsQ        = 0;      // used with --rows option
		int       hmarkerQ     = 0;      // used with -h option
		int       mmarkerQ     = 0;      // used with -m option
		int       attackQ      = 0;      // used with --attacks option
		int       rawQ         = 0;      // used with --raw option
		int       raw2Q        = 0;      // used with --raw2 option
		int       xoptionQ     = 0;      // used with -x option
		int       octaveallQ   = 0;      // used with -O option
		int       octaveQ      = 0;      // used with -o option
		int       noharmonicQ  = 0;      // used with -H option
		int       nomelodicQ   = 0;      // used with -M option
		int       norestsQ     = 0;      // used with -R option
		int       nounisonsQ   = 0;      // used with -U option
		int       filenameQ    = 0;      // used with -f option
		int       searchQ      = 0;      // used with --search option
		int       markQ        = 0;      // used with --mark option
		int       countQ       = 0;      // used with --count option
		int       suspensionsQ = 0;      // used with --suspensions option
		int       uncrossQ     = 0;      // used with -c option
		int       retroQ       = 0;      // used with --retro option
		int       idQ          = 0;      // used with --id option
		vector<string> Ids;              // used with --id option
		char      NoteMarker   = '\0';   // used with -N option
		string    SearchString;
		string Spacer;

};


class Tool_dissonant : public HumTool {
	public:
		         Tool_dissonant    (void);
		        ~Tool_dissonant    () {};

		bool     run               (HumdrumFile& infile);
		bool     run               (const string& indata, ostream& out);
		bool     run               (HumdrumFile& infile, ostream& out);

	protected:
		void    doAnalysis         (vector<vector<string> >& results,
		                            NoteGrid& grid,
		                            vector<vector<NoteCell*> >& attacks,
		                            bool debug);
		void    doAnalysisForVoice (vector<vector<string> >& results,
		                            NoteGrid& grid,
		                            vector<NoteCell*>& attacks,
		                            int vindex, bool debug);
		void    findFakeSuspensions(vector<vector<string> >& results, 
		                            NoteGrid& grid,
		                            vector<NoteCell*>& attacks, int vindex);
		void    findAppoggiaturas  (vector<vector<string> >& results, 
		                            NoteGrid& grid,
		                            vector<NoteCell*>& attacks, int vindex);
		void    findLs             (vector<vector<string> >& results, 
		                            NoteGrid& grid,
		                            vector<NoteCell*>& attacks, int vindex);
		void    findYs             (vector<vector<string> >& results, 
		                            NoteGrid& grid,
		                            vector<NoteCell*>& attacks, int vindex);
		void	findCadentialVoiceFunctions(vector<vector<string> >& results,
									NoteGrid& grid,	vector<NoteCell*>& attacks,
									vector<vector<string> >& voiceFuncs,
									int vindex);

		void    printColorLegend   (HumdrumFile& infile);
		int     getNextPitchAttackIndex(NoteGrid& grid, int voicei,
		                            int sliceindex);
		void    fillLabels         (void);
		void    fillLabels2        (void);
		void    printCountAnalysis (vector<vector<string> >& data);
		void    suppressDissonances(HumdrumFile& infile, NoteGrid& grid,
		                            vector<vector<NoteCell* > >& attacks,
		                            vector<vector<string> >& results);
		void    suppressDissonancesInVoice(HumdrumFile& infile, 
		                            NoteGrid& grid, int vindex,
		                            vector<NoteCell*>& attacks,
		                            vector<string>& results);
		void    suppressSusOrnamentsInVoice(HumdrumFile& infile, 
		                            NoteGrid& grid, int vindex,
		                            vector<NoteCell*>& attacks,
		                            vector<string>& results);
		void    mergeWithPreviousNote(HumdrumFile& infile, int line, int field);
		void    mergeWithNextNote(HumdrumFile& infile, int line, int field);
		void    changeDurationOfNote(HTp note, HumNum dur);
		void    changePitch        (HTp note2, HTp note1);
		void    simplePreviousMerge(HTp pnote, HTp cnote);
		void    simpleNextMerge	   (HTp cnote, HTp nnote);
		void    changePitchOfTieGroupFollowing(HTp note, const string& pitch);
		void    mergeWithPreviousNoteViaTies(HTp pnote, HTp cnote);
		void    mergeWithPreviousNote(HumdrumFile& infile, NoteCell* cell);
		void    mergeWithNextNote(HumdrumFile& infile, NoteCell* cell);

	private:
	 	vector<HTp> m_kernspines;
		bool diss2Q = false;
		bool diss7Q = false;
		bool diss4Q = false;
		bool dissL0Q = false;
		bool dissL1Q = false;
		bool dissL2Q = false;
		bool suppressQ = false;
		bool voiceFuncsQ = false;
		bool m_voicenumQ = false;
		bool m_selfnumQ = false;

		vector<string> m_labels;

		// unaccdented non-harmonic tones:
		const int PASSING_UP           =  0; // rising passing tone
		const int PASSING_DOWN         =  1; // downward passing tone
		const int NEIGHBOR_UP          =  2; // upper neighbor
		const int NEIGHBOR_DOWN        =  3; // lower neighbor
		const int ECHAPPEE_UP          =  4; // upper échappée
		const int ECHAPPEE_DOWN        =  5; // lower échappée
		const int CAMBIATA_UP_S        =  6; // ascending short nota cambiata
		const int CAMBIATA_DOWN_S      =  7; // descending short nota cambiata
		const int CAMBIATA_UP_L        =  8; // ascending long nota cambiata
		const int CAMBIATA_DOWN_L      =  9; // descending long nota cambiata
		const int REV_CAMBIATA_UP      = 10; // incomplete anterior upper neighbor
		const int REV_CAMBIATA_DOWN    = 11; // incomplete anterior lower neighbor
		const int REV_ECHAPPEE_UP      = 12; // incomplete posterior upper neighbor
		const int REV_ECHAPPEE_DOWN    = 13; // incomplete posterior lower neighbor
		const int ANT_UP               = 14; // rising anticipation
		const int ANT_DOWN             = 15; // descending anticipation
		const int DBL_NEIGHBOR_UP      = 16; // double neighbor beginning with upper neighbor
		const int DBL_NEIGHBOR_DOWN    = 17; // double neighbor beginning with lower neighbor

		// accented non-harmonic tones:
		const int THIRD_Q_PASS_UP      = 18; // dissonant third quarter
		const int THIRD_Q_PASS_DOWN    = 19; // dissonant third quarter
		const int THIRD_Q_UPPER_NEI    = 20; // dissonant third quarter
		const int THIRD_Q_LOWER_NEI    = 21; // dissonant third quarter
		const int ACC_PASSING_UP	   = 22; // appoggiatura
		const int ACC_PASSING_DOWN	   = 23; // appoggiatura
		const int ACC_UP_NEI		   = 24; // appoggiatura
		const int ACC_LO_NEI		   = 25; // appoggiatura
		const int APP_UPPER            = 26; // appoggiatura
		const int APP_LOWER            = 27; // appoggiatura
		const int SUS_BIN  	           = 28; // binary suspension
		const int SUS_TERN  	       = 29; // ternary suspension
		const int AGENT_BIN		       = 30; // binary agent
		const int AGENT_TERN		   = 31; // ternary agent
		const int SUSPENSION_REP       = 32; // suspension repeated note
		const int FAKE_SUSPENSION_LEAP = 33; // fake suspension approached by leap
		const int FAKE_SUSPENSION_STEP = 34; // fake suspension approached by step or anticipation
		const int SUS_NO_AGENT_LEAP    = 35; // suspension missing a normal agent approached by leap
		const int SUS_NO_AGENT_STEP    = 36; // suspension missing a normal agent approached by step or anticipation
		const int CHANSON_IDIOM        = 37; // chanson idiom
		const int ORNAMENTAL_SUS	   = 38; // purely ornamental suspension

		// unknown dissonances:
		const int PARALLEL_UP          = 39; // moves in parallel with known dissonant, approached from below
		const int PARALLEL_DOWN        = 40; // moves in parallel with known dissonant, approached from above
		const int RES_PITCH			   = 41; // note of resolution of a suspension against suspension dissonance

		const int ONLY_WITH_VALID_UP   = 42; // only dissonant with identifiable dissonances, approached from below
		const int ONLY_WITH_VALID_DOWN = 43; // only dissonant with identifiable dissonances, approached from above
		const int UNKNOWN_DISSONANCE   = 44; // unknown dissonance type
		const int UNLABELED_Z2         = 45; // unknown dissonance type, 2nd interval
		const int UNLABELED_Z7         = 46; // unknown dissonance type, 7th interval
		const int UNLABELED_Z4         = 47; // unknown dissonance type, 4th interval

		const int LABELS_SIZE          = 48; // one more than last index
};



#define ND_NOTE 0  /* notes or rests + text and phrase markings */
#define ND_BAR  1  /* explicit barlines */


class NoteData {
	public:
		NoteData(void) { clear(); }
		void clear(void) { bar = pitch = phstart = phend = 0;
							  phnum = -1;
							  lyricerr = lyricnum = 0;
							  tiestart = tiecont = tieend = 0;
							  slstart = slend = 0;
							  num = denom = barnum = 0;
							  barinterp = 0; bardur = 0.0;
							  duration = 0.0; text = ""; }
		double duration;
		int    bar;       int    num;
		int    denom;     int    barnum;
		double bardur;    int    barinterp;
		int    pitch;     int    lyricerr;
		int    phstart;   int    phend;    int phnum;
		int    slstart;   int    slend;    int lyricnum;
		int    tiestart;  int    tiecont;  int tieend;
		string text;
};

		

class Tool_esac2hum : public HumTool {
	public:
		         Tool_esac2hum         (void);
		        ~Tool_esac2hum         () {};

		bool    convertFile          (ostream& out, const string& filename);
		bool    convert              (ostream& out, const string& input);
		bool    convert              (ostream& out, istream& input);

	protected:
		bool      initialize            (void);
		void      checkOptions          (Options& opts, int argc, char** argv);
		void      example               (void);
		void      usage                 (const string& command);
		void      convertEsacToHumdrum  (ostream& out, istream& input);
		bool      getSong               (vector<string>& song, istream& infile, 
		                                int init);
		void      convertSong           (vector<string>& song, ostream& out);
		bool      getKeyInfo            (vector<string>& song, string& key, 
		                                 double& mindur, int& tonic, string& meter,
		                                 ostream& out);
		void      printNoteData         (NoteData& data, int textQ, ostream& out);
		bool      getNoteList           (vector<string>& song, 
		                                 vector<NoteData>& songdata, double mindur,
		                                 int tonic);
		void      getMeterInfo          (string& meter, vector<int>& numerator, 
		                                 vector<int>& denominator);
		void      postProcessSongData   (vector<NoteData>& songdata,
		                                 vector<int>& numerator,vector<int>& denominator);
		void      printKeyInfo          (vector<NoteData>& songdata, int tonic, 
		                                 int textQ, ostream& out);
		int       getAccidentalMax      (int a, int b, int c);
		bool      printTitleInfo        (vector<string>& song, ostream& out);
		void      getLineRange          (vector<string>& song, const string& field, 
		                                 int& start, int& stop);
		void      printChar             (unsigned char c, ostream& out);
		void      printBibInfo          (vector<string>& song, ostream& out);
		void      printString           (const string& string, ostream& out);
		void      printSpecialChars     (ostream& out);
		bool      placeLyrics           (vector<string>& song,
		                                 vector<NoteData>& songdata);
		bool      placeLyricPhrase      (vector<NoteData>& songdata, 
		                                 vector<string>& lyrics, int line);
		void      getLyrics             (vector<string>& lyrics, const string& buffer);
		void      cleanupLyrics         (vector<string>& lyrics);
		bool      getFileContents       (vector<string>& array, const string& filename);
		void      chopExtraInfo         (char* holdbuffer);
		void      printHumdrumHeaderInfo(ostream& out, vector<string>& song);
		void      printHumdrumFooterInfo(ostream& out, vector<string>& song);
		
	private:
		int            debugQ = 0;        // used with --debug option
		int            verboseQ = 0;      // used with -v option
		int            splitQ = 0;        // used with -s option
		int            firstfilenum = 1;  // used with -f option
		vector<string> header;            // used with -h option
		vector<string> trailer;           // used with -t option
		string         fileextension;     // used with -x option
		string         namebase;          // used with -s option

		vector<int>    chartable;  // used printChars() & printSpecialChars()
		int inputline = 0;

};


class Tool_extract : public HumTool {
	public:
		         Tool_extract  (void);
		        ~Tool_extract  () {};

		bool     run                    (HumdrumFile& infile);
		bool     run                    (const string& indata, ostream& out);
		bool     run                    (HumdrumFile& infile, ostream& out);

	protected:

		// auto transpose functions:
		void     initialize             (HumdrumFile& infile);

		// function declarations
		void    processFile             (HumdrumFile& infile);
		void    excludeFields           (HumdrumFile& infile, vector<int>& field,
		                                 vector<int>& subfield, vector<int>& model);
		void    extractFields           (HumdrumFile& infile, vector<int>& field,
		                                 vector<int>& subfield, vector<int>& model);
		void    extractTrace            (HumdrumFile& infile, const string& tracefile);
		void    getInterpretationFields (vector<int>& field, vector<int>& subfield,
		                                 vector<int>& model, HumdrumFile& infile,
		                                 string& interps, int state);
		//void    extractInterpretations  (HumdrumFile& infile, string& interps);
		void    example                 (void);
		void    usage                   (const string& command);
		void    fillFieldData           (vector<int>& field, vector<int>& subfield,
		                                 vector<int>& model, string& fieldstring,
		                                 HumdrumFile& infile);
		void    processFieldEntry       (vector<int>& field, vector<int>& subfield,
		                                 vector<int>& model, const string& astring,
		                                 HumdrumFile& infile);
		void    removeDollarsFromString (string& buffer, int maxtrack);
		int     isInList                (int number, vector<int>& listofnum);
		void    getTraceData            (vector<int>& startline,
		                                 vector<vector<int> >& fields,
		                                 const string& tracefile, HumdrumFile& infile);
		void    printTraceLine          (HumdrumFile& infile, int line,
		                                 vector<int>& field);
		void    dealWithSpineManipulators(HumdrumFile& infile, int line,
		                                 vector<int>& field, vector<int>& subfield,
		                                 vector<int>& model);
		void    storeToken              (vector<string>& storage,
		                                 const string& string);
		void    storeToken              (vector<string>& storage, int index,
		                                 const string& string);
		void    printMultiLines         (vector<int>& vsplit, vector<int>& vserial,
		                                 vector<string>& tempout);
		void    reverseSpines           (vector<int>& field, vector<int>& subfield,
		                                 vector<int>& model, HumdrumFile& infile,
		                                 const string& exinterp);
		void    getSearchPat            (string& spat, int target,
		                                 const string& modifier);
		void    expandSpines            (vector<int>& field, vector<int>& subfield,
		                                 vector<int>& model, HumdrumFile& infile,
		                                 string& interp);
		void    dealWithSecondarySubspine(vector<int>& field, vector<int>& subfield,
		                                 vector<int>& model, int targetindex,
		                                 HumdrumFile& infile, int line, int spine,
		                                 int submodel);
		void    dealWithCospine         (vector<int>& field, vector<int>& subfield,
		                                 vector<int>& model, int targetindex,
		                                 HumdrumFile& infile, int line, int cospine,
		                                 int comodel, int submodel,
		                                 const string& cointerp);
		void    printCotokenInfo        (int& start, HumdrumFile& infile, int line,
		                                 int spine, vector<string>& cotokens,
		                                 vector<int>& spineindex,
		                                 vector<int>& subspineindex);
		void    fillFieldDataByGrep     (vector<int>& field, vector<int>& subfield,
		                                 vector<int>& model, const string& grepString,
		                                 HumdrumFile& infile, int state);

	private:

		// global variables
		int          excludeQ = 0;        // used with -x option
		int          expandQ  = 0;        // used with -e option
		string       expandInterp = "";   // used with -E option
		int          interpQ  = 0;        // used with -i option
		string       interps  = "";       // used with -i option
		int          debugQ   = 0;        // used with --debug option
		int          kernQ    = 0;        // used with -k option
		int          fieldQ   = 0;        // used with -f or -p option
		string       fieldstring = "";    // used with -f or -p option
		vector<int>  field;               // used with -f or -p option
		vector<int>  subfield;            // used with -f or -p option
		vector<int>  model;               // used with -p, or -e options and similar
		int          countQ   = 0;        // used with -C option
		int          traceQ   = 0;        // used with -t option
		string       tracefile = "";      // used with -t option
		int          reverseQ = 0;        // used with -r option
		string       reverseInterp = "**kern"; // used with -r and -R options.
		// sub-spine "b" expansion model: how to generate data for a secondary
		// spine if the primary spine is not divided.  Models are:
		//    'd': duplicate primary spine (or "a" subspine) data (default)
		//    'n': null = use a null token
		//    'r': rest = use a rest instead of a primary spine note (in **kern)
		//         data.  'n' will be used for non-kern spines when 'r' is used.
		int          submodel = 'd';       // used with -m option
		string editorialInterpretation = "yy";
		string      cointerp = "**kern";   // used with -c option
		int         comodel  = 0;          // used with -M option
		string subtokenseparator = " "; // used with a future option
		int         interpstate = 0;       // used -I or with -i
		int         grepQ       = 0;       // used with -g option
		string      grepString  = "";      // used with -g option

};



class Tool_filter : public HumTool {
	public:
		         Tool_filter        (void);
		        ~Tool_filter        () {};

		bool     run                (HumdrumFile& infile);
		bool     run                (const string& indata, ostream& out);
		bool     run                (HumdrumFile& infile, ostream& out);

	protected:
		void     getCommandList     (vector<pair<string, string> >& commands,
		                             HumdrumFile& infile);
		void     initialize         (HumdrumFile& infile);
		void     removeFilterLines  (HumdrumFile& infile);

	private:
		string   m_variant;        // used with -v option.
		bool     m_debugQ = false; // used with --debug option

};


class Tool_hproof : public HumTool {
	public:
		      Tool_hproof      (void);
		     ~Tool_hproof      () {};

		bool  run              (HumdrumFile& infile);
		bool  run              (const string& indata, ostream& out);
		bool  run              (HumdrumFile& infile, ostream& out);

	protected:
		void  markNonChordTones(HumdrumFile& infile);
		void  processHarmSpine (HumdrumFile& infile, HTp hstart);
		void  markNotesInRange (HumdrumFile& infile, HTp ctoken, HTp ntoken, const string& key);
		void  markHarmonicTones(HTp tok, vector<int>& cts);
		void  getNewKey        (HTp token, HTp ntoken, string& key);

	private:
		vector<HTp> m_kernspines;

};



class Tool_imitation : public HumTool {
	public:
		         Tool_imitation    (void);
		        ~Tool_imitation    () {};

		bool     run               (HumdrumFile& infile);
		bool     run               (const string& indata, ostream& out);
		bool     run               (HumdrumFile& infile, ostream& out);

	protected:
		void    doAnalysis         (vector<vector<string>>& results, NoteGrid& grid,
		                            vector<vector<NoteCell*>>& attacks,
		                            vector<vector<double>>& intervals,
		                            HumdrumFile& infile, bool debug);
		void    analyzeImitation  (vector<vector<string>>& results,
		                            vector<vector<NoteCell*>>& attacks,
		                            vector<vector<double>>& intervals,
		                            int v1, int v2);
		void    getIntervals       (vector<double>& intervals,
		                            vector<NoteCell*>& attacks);
		int     compareSequences   (vector<NoteCell*>& attack1, vector<double>& seq1,
		                            int i1, vector<NoteCell*>& attack2,
		                            vector<double>& seq2, int i2);
		int     checkForIntervalSequence(vector<int>& m_intervals,
		                            vector<double>& v1i, int starti, int count);
		void    markedTiedNotes    (vector<HTp>& tokens);

	private:
	 	vector<HTp> m_kernspines;
		int m_threshold;
		bool m_duration;
		bool m_rest;
		bool m_rest2;
		double m_maxdistance;
		bool m_maxdistanceQ;
		vector<int> m_intervals;
		bool m_mark;
		char m_marker = '@';
		static int Enumerator;
};


class mei_staffDef {
	public:
		HumNum timestamp;
		string clef;       // such as *clefG2
		string timesig;    // such as *M4/4
		string keysig;     // such as *k[f#]
		string midibpm;    // such as *MM120
		string transpose;  // such as *Trd-1c-2
		int base40 = 0;    // used for transposing to C score
		string label;      // such as *I"violin 1
		string labelabbr;  // such as *I'v1

		void clear(void) {
			clef.clear();
			timesig.clear();
			keysig.clear();
			midibpm.clear();
			transpose.clear();
			base40 = 0;
			label.clear();
			labelabbr.clear();
		}
		mei_staffDef& operator=(mei_staffDef& staffDef) {
			if (this == &staffDef) {
				return *this;
			}
			clef       = staffDef.clef;
			timesig    = staffDef.timesig;
			keysig     = staffDef.keysig;
			midibpm    = staffDef.midibpm;
			transpose  = staffDef.transpose;
			base40     = staffDef.base40;
			label      = staffDef.label;
			labelabbr  = staffDef.labelabbr;
			return *this;
		}
		mei_staffDef(void) {
			// do nothing
		}
		mei_staffDef(const mei_staffDef& staffDef) {
			clef       = staffDef.clef;
			timesig    = staffDef.timesig;
			keysig     = staffDef.keysig;
			midibpm    = staffDef.midibpm;
			transpose  = staffDef.transpose;
			base40     = staffDef.base40;
			label      = staffDef.label;
			labelabbr  = staffDef.labelabbr;
		}
};


class mei_scoreDef {
	public:
		mei_staffDef global;
		vector<mei_staffDef> staves;
		void clear(void) {
			global.clear();
			staves.clear(); // or clear the contents of each staff...
		}
		void minresize(int count) {
			if (count < 1) {
				return;
			} else if (count < (int)staves.size()) {
				return;
			} else {
				staves.resize(count);
			}
		}
};


class hairpin_info {
	public:
		xml_node hairpin;
		GridMeasure *gm = NULL;
		int mindex = 0;
};


class grace_info {
	public:
		xml_node node; // note or chord
		string beamprefix;
		string beampostfix;
};


class Tool_mei2hum : public HumTool {
	public:
		        Tool_mei2hum    (void);
		       ~Tool_mei2hum    () {}

		bool    convertFile          (ostream& out, const char* filename);
		bool    convert              (ostream& out, xml_document& infile);
		bool    convert              (ostream& out, const char* input);
		bool    convert              (ostream& out, istream& input);

		void    setOptions           (int argc, char** argv);
		void    setOptions           (const vector<string>& argvlist);
		Options getOptionDefinitions (void);

	protected:
		void   initialize           (void);
		HumNum parseScore           (xml_node score, HumNum starttime);
		void   getChildrenVector    (vector<xml_node>& children, xml_node parent);
		void   parseScoreDef        (xml_node scoreDef, HumNum starttime);
		void   parseSectionScoreDef (xml_node scoreDef, HumNum starttime);
		void   processPgHead        (xml_node pgHead, HumNum starttime);
		void   processPgFoot        (xml_node pgFoot, HumNum starttime);
		HumNum parseSection         (xml_node section, HumNum starttime);
		HumNum parseApp             (xml_node app, HumNum starttime);
		HumNum parseLem             (xml_node lem, HumNum starttime);
		HumNum parseRdg             (xml_node rdg, HumNum starttime);
		void   parseStaffGrp        (xml_node staffGrp, HumNum starttime);
		void   parseStaffDef        (xml_node staffDef, HumNum starttime);
		void   fillWithStaffDefAttributes(mei_staffDef& staffinfo, xml_node element);
		HumNum parseMeasure         (xml_node measure, HumNum starttime);
		HumNum parseStaff           (xml_node staff, HumNum starttime);
		void   parseReh             (xml_node reh, HumNum starttime);
		HumNum parseLayer           (xml_node layer, HumNum starttime, vector<bool>& layerPresent);
		int    extractStaffCount    (xml_node element);
		HumNum parseRest            (xml_node chord, HumNum starttime);
		HumNum parseMRest           (xml_node mrest, HumNum starttime);
		HumNum parseChord           (xml_node chord, HumNum starttime, int gracenumber);
		HumNum parseNote            (xml_node note, xml_node chord, string& output, HumNum starttime, int gracenumber);
		HumNum parseBeam            (xml_node note, HumNum starttime);
		HumNum parseTuplet          (xml_node note, HumNum starttime);
		void   parseClef            (xml_node clef, HumNum starttime);
		void   parseDynam           (xml_node dynam, HumNum starttime);
		void   parseTempo           (xml_node tempo, HumNum starttime);
		void   parseDir             (xml_node dir, HumNum starttime);
		HumNum getDuration          (xml_node element);
		string getHumdrumPitch      (xml_node note);
		string getHumdrumRecip      (HumNum duration, int dotcount);
		void   buildIdLinkMap       (xml_document& doc);
		void   processNodeStartLinks(string& output, xml_node node,
		                             vector<xml_node>& nodelist);
		void   processNodeStopLinks(string& output, xml_node node,
		                             vector<xml_node>& nodelist);
		void   processPreliminaryLinkedNodes(xml_node node);
		void   processNodeStartLinks2(xml_node node, vector<xml_node>& nodelist);
		void   parseFermata         (string& output, xml_node node, xml_node fermata);
		void   parseSlurStart       (string& output, xml_node node, xml_node slur);
		void   parseSlurStop        (string& output, xml_node node, xml_node slur);
		void   parseTieStart        (string& output, xml_node node, xml_node tie);
		void   parseTieStop         (string& output, xml_node node, xml_node tie);
		void   parseArpeg           (string& output, xml_node node, xml_node arpeg);
		void   parseTrill           (string& output, xml_node node, xml_node trill);
		void   parseTupletSpanStart (xml_node node, xml_node tupletSpan);
		void   parseTupletSpanStop  (string& output, xml_node node, xml_node tupletSpan);
		void   parseSb              (xml_node sb, HumNum starttime);
		void   parsePb              (xml_node pb, HumNum starttime);
		void   processLinkedNodes   (string& output, xml_node node);
		int    getDotCount          (xml_node node);
		void   processFermataAttribute(string& output, xml_node node);
		string getNoteArticulations (xml_node note, xml_node chord);
		string getHumdrumArticulation(const string& tag, const string& humdrum,
		                              const string& attribute_artic,
		                              vector<xml_node>& element_artic,
		                              const string& chord_attribute_artic,
		                              vector<xml_node>& chord_element_artic);
		string setPlacement          (const string& placement);
		void   addFooterRecords      (HumdrumFile& outfile, xml_document& doc);
		void   addExtMetaRecords     (HumdrumFile& outfile, xml_document& doc);
		void   addHeaderRecords      (HumdrumFile& outfile, xml_document& doc);
		void   parseVerse            (xml_node verse, GridStaff* staff);
		string parseSyl              (xml_node syl);
		void   parseSylAttribute     (const string& attsyl, GridStaff* staff);
		void   reportVerseNumber     (int pmax, int staffindex);
		string getEditorialAccidental(vector<xml_node>& children);
		string getCautionaryAccidental(vector<xml_node>& children);
		string makeHumdrumClef       (const string& shape, 
		                              const string& line,
		                              const string& clefdis,
		                              const string& clefdisplace);
		string cleanDirText          (const string& input);
		string cleanWhiteSpace       (const string& input);
		string cleanReferenceRecordText(const string& input);
		string cleanVerseText        (const string& input);
		bool   beamIsValid           (vector<xml_node>& beamlist);
		bool   beamIsGrace           (vector<xml_node>& beamlist);
		void   parseHairpin          (xml_node hairpin, HumNum starttime);
		void   processHairpins       (void);
		void   processHairpin        (hairpin_info& info);
		void   processGraceNotes     (HumNum timestamp);
		string prepareSystemDecoration(xml_node scoreDef);
		void   getRecursiveSDString  (string& output, xml_node current);
		void   parseBareSyl          (xml_node syl, GridStaff* staff);

	private:
		Options        m_options;
		bool           m_stemsQ = false;
		bool           m_recipQ = false;
		bool           m_placeQ = false;

		mei_scoreDef   m_scoreDef;    // for keeping track of key/meter/clef etc.
		int            m_staffcount;  // number of staves in score.
		HumNum         m_tupletfactor = 1;
		HumGrid        m_outdata;
		int            m_currentLayer = 0;
		int            m_currentStaff = 0;
		int            m_maxStaffInFile = 0; // valid after parsing staves in first measure
		int            m_currentMeasure = -1;
		vector<int>    m_currentMeterUnit;
		string         m_beamPrefix;
		string         m_beamPostfix;
		bool           m_aboveQ = false;
		bool           m_belowQ = false;
		bool           m_editorialAccidentalQ = false;
		string         m_appLabel;
		string         m_systemDecoration;

		vector<int>    m_maxverse;
		vector<HumNum> m_measureDuration;
		vector<bool>   m_hasDynamics;
		const int      m_maxstaff = 1000;

		bool           m_fermata = false;     // set priority of note/fermata over note@fermata
		vector<grace_info> m_gracenotes;      // buffer for storing grace notes
		HumNum			m_gracetime = 0;       // performance time of buffered grace notes

		vector<hairpin_info> m_hairpins;

		map<string, vector<xml_node>> m_startlinks;
		map<string, vector<xml_node>> m_stoplinks;

};



class Tool_metlev : public HumTool {
	public:
		      Tool_metlev      (void);
		     ~Tool_metlev      () {};

		bool  run              (HumdrumFile& infile);
		bool  run              (const string& indata, ostream& out);
		bool  run              (HumdrumFile& infile, ostream& out);

	protected:
		void  fillVoiceResults (vector<vector<double> >& results,
		                        HumdrumFile& infile,
		                        vector<double>& beatlev);

	private:
		vector<HTp> m_kernspines;

};



class MSearchQueryToken {
	public:
		MSearchQueryToken(void) {
			clear();
		}
		MSearchQueryToken(const MSearchQueryToken& token) {
			pc        = token.pc;
			base      = token.base;
			direction = token.direction;
			duration  = token.duration;
			rhythm    = token.rhythm;
			anything  = token.anything;
		}
		MSearchQueryToken& operator=(const MSearchQueryToken& token) {
			if (this == &token) {
				return *this;
			}
			pc        = token.pc;
			base      = token.base;
			direction = token.direction;
			duration  = token.duration;
			rhythm    = token.rhythm;
			anything  = token.anything;
			return *this;
		}
		void clear(void) {
			pc        = NAN;
			base      = 0;
			direction = 0;
			duration  = -1;
			rhythm    = "";
			anything  = false;
		}
		double pc;           // NAN = rest
		int    base;
		int    direction; 
		HumNum duration;
		string rhythm;
		bool   anything;
};



class MSearchTextQuery {
	public:
		MSearchTextQuery(void) {
			clear();
		}
		MSearchTextQuery(const MSearchTextQuery& token) {
			word = token.word;
			link = token.link;
		}
		MSearchTextQuery& operator=(const MSearchTextQuery& token) {
			if (this == &token) {
				return *this;
			}
			word = token.word;
			link = token.link;
			return *this;
		}
		void clear(void) {
			word.clear();
			link = false;
		}
		string word;
		bool link = false;
};


class TextInfo {
	public:
		TextInfo(void) {
			clear();
		}
		TextInfo(const TextInfo& info) {
			fullword = info.fullword;
			starttoken = info.starttoken;
			nexttoken = info.nexttoken;
		}
		TextInfo& operator=(const TextInfo& info) {
			if (this == &info) {
				return *this;
			}
			fullword = info.fullword;
			starttoken = info.starttoken;
			nexttoken = info.nexttoken;
			return *this;
		}
		void clear(void) {
			fullword.clear();
			starttoken = NULL;
			nexttoken = NULL;
		}
		string fullword;
		HTp starttoken;
		HTp nexttoken;
};


class Tool_msearch : public HumTool {
	public:
		         Tool_msearch      (void);
		        ~Tool_msearch      () {};

		bool     run               (HumdrumFile& infile);
		bool     run               (const string& indata, ostream& out);
		bool     run               (HumdrumFile& infile, ostream& out);

	protected:
		void    doMusicSearch      (HumdrumFile& infile, NoteGrid& grid,
		                            vector<MSearchQueryToken>& query);
		void    doTextSearch       (HumdrumFile& infile, NoteGrid& grid,
		                            vector<MSearchTextQuery>& query);
		void    fillMusicQuery     (vector<MSearchQueryToken>& query,
		                            const string& input);
		void    fillTextQuery      (vector<MSearchTextQuery>& query,
		                            const string& input);
		bool    checkForMatchDiatonicPC(vector<NoteCell*>& notes, int index, 
		                            vector<MSearchQueryToken>& dpcQuery,
		                            vector<NoteCell*>& match);
		void    markMatch          (HumdrumFile& infile,
		                            vector<NoteCell*>& match);
		void    markTextMatch      (HumdrumFile& infile, TextInfo& word);
		void    fillWords          (HumdrumFile& infile,
		                            vector<TextInfo*>& words);
		void    fillWordsForTrack  (vector<TextInfo*>& words,
		                            HTp starttoken);

	private:
	 	vector<HTp> m_kernspines;
		string      m_text;
};


class Tool_musicxml2hum : public HumTool {
	public:
		        Tool_musicxml2hum    (void);
		       ~Tool_musicxml2hum    () {}

		bool    convertFile          (ostream& out, const char* filename);
		bool    convert              (ostream& out, xml_document& infile);
		bool    convert              (ostream& out, const char* input);
		bool    convert              (ostream& out, istream& input);

		void    setOptions           (int argc, char** argv);
		void    setOptions           (const vector<string>& argvlist);
		Options getOptionDefinitions (void);

	protected:
		void   initialize           (void);
		string getChildElementText  (xml_node root, const char* xpath);
		string getChildElementText  (xpath_node root, const char* xpath);
		string getAttributeValue    (xml_node xnode, const string& target);
		string getAttributeValue    (xpath_node xnode, const string& target);
		void   printAttributes      (xml_node node);
		bool   getPartInfo          (map<string, xml_node>& partinfo,
		                             vector<string>& partids, xml_document& doc);
		bool   stitchParts          (HumGrid& outdata,
		                             vector<string>& partids,
		                             map<string, xml_node>& partinfo,
		                             map<string, xml_node>& partcontent,
		                             vector<MxmlPart>& partdata);
		bool   getPartContent       (map<string, xml_node>& partcontent,
		                             vector<string>& partids, xml_document& doc);
		void   printPartInfo        (vector<string>& partids,
		                             map<string, xml_node>& partinfo,
		                             map<string, xml_node>& partcontent,
		                             vector<MxmlPart>& partdata);
		bool   fillPartData         (vector<MxmlPart>& partdata,
		                             const vector<string>& partids,
		                             map<string, xml_node>& partinfo,
		                             map<string, xml_node>& partcontent);
		bool   fillPartData         (MxmlPart& partdata, const string& id,
		                             xml_node partdeclaration,
		                             xml_node partcontent);
		void   appendZeroEvents     (GridMeasure* outfile,
		                             vector<SimultaneousEvents*>& nowevents,
		                             HumNum nowtime,
		                             vector<MxmlPart>& partdata);
		void   appendNonZeroEvents   (GridMeasure* outdata,
		                              vector<SimultaneousEvents*>& nowevents,
		                              HumNum nowtime,
		                              vector<MxmlPart>& partdata);
		void   addGraceLines         (GridMeasure* outdata,
		                              vector<vector<vector<vector<MxmlEvent*> > > >& notes,
		                              vector<MxmlPart>& partdata, HumNum nowtime);
		void   addEventToList        (vector<vector<vector<vector<MxmlEvent*> > > >& list, 
		                              MxmlEvent* event);
		void   addHeaderRecords      (HumdrumFile& outfile, xml_document& doc);
		void   addFooterRecords      (HumdrumFile& outfile, xml_document& doc);
		string cleanSpaces           (string& input);
		void setEditorialAccidental  (int accidental, GridSlice* slice, 
		                              int partindex, int staffindex, int voiceindex);

		bool convert          (ostream& out);
		bool convertPart      (ostream& out, const string& partname,
		                       int partindex);
		bool insertMeasure    (HumGrid& outdata, int mnum,
		                       vector<MxmlPart>& partdata,
		                       vector<int> partstaves);
		bool convertNowEvents (GridMeasure* outdata, 
		                       vector<SimultaneousEvents*>& nowevents,
		                       vector<int>& nowparts, 
		                       HumNum nowtime,
		                       vector<MxmlPart>& partdata, 
		                       vector<int>& partstaves);
		void appendNullTokens (HumdrumLine* line, MxmlPart& part);
		void appendEvent      (HumdrumLine* line, MxmlEvent* event);
		void insertExclusiveInterpretationLine(HumdrumFile& outfile,
		                       vector<MxmlPart>& partdata);
		void insertAllToken   (HumdrumFile& outfile, vector<MxmlPart>& partdata,
		                       const string& common);
		void insertSingleMeasure(HumdrumFile& outfile);
		void cleanupMeasures   (HumdrumFile& outfile,
		                        vector<HumdrumLine*> measures);

		void addClefLine       (GridMeasure* outdata, vector<vector<xml_node> >& clefs,
		                        vector<MxmlPart>& partdata, HumNum nowtime);
		void insertPartClefs   (xml_node clef, GridPart& part);
		xml_node convertClefToHumdrum(xml_node clef, HTp& token, int& staffindex);

		void addTranspositionLine(GridMeasure* outdata, vector<vector<xml_node> >& transpositions,
		                       vector<MxmlPart>& partdata, HumNum nowtime);
		void addKeySigLine    (GridMeasure* outdata, vector<vector<xml_node> >& keysigs,
		                        vector<MxmlPart>& partdata, HumNum nowtime);
		void insertPartKeySigs (xml_node keysig, GridPart& part);
		xml_node convertKeySigToHumdrum(xml_node keysig, 
		                        HTp& token, int& staffindex);

		void addTimeSigLine    (GridMeasure* outdata, vector<vector<xml_node> >& timesigs,
		                        vector<MxmlPart>& partdata, HumNum nowtime);
		bool insertPartTimeSigs (xml_node timesig, GridPart& part);
		void insertPartMensurations(xml_node timesig, GridPart& part);
		void insertPartNames    (HumGrid& outdata, vector<MxmlPart>& partdata);
		bool checkForMensuration(xml_node timesig);
		xml_node convertTimeSigToHumdrum(xml_node timesig, 
		                        HTp& token, int& staffindex);
		xml_node convertMensurationToHumdrum(xml_node timesig,
		                        HTp& token, int& staffindex);

		void addEvent          (GridSlice* slice, GridMeasure* outdata, MxmlEvent* event);
		void fillEmpties       (GridPart* part, const char* string);
		void addSecondaryChordNotes (ostream& output, MxmlEvent* head, const string& recip);
		bool isInvisible       (MxmlEvent* event);
		int  addLyrics         (GridStaff* staff, MxmlEvent* event);
		int  addHarmony        (GridPart* oart, MxmlEvent* event);
		void addDynamic        (GridPart* part, MxmlEvent* event);
		void addTexts          (GridSlice* slice, GridMeasure* measure, int partindex,
		                        int staffindex, int voiceindex, MxmlEvent* event);
		void addText           (GridSlice* slice, GridMeasure* measure, int partindex, 
		                        int staffindex, int voiceindex, xml_node node);
		string getHarmonyString(xml_node hnode);
		string getDynamicString(xml_node element);
		string getDynamicsParameters(xml_node element);
		string getHairpinString(xml_node element);
		string cleanSpaces     (const string& input);
		void checkForDummyRests(MxmlMeasure* measure);
		void reindexVoices     (vector<MxmlPart>& partdata);
		void reindexMeasure    (MxmlMeasure* measure);
		void setSoftwareInfo   (xml_document& doc);
		string getSystemDecoration(xml_document& doc, HumGrid& grid, vector<string>& partids);
		void getChildrenVector (vector<xml_node>& children, xml_node parent);
		void insertPartTranspositions(xml_node transposition, GridPart& part);
		xml_node convertTranspositionToHumdrum(xml_node transpose, HTp& token, int& staffindex);

	public:

	static bool nodeType      (xml_node node, const char* testname);

	private:
		Options m_options;
		bool DebugQ;
		bool VoiceDebugQ;
		bool m_recipQ = false;
		bool m_stemsQ = false;
		int m_slurabove = 0;
		int m_slurbelow = 0;
		char m_hasEditorial = '\0';

		string m_software;
		string m_systemDecoration;

		xml_node m_current_dynamic = xml_node(NULL);
		vector<xml_node> m_current_text;
		bool m_hasTransposition = false;

};



class MyCoord {
	public:
		     MyCoord   (void) { clear(); }
		void clear   (void) { x = -1; y = -1; }
		bool isValid (void) { return ((x < 0) || (y < 0)) ? false : true; }
		int  x;
		int  y;
};

class MeasureInfo {
	public:
		MeasureInfo(void) { clear(); }
		void clear(void)  { num = seg = start = stop = -1; 
			sclef.resize(0); skeysig.resize(0); skey.resize(0);
			stimesig.resize(0); smet.resize(0); stempo.resize(0);
			eclef.resize(0); ekeysig.resize(0); ekey.resize(0);
			etimesig.resize(0); emet.resize(0); etempo.resize(0);
			file = NULL;
		}
		void setTrackCount(int tcount) {
			sclef.resize(tcount+1);
			skeysig.resize(tcount+1);
			skey.resize(tcount+1);
			stimesig.resize(tcount+1);
			smet.resize(tcount+1);
			stempo.resize(tcount+1);
			eclef.resize(tcount+1);
			ekeysig.resize(tcount+1);
			ekey.resize(tcount+1);
			etimesig.resize(tcount+1);
			emet.resize(tcount+1);
			etempo.resize(tcount+1);
			int i;
			for (i=0; i<tcount+1; i++) {
				sclef[i].clear();
				skeysig[i].clear();
				skey[i].clear();
				stimesig[i].clear();
				smet[i].clear();
				stempo[i].clear();
				eclef[i].clear();
				ekeysig[i].clear();
				ekey[i].clear();
				etimesig[i].clear();
				emet[i].clear();
				etempo[i].clear();
			}
			tracks = tcount;
		}
		int num;          // measure number
		int seg;          // measure segment
		int start;        // starting line of segment
		int stop;         // ending line of segment
		int tracks;       // number of primary tracks in file.
		HumdrumFile* file;
	 
		// musical settings at start of measure
		vector<MyCoord> sclef;     // starting clef of segment
		vector<MyCoord> skeysig;   // starting keysig of segment
		vector<MyCoord> skey;      // starting key of segment
		vector<MyCoord> stimesig;  // starting timesig of segment
		vector<MyCoord> smet;      // starting met of segment
		vector<MyCoord> stempo;    // starting tempo of segment

		// musical settings at start of measure
		vector<MyCoord> eclef;     // ending clef    of segment
		vector<MyCoord> ekeysig;   // ending keysig  of segment
		vector<MyCoord> ekey;      // ending key     of segment
		vector<MyCoord> etimesig;  // ending timesig of segment
		vector<MyCoord> emet;      // ending met     of segment
		vector<MyCoord> etempo;    // ending tempo   of segment
};



class Tool_myank : public HumTool {
	public:
		         Tool_myank            (void);
		        ~Tool_myank            () {};

		bool     run                   (HumdrumFile& infile);
		bool     run                   (const string& indata, ostream& out);
		bool     run                   (HumdrumFile& infile, ostream& out);

	protected:
		void      initialize            (HumdrumFile& infile);
		void      example              (void);
		void      usage                (const string& command);
		void      myank                (HumdrumFile& infile, 
		                                vector<MeasureInfo>& outmeasure);
		void      removeDollarsFromString(string& buffer, int maxx);
		void      processFieldEntry    (vector<MeasureInfo>& field, 
		                                const string& str, 
		                                HumdrumFile& infile, int maxmeasure, 
		                                vector<MeasureInfo>& inmeasures, 
		                                vector<int>& inmap);
		void      expandMeasureOutList (vector<MeasureInfo>& measureout, 
		                                vector<MeasureInfo>& measurein, 
		                                HumdrumFile& infile, const string& optionstring);
		void      getMeasureStartStop  (vector<MeasureInfo>& measurelist, 
		                                HumdrumFile& infile);
		void      printEnding          (HumdrumFile& infile, int lastline, int adjlin);
		void      printStarting        (HumdrumFile& infile);
		void      reconcileSpineBoundary(HumdrumFile& infile, int index1, int index2);
		void      reconcileStartingPosition(HumdrumFile& infile, int index2);
		void      printJoinLine        (vector<int>& splits, int index, int count);
		void      printInvisibleMeasure(HumdrumFile& infile, int line);
		void      fillGlobalDefaults   (HumdrumFile& infile, 
		                                vector<MeasureInfo>& measurein, 
		                                vector<int>& inmap);
		void      adjustGlobalInterpretations(HumdrumFile& infile, int ii,
		                                vector<MeasureInfo>& outmeasures,
		                                int index);
		void      adjustGlobalInterpretationsStart(HumdrumFile& infile, int ii,
		                                vector<MeasureInfo>& outmeasures, 
		                                int index);
		void      getMarkString        (ostream& out, HumdrumFile& infile);
		void      printDoubleBarline   (HumdrumFile& infile, int line);
		void      insertZerothMeasure  (vector<MeasureInfo>& measurelist, 
		                                HumdrumFile& infile);
		void      getMetStates         (vector<vector<MyCoord> >& metstates, 
		                                HumdrumFile& infile);
		MyCoord   getLocalMetInfo      (HumdrumFile& infile, int row, int track);
		int       atEndOfFile          (HumdrumFile& infile, int line);
		void      processFile          (HumdrumFile& infile);
		int       getSectionCount      (HumdrumFile& infile);
		void      getSectionString     (string& sstring, HumdrumFile& infile,
		                                int sec);

	private:
		int    debugQ      = 0;             // used with --debug option
		// int    inputlist   = 0;             // used with --inlist option
		int    inlistQ     = 0;             // used with --inlist option
		int    outlistQ    = 0;             // used with --outlist option
		int    verboseQ    = 0;             // used with -v option
		int    invisibleQ  = 1;             // used with --visible option
		int    maxQ        = 0;             // used with --max option
		int    minQ        = 0;             // used with --min option
		int    instrumentQ = 0;             // used with -I option
		int    nolastbarQ  = 0;             // used with -B option
		int    markQ       = 0;             // used with --mark option
		int    doubleQ     = 0;             // used with --mdsep option
		int    barnumtextQ = 0;             // used with -T option
		int    Section     = 0;             // used with --section option
		int    sectionCountQ = 0;           // used with --section-count option
		vector<MeasureInfo> MeasureOutList; // used with -m option
		vector<MeasureInfo> MeasureInList;  // used with -m option
		vector<vector<MyCoord> > metstates;

};


class Tool_recip : public HumTool {
	public:
		      Tool_recip               (void);
		     ~Tool_recip               () {};

		bool  run                      (HumdrumFile& infile);
		bool  run                      (const string& indata, ostream& out);
		bool  run                      (HumdrumFile& infile, ostream& out);

	protected:
		void  initialize               (HumdrumFile& infile);
		void  replaceKernWithRecip     (HumdrumFile& infile);
		void  doCompositeAnalysis      (HumdrumFile& infile);
		void  insertAnalysisSpines     (HumdrumFile& infile, HumdrumFile& cfile);

	private:
		vector<HTp> m_kernspines;
		bool        m_graceQ = true;
		string      m_exinterp = "**recip";

};



class Tool_ruthfix : public HumTool {
	public:
		         Tool_ruthfix      (void);
		        ~Tool_ruthfix      () {};

		bool     run               (HumdrumFile& infile);
		bool     run               (const string& indata, ostream& out);
		bool     run               (HumdrumFile& infile, ostream& out);

	protected:
		void    insertCrossBarTies (HumdrumFile& infile);
		void    insertCrossBarTies (HumdrumFile& infile, int strand);
		void    createTiedNote     (HTp left, HTp right);

};


class Tool_satb2gs : public HumTool {
	public:
		         Tool_satb2gs    (void);
		        ~Tool_satb2gs    () {};

		bool     run             (HumdrumFile& infile);
		bool     run             (const string& indata, ostream& out);
		bool     run             (HumdrumFile& infile, ostream& out);

	protected:
		void     initialize      (HumdrumFile& infile);
		void     processFile     (HumdrumFile& infile);
		void     example         (void);
		void     usage           (const string& command);
		void     convertData     (HumdrumFile& infile);
		int      getSatbTracks   (vector<int>& tracks, HumdrumFile& infile);
		void     printSpine      (HumdrumFile& infile, int row, int col, 
		                          vector<int>& satbtracks);
		void     printExInterp   (HumdrumFile& infile, int line, 
		                          vector<int>& tracks);
		void     printLastLine   (HumdrumFile& infile, int line, 
		                          vector<int>& tracks);
	private:
		int    debugQ    = 0;             // used with --debug option
};



class Tool_tassoize : public HumTool {
	public:
		         Tool_tassoize   (void);
		        ~Tool_tassoize   () {};

		bool     run                (HumdrumFile& infile);
		bool     run                (const string& indata, ostream& out);
		bool     run                (HumdrumFile& infile, ostream& out);

	protected:
		void     initialize         (HumdrumFile& infile);
		void     processFile        (HumdrumFile& infile);
		void     updateKeySignatures(HumdrumFile& infile, int lineindex);
		void     checkDataLine      (HumdrumFile& infile, int lineindex);
		void     clearStates        (void);

	private:
		vector<vector<int>> m_pstates;
		vector<vector<bool>> m_estates;

};


class Tool_transpose : public HumTool {
	public:
		         Tool_transpose  (void);
		        ~Tool_transpose  () {};

		bool     run             (HumdrumFile& infile);
		bool     run             (const string& indata, ostream& out);
		bool     run             (HumdrumFile& infile, ostream& out);

	protected:

		// auto transpose functions:
		void     initialize             (HumdrumFile& infile);
		void     convertScore           (HumdrumFile& infile, int style);
		void     processFile            (HumdrumFile& infile,
		                                 vector<bool>& spineprocess);
		void     convertToConcertPitches(HumdrumFile& infile, int line,
		                                 vector<int>& tvals);
		void     convertToWrittenPitches(HumdrumFile& infile, int line,
		                                 vector<int>& tvals);
		void     printNewKeySignature   (const string& keysig, int trans);
		void     processInterpretationLine(HumdrumFile& infile, int line,
		                                 vector<int>& tvals, int style);
		int      isKeyMarker            (const string& str);
		void     printNewKeyInterpretation(HumdrumLine& aRecord,
		                                 int index, int transval);
		int      hasTrMarkers           (HumdrumFile& infile, int line);
		void     printHumdrumKernToken  (HumdrumLine& record, int index,
		                                 int transval);
		int      checkForDeletedLine    (HumdrumFile& infile, int line);
		int      getBase40ValueFromInterval(const string& string);
		void     example                (void);
		void     usage                  (const string& command);
		void     printHumdrumDataRecord (HumdrumLine& record,
		                                 vector<bool>& spineprocess);

		double   pearsonCorrelation     (int size, double* x, double* y);
		void     doAutoTransposeAnalysis(HumdrumFile& infile);
		void     addToHistogramDouble   (vector<vector<double> >& histogram,
		                                 int pc, double start, double dur,
		                                 double tdur, int segments);
		double   storeHistogramForTrack (vector<vector<double> >& histogram, 
		                                 HumdrumFile& infile, int track,
		                                 int segments);
		void     printHistograms        (int segments, vector<int> ktracks, 
		                                vector<vector<vector<double> > >&
		                                 trackhist);
		void     doAutoKeyAnalysis      (vector<vector<vector<double> > >&
		                                 analysis, int level, int hop, int count,
		                                 int segments, vector<int>& ktracks, 
		                                 vector<vector<vector<double> > >&
		                                 trackhist);
		void     doTrackKeyAnalysis     (vector<vector<double> >& analysis,
		                                 int level, int hop, int count, 
		                                 vector<vector<double> >& trackhist,
		                                 vector<double>& majorweights,
		                                 vector<double>& minorweights);
		void     identifyKeyDouble      (vector<double>& correls, 
		                                 vector<double>& histogram, 
		                                 vector<double>& majorweights, 
		                                 vector<double>& minorweights);
		void     fillWeightsWithKostkaPayne(vector<double>& maj,
		                                 vector<double>& min);
		void     printRawTrackAnalysis  (vector<vector<vector<double> > >&
		                                 analysis, vector<int>& ktracks);
		void     doSingleAnalysis       (vector<double>& analysis,
		                                 int startindex, int length,
		                                 vector<vector<double> >& trackhist, 
		                                 vector<double>& majorweights, 
		                                 vector<double>& minorweights);
		void     identifyKey            (vector<double>& correls, 
		                                 vector<double>& histogram,
		                                 vector<double>& majorweights, 
		                                 vector<double>& minorweights);
		void     doTranspositionAnalysis(vector<vector<vector<double> > >&
		                                 analysis);
		int      calculateTranspositionFromKey(int targetkey,
		                                 HumdrumFile& infile);
		void     printTransposedToken   (HumdrumFile& infile, int row, int col,
		                                 int transval);
		void     printTransposeInformation(HumdrumFile& infile,
		                                 vector<bool>& spineprocess,
		                                 int line, int transval);
		int      getTransposeInfo       (HumdrumFile& infile, int row, int col);
		void     printNewKernString     (const string& string, int transval);

	private:
		int      transval     = 0;   // used with -b option
		int      ssetkeyQ     = 0;   // used with -k option
		int      ssetkey      = 0;   // used with -k option
		int      currentkey   = 0;
		int      autoQ        = 0;   // used with --auto option
		int      debugQ       = 0;   // used with --debug option
		int      spineQ       = 0;   // used with -s option
		string   spinestring  = "";  // used with -s option
		int      octave       = 0;   // used with -o option
		int      concertQ     = 0;   // used with -C option
		int      writtenQ     = 0;   // used with -W option
		int      quietQ       = 0;   // used with -q option
		int      instrumentQ  = 0;   // used with -I option
};



} // end of namespace hum


#endif /* _HUMLIB_H_INCLUDED */


<|MERGE_RESOLUTION|>--- conflicted
+++ resolved
@@ -1,11 +1,7 @@
 //
 // Programmer:    Craig Stuart Sapp <craig@ccrma.stanford.edu>
 // Creation Date: Sat Aug  8 12:24:49 PDT 2015
-<<<<<<< HEAD
-// Last Modified: Fri Jan 26 03:50:15 PST 2018
-=======
-// Last Modified: Wed Jan 24 21:35:42 PST 2018
->>>>>>> f9c08503
+// Last Modified: Fri Jan 26 03:51:57 PST 2018
 // Filename:      humlib.h
 // URL:           https://github.com/craigsapp/humlib/blob/master/include/humlib.h
 // Syntax:        C++11
