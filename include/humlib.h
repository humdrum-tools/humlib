//
// Programmer:    Craig Stuart Sapp <craig@ccrma.stanford.edu>
// Creation Date: Sat Aug  8 12:24:49 PDT 2015
<<<<<<< HEAD
// Last Modified: Sat Feb  9 16:07:56 EST 2019
=======
// Last Modified: Mon Feb  4 13:31:16 EST 2019
>>>>>>> 2ee8978d
// Filename:      humlib.h
// URL:           https://github.com/craigsapp/humlib/blob/master/include/humlib.h
// Syntax:        C++11
// vim:           ts=3
//
// Description:   Include file for humlib library.
//
/*
Copyright (c) 2015, 2016, 2017, 2018 Craig Stuart Sapp
All rights reserved.

Redistribution and use in source and binary forms, with or without
modification, are permitted provided that the following conditions are met:

1. Redistributions of source code must retain the above copyright notice, this
   list of conditions and the following disclaimer.
2. Redistributions in binary form must reproduce the above copyright notice,
   and the following disclaimer in the documentation and/or other materials
   provided with the distribution.

THIS SOFTWARE IS PROVIDED BY THE COPYRIGHT HOLDERS AND CONTRIBUTORS "AS IS" AND
ANY EXPRESS OR IMPLIED WARRANTIES, INCLUDING, BUT NOT LIMITED TO, THE IMPLIED
WARRANTIES OF MERCHANTABILITY AND FITNESS FOR A PARTICULAR PURPOSE ARE
DISCLAIMED. IN NO EVENT SHALL THE COPYRIGHT OWNER OR CONTRIBUTORS BE LIABLE FOR
ANY DIRECT, INDIRECT, INCIDENTAL, SPECIAL, EXEMPLARY, OR CONSEQUENTIAL DAMAGES
(INCLUDING, BUT NOT LIMITED TO, PROCUREMENT OF SUBSTITUTE GOODS OR SERVICES;
LOSS OF USE, DATA, OR PROFITS; OR BUSINESS INTERRUPTION) HOWEVER CAUSED AND
ON ANY THEORY OF LIABILITY, WHETHER IN CONTRACT, STRICT LIABILITY, OR TORT
(INCLUDING NEGLIGENCE OR OTHERWISE) ARISING IN ANY WAY OUT OF THE USE OF THIS
SOFTWARE, EVEN IF ADVISED OF THE POSSIBILITY OF SUCH DAMAGE.

*/

#ifndef _HUMLIB_H_INCLUDED
#define _HUMLIB_H_INCLUDED

#include <stdarg.h>
#include <string.h>

#include <algorithm>
#include <cctype>
#include <cmath>
#include <cstring>
#include <fstream>
#include <functional>
#include <iostream>
#include <list>
#include <locale>
#include <map>
#include <regex>
#include <set>
#include <sstream>
#include <string>
#include <utility>
#include <vector>

using std::cerr;
using std::cin;
using std::cout;
using std::endl;
using std::ends;
using std::ifstream;
using std::invalid_argument;
using std::istream;
using std::istreambuf_iterator;
using std::list;
using std::map;
using std::ostream;
using std::pair;
using std::regex;
using std::set;
using std::string;
using std::stringstream;
using std::to_string;
using std::vector;

#ifdef USING_URI
	#include <sys/types.h>   /* socket, connect */
	#include <sys/socket.h>  /* socket, connect */
	#include <netinet/in.h>  /* htons           */
	#include <netdb.h>       /* gethostbyname   */
	#include <unistd.h>      /* read, write     */
	#include <string.h>      /* memcpy          */
   #include <sstream>
#endif

#include "pugiconfig.hpp"
#include "pugixml.hpp"

using pugi::xml_node;
using pugi::xml_attribute;
using pugi::xml_document;
using pugi::xpath_node;

namespace hum {

class Convert;
class HumNum;
class HumAddress;
class HumdrumToken;
typedef HumdrumToken* HTp;
class HumdrumLine;
class HumdrumFileBase;
class HumdrumFileStructure;
class HumdrumFileContent;
class HumdrumFile;
class GridVoice;


class HumParameter : public std::string {
	public:
		HumParameter(void);
		HumParameter(const std::string& str);
		HumdrumToken* origin;
};

typedef std::map<std::string, std::map<std::string, std::map<std::string, HumParameter> > > MapNNKV;
typedef std::map<std::string, std::map<std::string, HumParameter> > MapNKV;
typedef std::map<std::string, HumParameter> MapKV;

class HumHash {
	public:
		               HumHash             (void);
		              ~HumHash             ();

		std::string    getValue            (const std::string& key) const;
		std::string    getValue            (const std::string& ns2,
		                                    const std::string& key) const;
		std::string    getValue            (const std::string& ns1, const std::string& ns2,
		                                    const std::string& key) const;
		HTp            getValueHTp         (const std::string& key) const;
		HTp            getValueHTp         (const std::string& ns2,
		                                    const std::string& key) const;
		HTp            getValueHTp         (const std::string& ns1, const std::string& ns2,
		                                    const std::string& key) const;
		int            getValueInt         (const std::string& key) const;
		int            getValueInt         (const std::string& ns2,
		                                    const std::string& key) const;
		int            getValueInt         (const std::string& ns1, const std::string& ns2,
		                                    const std::string& key) const;
		HumNum         getValueFraction    (const std::string& key) const;
		HumNum         getValueFraction    (const std::string& ns2,
		                                    const std::string& key) const;
		HumNum         getValueFraction    (const std::string& ns1, const std::string& ns2,
		                                    const std::string& key)const ;
		double         getValueFloat       (const std::string& key)const ;
		double         getValueFloat       (const std::string& ns2,
		                                    const std::string& key) const;
		double         getValueFloat       (const std::string& ns1, const std::string& ns2,
		                                    const std::string& key) const;
		bool           getValueBool        (const std::string& key) const;
		bool           getValueBool        (const std::string& ns2,
		                                    const std::string& key) const;
		bool           getValueBool        (const std::string& ns1, const std::string& ns2,
		                                    const std::string& key) const;

		void           setValue            (const std::string& key,
		                                    const std::string& value);
		void           setValue            (const std::string& ns2,
		                                    const std::string& key,
		                                    const std::string& value);
		void           setValue            (const std::string& ns1,
		                                    const std::string& ns2,
		                                    const std::string& key,
		                                    const std::string& value);
		void           setValue            (const std::string& key,
		                                    const char* value);
		void           setValue            (const std::string& ns2,
		                                    const std::string& key,
		                                    const char* value);
		void           setValue            (const std::string& ns1,
		                                    const std::string& ns2,
		                                    const std::string& key,
		                                    const char* value);
		void           setValue            (const std::string& key, int value);
		void           setValue            (const std::string& ns2, const std::string& key,
		                                    int value);
		void           setValue            (const std::string& ns1, const std::string& ns2,
		                                    const std::string& key, int value);
		void           setValue            (const std::string& key, HTp value);
		void           setValue            (const std::string& ns2, const std::string& key,
		                                    HTp value);
		void           setValue            (const std::string& ns1, const std::string& ns2,
		                                    const std::string& key, HTp value);
		void           setValue            (const std::string& key, HumNum value);
		void           setValue            (const std::string& ns2, const std::string& key,
		                                    HumNum value);
		void           setValue            (const std::string& ns1, const std::string& ns2,
		                                    const std::string& key, HumNum value);
		void           setValue            (const std::string& key, double value);
		void           setValue            (const std::string& ns2, const std::string& key,
		                                    double value);
		void           setValue            (const std::string& ns1, const std::string& ns2,
		                                    const std::string& key, double value);
		bool           isDefined           (const std::string& key) const;
		bool           isDefined           (const std::string& ns2,
		                                    const std::string& key) const;
		bool           isDefined           (const std::string& ns1, const std::string& ns2,
		                                    const std::string& key) const;
		void           deleteValue         (const std::string& key);
		void           deleteValue         (const std::string& ns2, const std::string& key);
		void           deleteValue         (const std::string& ns1, const std::string& ns2,
		                                    const std::string& key);
		std::vector<std::string> getKeys             (void) const;
		std::vector<std::string> getKeys             (const std::string& ns) const;
		std::vector<std::string> getKeys             (const std::string& ns1,
		                                    const std::string& ns2) const;
		bool           hasParameters       (void) const;
		bool           hasParameters       (const std::string& ns) const;
		bool           hasParameters       (const std::string& ns1,
		                                    const std::string& ns2) const;
		int            getParameterCount   (void) const;
		int            getParameterCount   (const std::string& ns) const;
		int            getParameterCount   (const std::string& ns1,
		                                    const std::string& ns2) const;
		void           setPrefix           (const std::string& value);
		std::string    getPrefix           (void) const;
		std::ostream&       printXml            (std::ostream& out = std::cout, int level = 0,
		                                    const std::string& indent = "\t");
		std::ostream&       printXmlAsGlobal    (std::ostream& out = std::cout, int level = 0,
		                                    const std::string& indent = "\t");

		void           setOrigin           (const std::string& key,
		                                    HumdrumToken* tok);
		void           setOrigin           (const std::string& key,
		                                    HumdrumToken& tok);
		void           setOrigin           (const std::string& ns2, const std::string& key,
		                                    HumdrumToken* tok);
		void           setOrigin           (const std::string& ns2, const std::string& key,
		                                    HumdrumToken& tok);
		void           setOrigin           (const std::string& ns1, const std::string& ns2,
		                                    const std::string& parameter,
		                                    HumdrumToken* tok);
		void           setOrigin           (const std::string& ns1, const std::string& ns2,
		                                    const std::string& parameter,
		                                    HumdrumToken& tok);

		HumdrumToken*  getOrigin           (const std::string& key) const;
		HumdrumToken*  getOrigin           (const std::string& ns2,
		                                    const std::string& key) const;
		HumdrumToken*  getOrigin           (const std::string& ns1,
		                                    const std::string& ns2,
		                                    const std::string& parameter) const;

	protected:
		void                     initializeParameters  (void);
		std::vector<std::string> getKeyList            (const std::string& keys) const;

	private:
		MapNNKV*    parameters;
		std::string prefix;

	friend std::ostream& operator<<(std::ostream& out, const HumHash& hash);
};



class HumNum {
	public:
		         HumNum             (void);
		         HumNum             (int value);
		         HumNum             (int numerator, int denominator);
		         HumNum             (const HumNum& rat);
		         HumNum             (const std::string& ratstring);
		         HumNum             (const char* ratstring);
		        ~HumNum             ();

		bool     isNegative         (void) const;
		bool     isPositive         (void) const;
		bool     isZero             (void) const;
		bool     isNonZero          (void) const;
		bool     isNonNegative      (void) const;
		bool     isNonPositive      (void) const;
		bool     isInfinite         (void) const;
		bool     isFinite           (void) const;
		bool     isNaN              (void) const;
		bool     isInteger          (void) const;
		bool     isPowerOfTwo       (void) const;
		double   getFloat           (void) const;
		double   toFloat  (void) const { return getFloat(); }
		int      getInteger         (double round = 0.0) const;
		int      toInteger (double round = 0.0) const {
		                                            return getInteger(round); }
		int      getNumerator       (void) const;
		int      getDenominator     (void) const;
		HumNum   getRemainder       (void) const;
		void     setValue           (int numerator);
		void     setValue           (int numerator, int denominator);
		void     setValue           (const std::string& ratstring);
		void     setValue           (const char* ratstring);
		void     invert             (void);
		HumNum   getAbs             (void) const;
		HumNum&  makeAbs            (void);
		HumNum&  operator=          (const HumNum& value);
		HumNum&  operator=          (int value);
		HumNum&  operator+=         (const HumNum& value);
		HumNum&  operator+=         (int value);
		HumNum&  operator-=         (const HumNum& value);
		HumNum&  operator-=         (int value);
		HumNum&  operator*=         (const HumNum& value);
		HumNum&  operator*=         (int value);
		HumNum&  operator/=         (const HumNum& value);
		HumNum&  operator/=         (int value);
		HumNum   operator-          (void) const;
		HumNum   operator+          (const HumNum& value) const;
		HumNum   operator+          (int value) const;
		HumNum   operator-          (const HumNum& value) const;
		HumNum   operator-          (int value) const;
		HumNum   operator*          (const HumNum& value) const;
		HumNum   operator*          (int value) const;
		HumNum   operator/          (const HumNum& value) const;
		HumNum   operator/          (int value) const;
		bool     operator==         (const HumNum& value) const;
		bool     operator==         (double value) const;
		bool     operator==         (int value) const;
		bool     operator!=         (const HumNum& value) const;
		bool     operator!=         (double value) const;
		bool     operator!=         (int value) const;
		bool     operator<          (const HumNum& value) const;
		bool     operator<          (double value) const;
		bool     operator<          (int value) const;
		bool     operator<=         (const HumNum& value) const;
		bool     operator<=         (double value) const;
		bool     operator<=         (int value) const;
		bool     operator>          (const HumNum& value) const;
		bool     operator>          (double value) const;
		bool     operator>          (int value) const;
		bool     operator>=         (const HumNum& value) const;
		bool     operator>=         (double value) const;
		bool     operator>=         (int value) const;
		std::ostream& printFraction      (std::ostream& = std::cout) const;
		std::ostream& printMixedFraction (std::ostream& out = std::cout,
		                             std::string separator = "_") const;
		std::ostream& printList          (std::ostream& out) const;

	protected:
		void     reduce             (void);
		int      gcdIterative       (int a, int b);
		int      gcdRecursive       (int a, int b);

	private:
		int top;
		int bot;
};


std::ostream& operator<<(std::ostream& out, const HumNum& number);

template <typename A>
std::ostream& operator<<(std::ostream& out, const std::vector<A>& v);



class HumRegex {
	public:
		            HumRegex           (void);
		            HumRegex           (const std::string& exp,
		                                const std::string& options = "");
		           ~HumRegex           ();

		// setting persistent options for regular expression contruction
		void        setIgnoreCase      (void);
		bool        getIgnoreCase      (void);
		void        unsetIgnoreCase    (void);

		// setting persistent search/match options
		void        setGlobal          (void);
		bool        getGlobal          (void);
		void        unsetGlobal        (void);

		// replacing
		std::string&     replaceDestructive (std::string& input, const std::string& replacement,
		                                const std::string& exp);
		std::string&     replaceDestructive (std::string& input, const std::string& replacement,
		                                const std::string& exp,
		                                const std::string& options);
		std::string      replaceCopy        (const std::string& input,
		                                const std::string& replacement,
		                                const std::string& exp);
		std::string      replaceCopy        (const std::string& input,
		                                const std::string& replacement,
		                                const std::string& exp,
		                                const std::string& options);

		std::string&     replaceDestructive (std::string* input, const std::string& replacement,
		                                const std::string& exp);
		std::string&     replaceDestructive (std::string* input, const std::string& replacement,
		                                const std::string& exp,
		                                const std::string& options);
		std::string      replaceCopy        (std::string* input, const std::string& replacement,
		                                const std::string& exp);
		std::string      replaceCopy        (std::string* input, const std::string& replacement,
		                                const std::string& exp,
		                                const std::string& options);
		std::string&      tr                 (std::string& input, const std::string& from,
		                                const std::string& to);

		// matching (full-string match)
		bool        match              (const std::string& input, const std::string& exp);
		bool        match              (const std::string& input, const std::string& exp,
		                                const std::string& options);
		bool        match              (const std::string* input, const std::string& exp);
		bool        match              (const std::string* input, const std::string& exp,
		                                const std::string& options);


		// searching
		// http://www.cplusplus.com/reference/regex/regex_search
		int         search             (const std::string& input, const std::string& exp);
		int         search             (const std::string& input, const std::string& exp,
		                                const std::string& options);
		int         search             (const std::string& input, int startindex,
		                                const std::string& exp);
		int         search             (const std::string& input, int startindex,
		                                const std::string& exp,
		                                const std::string& options);

		int         search             (std::string* input, const std::string& exp);
		int         search             (std::string* input, const std::string& exp,
		                                const std::string& options);
		int         search             (std::string* input, int startindex,
		                                const std::string& exp);
		int         search             (std::string* input, int startindex,
		                                const std::string& exp,
		                                const std::string& options);

		int         getMatchCount      (void);
		std::string getMatch           (int index);
		int         getMatchInt        (int index);
		double      getMatchDouble     (int index);
		std::string getPrefix          (void);
		std::string getSuffix          (void);
		int         getMatchStartIndex (int index = 0);
		int         getMatchEndIndex   (int index = 0);
		int         getMatchLength     (int index = 0);

		// token lists:
		bool        split              (std::vector<std::string>& entries,
		                                const std::string& buffer,
		                                const std::string& separator);

	protected:
		std::regex_constants::syntax_option_type
				getTemporaryRegexFlags(const std::string& sflags);
		std::regex_constants::match_flag_type
				getTemporarySearchFlags(const std::string& sflags);


	private:

		// m_regex: stores the regular expression to use as a default.
		//
		// http://en.cppreference.com/w/cpp/regex/basic_regex
		// .assign(string) == set the regular expression.
		// operator=       == set the regular expression.
		// .flags()        == return syntax_option_type used to construct.
		std::regex m_regex;

		// m_matches: stores the matches from a search:
		//
		// http://en.cppreference.com/w/cpp/regex/match_results
		// .empty()     == check if match was successful.
		// .size()      == number of matches.
		// .length(i)   == return length of a submatch.
		// .position(i) == return start index of submatch in search string.
		// .str(i)      == return string of submatch.
		// operator[i]  == return submatch.
		// .prefix
		// .suffix
		// .begin()     == start of submatch list.
		// .end()       == end of submatch list.
		std::smatch m_matches;

		// m_regexflags: store default settings for regex processing
		// http://en.cppreference.com/w/cpp/regex/syntax_option_type
		// http://en.cppreference.com/w/cpp/regex/basic_regex
		// /usr/local/Cellar/gcc49/4.9.3/include/c++/4.9.3/bits/regex_constants.h
		//
		// Options (in the namespace std::regex_constants):
		//    icase      == Ignore case.
		//    nosubs     == Don't collect submatches.
		//    optimize   == Make matching faster, but construction slower.
		//    collate    == locale character ranges.
		//    multiline  == C++17 only.
		//
		// Only one of the following can be given.  EMCAScript will be
		// used by default if none specified.
		//    EMCAScript == Use EMCAScript regex syntax.
		//    basic      == Use basic POSIX syntax.
		//    extended   == Use extended POSIX syntax.
		//    awk        == Use awk POSIX syntax.
		//    grep       == Use grep POSIX syntax.
		//    egrep      == Use egrep POSIX syntax.
		std::regex_constants::syntax_option_type m_regexflags;

		// m_flags: store default settings for regex processing
		// http://www.cplusplus.com/reference/regex/regex_search
		//    match_default     == clear all options.
		//    match_not_bol     == not beginning of line.
		//    match_not_eol     == not end of line.
		//    match_not_bow     == not beginning of word for \b.
		//    match_not_eow     == not end of word for \b.
		//    match_any         == any match acceptable if more than 1 possible..
		//    match_not_null    == empty sequence does note match.
		//    match_continuous  ==
		//    match_prev_avail  ==
		//    format_default    == same as match_default.
		std::regex_constants::match_flag_type m_searchflags;

};



enum signifier_type {
	signifier_unknown,
	signifier_link,
	signifier_above,
	signifier_below
};

class HumSignifier {

	public:
		            HumSignifier     (void);
		            HumSignifier     (const std::string& rdfline);
		           ~HumSignifier     ();
		bool        parseSignifier   (const std::string& rdfline);
		void        clear            (void);
		std::string getSignifier     (void);
		std::string getDefinition    (void);
		std::string getParameter     (const std::string& key);
		bool        isKernLink       (void);
		bool        isKernAbove      (void);
		bool        isKernBelow      (void);

	private:
		std::string m_exinterp;
		std::string m_signifier;
		std::string m_definition;
		int         m_sigtype = signifier_type::signifier_unknown;
		std::map<std::string, std::string> m_parameters;
};



class HumSignifiers {
	public:
		              HumSignifiers    (void);
		             ~HumSignifiers    ();

		void          clear            (void);
		bool          addSignifier     (const std::string& rdfline);
		bool          hasKernLinkSignifier (void);
		std::string   getKernLinkSignifier (void);
		bool          hasKernAboveSignifier (void);
		std::string   getKernAboveSignifier (void);
		bool          hasKernBelowSignifier (void);
		std::string   getKernBelowSignifier (void);
		int           getSignifierCount(void);
		HumSignifier* getSignifier(int index);

	private:
		std::vector<HumSignifier*> m_signifiers;
		int  m_kernLinkIndex = -1;
		int  m_kernAboveIndex = -1;
		int  m_kernBelowIndex = -1;

};



class HumdrumLine;
class HumdrumToken;

class HumAddress {
	public:
		                    HumAddress        (void);
		                    HumAddress        (HumAddress& address);
		                   ~HumAddress        ();

		HumAddress&         operator=         (const HumAddress& address);
		int                 getLineIndex      (void) const;
		int                 getLineNumber     (void) const;
		int                 getFieldIndex     (void) const;
		const HumdrumToken& getDataType       (void) const;
		const std::string&  getSpineInfo      (void) const;
		int                 getTrack          (void) const;
		int                 getSubtrack       (void) const;
		int                 getSubtrackCount  (void) const;
		std::string         getTrackString    (std::string separator = ".") const;
		HumdrumLine*        getLine           (void) const;
		HumdrumLine*        getOwner          (void) const { return getLine(); }
		bool                hasOwner          (void) const;

	protected:
		void                setOwner          (HumdrumLine* aLine);
		void                setFieldIndex     (int fieldlindex);
		void                setSpineInfo      (const std::string& spineinfo);
		void                setTrack          (int aTrack, int aSubtrack);
		void                setTrack          (int aTrack);
		void                setSubtrack       (int aSubtrack);
		void                setSubtrackCount  (int aSubtrack);

	private:

		// fieldindex: This is the index of the token in the HumdrumLine
		// which owns this token.
		int m_fieldindex;

		// spining: This is the spine position of the token. A simple spine
		// position is an integer, starting with "1" for the first spine
		// of the file (left-most spine).  When the spine splits, "(#)a"
		// is wrapped around the left-subspine's spine info, and "(#)b"
		// around the right-subspine's info. Merged spines will add a space
		// between the two or more merged spines information, such as
		// "(#)a (#)b" for two sub-spines merged into a single spine again.
		// But in this case there is a spine info simplification which will
		// convert "(#)a (#)b" into "#" where # is the original spine number.
		// Other more complicated mergers may be simplified in the future.
		std::string m_spining;

		// track: This is the track number of the spine.  It is the first
		// number found in the spineinfo string.
		int m_track;

		// subtrack: This is the subtrack number for the spine.  When a spine
		// is not split, it will be 0, if the spine has been split with *^,
		// then the left-subspine will be in subtrack 1 and the right-spine
		// will be subtrack 2.  If subspines are exchanged with *x, then their
		// subtrack assignments will also change.
		int m_subtrack;

		// subtrackcount: The number of currently active subtracks tokens
		// on the owning HumdrumLine (in the same track).  The subtrack range
		// is from 1 (if there is only a primary spine), to a larger number.
		// if subtrackcount is 0, then the variable is not set, or there are
		// no tokens in the track (such as for global comments).
		int m_subtrackcount;

		// owner: This is the line which manages the given token.
		HumdrumLine* m_owner;

	friend class HumdrumToken;
	friend class HumdrumLine;
	friend class HumdrumFile;
};



class HumParamSet {

	public:
		              HumParamSet        (void);
		              HumParamSet        (const std::string& token);
		              HumParamSet        (HTp token);
		             ~HumParamSet        ();

		const std::string& getNamespace1      (void);
		const std::string& getNamespace2      (void);
		std::string   getNamespace       (void);
		void          setNamespace1      (const std::string& name);
		void          setNamespace2      (const std::string& name);
		void          setNamespace       (const std::string& name);
		void          setNamespace       (const std::string& name1, const std::string& name2);

		void          clear              (void);
		int           getCount           (void);
		const std::string& getParameterName   (int index);
		const std::string& getParameterValue  (int index);
		int           addParameter       (const std::string& name, const std::string& value);
		int           setParameter       (const std::string& name, const std::string& value);
		void          readString         (const std::string& text);
		std::ostream& printXml           (std::ostream& out = std::cout, int level = 0,
		                                  const std::string& indent = "\t");

	private:
		std::string m_ns1;
		std::string m_ns2;
		std::vector<std::pair<std::string, std::string>> m_parameters;

};


std::ostream& operator<<(std::ostream& out, HumParamSet* hps);
std::ostream& operator<<(std::ostream& out, HumParamSet& hps);



class _HumInstrument {
	public:
		_HumInstrument    (void) { humdrum = ""; name = ""; gm = 0; }
	  ~_HumInstrument    ()     { humdrum = ""; name = ""; gm = 0; }

		std::string humdrum;
		std::string name;
		int         gm;
};


class HumInstrument {
	public:
		            HumInstrument       (void);
		            HumInstrument       (const std::string& Hname);
		           ~HumInstrument       ();

		std::string getName             (void);
		std::string getName             (const std::string& Hname);
		std::string getHumdrum          (void);
		int         getGM               (void);
		int         getGM               (const std::string& Hname);
		void        setHumdrum          (const std::string& Hname);
		int         setGM               (const std::string& Hname, int aValue);

	private:
		int                            index;
		static std::vector<_HumInstrument>  data;
		static int                     classcount;

	protected:
		void       initialize          (void);
		void       afi                 (const char* humdrum_name, int midinum,
		                                const char* EN_name);
		int        find                (const std::string& Hname);
		void       sortData            (void);
		static int data_compare_by_humdrum_name(const void* a, const void* b);
};


///////////////////////////////////////////////////////////////////////////
//
// General MIDI instrument definitions
//

#define  CH_1                             0
#define  CH_2                             1
#define  CH_3                             2
#define  CH_4                             3
#define  CH_5                             4
#define  CH_6                             5
#define  CH_7                             6
#define  CH_8                             7
#define  CH_9                             8
#define  CH_10                            9
#define  CH_11                            10
#define  CH_12                            11
#define  CH_13                            12
#define  CH_14                            13
#define  CH_15                            14
#define  CH_16                            15

#define  GM_PIANO(X)                      (0+(X))
#define  GM_ACOUSTIC_GRAND_PIANO          (0)
#define  GM_BRIGHT_ACOUSTIC_PIANO         (1)
#define  GM_ELECTRIC_GRAND_PIANO          (1)
#define  GM_HONKYTONK_PIANO               (2)
#define  GM_HONKY_TONK_PIANO              (3)
#define  GM_ELECTRIC_PIANO_1              (4)
#define  GM_ELECTRIC_PIANO_2              (5)
#define  GM_HARPSICHORD                   (6)
#define  GM_CLAVI                         (7)

#define  GM_CHROMATIC(X)                  (8+(X))
#define  GM_CELESTA                       (8)
#define  GM_GLOCKENSPIEL                  (9)
#define  GM_MUSIC_BOX                     (10)
#define  GM_VIBRAPHONE                    (11)
#define  GM_MARIMBA                       (12)
#define  GM_XYLOPHONE                     (13)
#define  GM_TUBULAR_BELLS                 (14)
#define  GM_DULCIMER                      (15)

#define  GM_ORGAN(X)                      (16+(X))
#define  GM_DRAWBAR_ORGAN                 (16)
#define  GM_PERCUSSIVE_ORGAN              (17)
#define  GM_ROCK_ORGAN                    (18)
#define  GM_CHURCH_ORGAN                  (19)
#define  GM_REED_ORGAN                    (20)
#define  GM_ACCORDION                     (21)
#define  GM_HARMONICA                     (22)
#define  GM_TANGO_ACCORDION               (23)

#define  GM_GUITAR(X)                     (24+(X))
#define  GM_ACOUSTIC_GUITAR_NYLON         (24)
#define  GM_ACOUSTIC_GUITAR_STEEL         (25)
#define  GM_ELECTRIC_GUITAR_JAZZ          (26)
#define  GM_ELECTRIC_GUITAR_CLEAN         (27)
#define  GM_ELECTRIC_GUITAR_MUTED         (28)
#define  GM_OVERDRIVEN_GUITAR             (29)
#define  GM_DISTORTION_GUITAR             (30)
#define  GM_GUITAR_HARMONICS              (31)

#define  GM_BASS(X)                       (32+(X))
#define  GM_ACOUSTIC_BASS                 (32)
#define  GM_ELECTRIC_BASS_FINGER          (33)
#define  GM_ELECTRIC_BASS_PICK            (34)
#define  GM_FRETLESS_BASS                 (35)
#define  GM_SLAP_BASS_1                   (36)
#define  GM_SLAP_BASS_2                   (37)
#define  GM_SYNTH_BASS_1                  (38)
#define  GM_SYNTH_BASS_2                  (39)

#define  GM_STRINGS(X)                    (40+(X))
#define  GM_VIOLIN                        (40)
#define  GM_VIOLA                         (41)
#define  GM_CELLO                         (42)
#define  GM_CONTRABASS                    (43)
#define  GM_TREMOLO_STRINGS               (44)
#define  GM_PIZZACATO_STRINGS             (45)
#define  GM_ORCHESTRAL_HARP               (46)
#define  GM_TIMPANI                       (47)

#define  GM_ENSEMBLE(X)                   (48+(X))
#define  GM_STRING_ENSEMBLE_1             (48)
#define  GM_STRING_ENSEMBLE_2             (49)
#define  GM_SYNTHSTRINGS_1                (50)
#define  GM_SYNTHSTRINGS_2                (51)
#define  GM_CHOIR_AAHS                    (52)
#define  GM_VOICE_OOHS                    (53)
#define  GM_SYNTH_VOICE                   (54)
#define  GM_ORCHESTRA_HIT                 (55)

#define  GM_BRASS(X)                      (56+(X))
#define  GM_TRUMPET                       (56)
#define  GM_TROMBONE                      (57)
#define  GM_TUBA                          (58)
#define  GM_MUTED_TRUMPED                 (59)
#define  GM_FRENCH_HORN                   (60)
#define  GM_BRASS_SECTION                 (61)
#define  GM_SYNTHBRASS_1                  (62)
#define  GM_SYNTHBRASS_2                  (63)

#define  GM_REED(X)                       (64+(X))
#define  GM_SOPRANO_SAX                   (64)
#define  GM_ALTO_SAX                      (65)
#define  GM_TENOR_SAX                     (66)
#define  GM_BARITONE_SAX                  (67)
#define  GM_OBOE                          (68)
#define  GM_ENGLISH_HORN                  (69)
#define  GM_BASSOON                       (70)
#define  GM_CLARINET                      (71)

#define  GM_PIPE(X)                       (72+(X))
#define  GM_PICCOLO                       (72)
#define  GM_FLUTE                         (73)
#define  GM_RECORDER                      (74)
#define  GM_PAN_FLUTE                     (75)
#define  GM_BLOWN_BOTTLE                  (76)
#define  GM_SHAKUHACHI                    (77)
#define  GM_WHISTLE                       (78)
#define  GM_OCARINA                       (79)

#define  GM_LEAD(X)                       (80+(X))
#define  GM_LEAD_SQUARE                   (80)
#define  GM_LEAD_SAWTOOTH                 (81)
#define  GM_LEAD_CALLIOPE                 (82)
#define  GM_LEAD_CHIFF                    (83)
#define  GM_LEAD_CHARANG                  (84)
#define  GM_LEAD_VOICE                    (85)
#define  GM_LEAD_FIFTHS                   (86)
#define  GM_LEAD_BASS                     (87)

#define  GM_PAD(X)                        (88+(X))
#define  GM_PAD_NEW_AGE                   (88)
#define  GM_PAD_WARM                      (89)
#define  GM_PAD_POLYSYNTH                 (90)
#define  GM_PAD_CHOIR                     (91)
#define  GM_PAD_BOWED                     (92)
#define  GM_PAD_METALLIC                  (93)
#define  GM_PAD_HALO                      (94)
#define  GM_PAD_SWEEP                     (95)

#define  GM_FX(X)                         (96+(X))
#define  GM_FX_TRAIN                      (96)
#define  GM_FX_SOUNDTRACK                 (97)
#define  GM_FX_CRYSTAL                    (98)
#define  GM_FX_ATMOSPHERE                 (99)
#define  GM_FX_BRIGHTNESS                 (100)
#define  GM_FX_GOBLINS                    (101)
#define  GM_FX_ECHOES                     (102)
#define  GM_FX_SCI_FI                     (103)

#define  GM_ETHNIC(X)                     (104+(X))
#define  GM_SITAR                         (104)
#define  GM_BANJO                         (105)
#define  GM_SHAMISEN                      (106)
#define  GM_KOTO                          (107)
#define  GM_KALIMBA                       (108)
#define  GM_BAGPIPE                       (109)
#define  GM_FIDDLE                        (110)
#define  GM_SHANAI                        (111)

#define  GM_PERCUSSION(X)                 (112+(X))
#define  GM_TINKLE_BELL                   (112)
#define  GM_AGOGO                         (113)
#define  GM_STEEL_DRUMS                   (114)
#define  GM_WOODBLOCKS                    (115)
#define  GM_TAIKO_DRUM                    (116)
#define  GM_MELODIC_DRUM                  (117)
#define  GM_SYNTH_DRUM                    (118)
#define  GM_REVERSE_CYMBAL                (119)

#define  GM_SOUNDEFFECT(X)                (120+(X))
#define  GM_GUITAR_FRET_NOISE             (120)
#define  GM_BREATH_NOISE                  (121)
#define  GM_SEASHORE                      (122)
#define  GM_BIRD_TWEET                    (123)
#define  GM_TELEPHONE_RING                (124)
#define  GM_HELICOPTER                    (125)
#define  GM_APPLAUSE                      (126)
#define  GM_GUNSHOT                       (127)

//
// Percussion instruments on channel 10
//

#define  GM_ACOUSTIC_BASS_DRUM            (35)
#define  GM_BASS_DRUM_1                   (36)
#define  GM_SIDE_STICK                    (37)
#define  GM_ACOUSTIC_SNARE                (38)
#define  GM_HAND_CLAP                     (39)
#define  GM_ELECTRIC_SNARE                (40)
#define  GM_LOW_FLOOR_TOM                 (41)
#define  GM_CLOSED_HI_HAT                 (42)
#define  GM_HIGH_FLOOR_TOM                (43)
#define  GM_PEDAL_HI_HAT                  (44)
#define  GM_LOW_TOM                       (45)
#define  GM_OPEN_HI_HAT                   (46)
#define  GM_LOW_MID_TOM                   (47)
#define  GM_HIGH_MID_TOM                  (48)
#define  GM_CRASH_CYMBAL_1                (49)
#define  GM_HIGH_TOM                      (50)
#define  GM_RIDE_CYMBAL_1                 (51)
#define  GM_CHINESE_CYMBAL                (52)
#define  GM_RIDE_BELL                     (53)
#define  GM_TAMBOURINE                    (54)
#define  GM_SPLASH_CYMBAL                 (55)
#define  GM_COWBELL                       (56)
#define  GM_CRASH_CYMBAL_2                (57)
#define  GM_VIBRASLAP                     (58)
#define  GM_RIDE_CYMBAL_2                 (59)
#define  GM_HI_BONGO                      (60)
#define  GM_LOW_BONGO                     (61)
#define  GM_MUTE_HI_CONGA                 (62)
#define  GM_OPEN_HI_CONGA                 (63)
#define  GM_LOW_CONGA                     (64)
#define  GM_HIGH_TIMBALE                  (65)
#define  GM_LOW_TIMBALE                   (66)
#define  GM_HIGH_AGOGO                    (67)
#define  GM_LOW_AGOGO                     (68)
#define  GM_CABASA                        (69)
#define  GM_MARACAS                       (70)
#define  GM_SHORT_WHISTLE                 (71)
#define  GM_LONG_WHISTLE                  (72)
#define  GM_SHORT_GUIRO                   (73)
#define  GM_LONG_GUIRO                    (74)
#define  GM_CLAVES                        (75)
#define  GM_HI_WOOD_BLOCK                 (76)
#define  GM_LOW_WOOD_BLOCK                (77)
#define  GM_MUTE_CUICA                    (78)
#define  GM_OPEN_CUICA                    (79)
#define  GM_MUTE_TRIANGLE                 (80)
#define  GM_OPEN_TRIANGLE                 (81)



typedef HumdrumLine* HLp;

class HumdrumLine : public std::string, public HumHash {
	public:
		            HumdrumLine            (void);
		            HumdrumLine            (const std::string& aString);
		            HumdrumLine            (const char* aString);
		            HumdrumLine            (HumdrumLine& line);
		            HumdrumLine            (HumdrumLine& line, void* owner);
		           ~HumdrumLine            ();

		HumdrumLine& operator=             (HumdrumLine& line);
		bool        isComment              (void) const;
		bool        isCommentLocal         (void) const;
		bool        isLocalComment         (void) const { return isCommentLocal(); }
		bool        isCommentGlobal        (void) const;
		bool        isReference            (void) const;
		bool        isSignifier            (void) const;
		std::string getReferenceKey        (void) const;
		std::string getReferenceValue      (void) const;
		bool        isGlobalComment         (void) const { return isCommentGlobal(); }
		bool        isExclusive            (void) const;
		bool        isExclusiveInterpretation (void) const { return isExclusive(); }
		bool        isTerminator           (void) const;
		bool        isInterp               (void) const;
		bool        isInterpretation       (void) const { return isInterp(); }
		bool        isBarline              (void) const;
		bool        isData                 (void) const;
		bool        isAllNull              (void) const;
		bool        isAllRhythmicNull      (void) const;
		bool        isEmpty                (void) const;
		bool        isBlank                (void) const { return isEmpty(); }
		bool        isManipulator          (void) const;
		bool        hasSpines              (void) const;
		bool        isGlobal               (void) const;
		HTp         token                  (int index) const;
		void        getTokens              (std::vector<HTp>& list);
		int         getTokenCount          (void) const;
		int         getFieldCount          (void) const { return getTokenCount(); }
		std::string getTokenString         (int index) const;
		bool        equalChar              (int index, char ch) const;
		char        getChar                (int index) const;
		bool        isKernBoundaryStart    (void) const;
		bool        isKernBoundaryEnd      (void) const;
		std::ostream& printSpineInfo       (std::ostream& out = std::cout);
		std::ostream& printTrackInfo       (std::ostream& out = std::cout);
		std::ostream& printDataTypeInfo    (std::ostream& out = std::cout);
		std::ostream& printDurationInfo    (std::ostream& out = std::cout);
		std::ostream& printCsv             (std::ostream& out = std::cout,
		                                    const std::string& separator = ",");
		std::ostream& printXml             (std::ostream& out = std::cout, int level = 0,
		                                    const std::string& indent = "\t");
		std::ostream& printXmlParameterInfo(std::ostream& out, int level,
		                                    const std::string& indent);
		std::ostream& printGlobalXmlParameterInfo(std::ostream& out, int level,
		                                    const std::string& indent);
		std::string   getXmlId             (const std::string& prefix = "") const;
		std::string   getXmlIdPrefix       (void) const;
		void          createLineFromTokens (void);
		int           getLineIndex         (void) const;
		int           getLineNumber        (void) const;
		HumdrumFile*  getOwner             (void);
		void          setText              (const std::string& text);
		std::string   getText              (void);

		HumNum   getDuration            (void) const;
		HumNum   getDurationFromStart   (void) const;
		HumNum   getDurationToEnd       (void) const;
		HumNum   getDurationFromBarline (void) const;
		HumNum   getDurationToBarline   (void) const;
		HumNum   getBarlineDuration     (void) const;

		HumNum   getDuration            (HumNum scale) const;
		HumNum   getDurationFromStart   (HumNum scale) const;
		HumNum   getDurationToEnd       (HumNum scale) const;
		HumNum   getDurationFromBarline (HumNum scale) const;
		HumNum   getDurationToBarline   (HumNum scale) const;
		HumNum   getBarlineDuration     (HumNum scale) const;
		int      getKernNoteAttacks     (void);
		int      addLinkedParameter     (HTp token);

		HumNum   getBeat                (HumNum beatdur = "1") const;
		HumNum   getBeat                (std::string beatrecip = "4") const;
		HTp      getTrackStart          (int track) const;
		void     setLineFromCsv         (const char* csv,
		                                 const std::string& separator = ",");
		void     setLineFromCsv         (const std::string& csv,
		                                 const std::string& separator = ",");

		// low-level editing functions (need to re-analyze structure after using)
		void     appendToken            (HTp token);
		void     appendToken            (const HumdrumToken& token);
		void     appendToken            (const std::string& token);
		void     appendToken            (const char* token);

		void     appendToken            (int index, HTp token);
		void     appendToken            (int index, const HumdrumToken& token);
		void     appendToken            (int index, const std::string& token);
		void     appendToken            (int index, const char* token);

		void     insertToken            (int index, HTp token);
		void     insertToken            (int index, const HumdrumToken& token);
		void     insertToken            (int index, const std::string& token);
		void     insertToken            (int index, const char* token);

		void     setDuration            (HumNum aDur);
		void     setDurationFromStart   (HumNum dur);
		void     setDurationFromBarline (HumNum dur);
		void     setDurationToBarline   (HumNum dur);

	protected:
		bool     analyzeTracks          (std::string& err);
		bool     analyzeTokenDurations  (std::string& err);
		void     setLineIndex           (int index);
		void     clear                  (void);
		void     setOwner               (void* hfile);
		int      createTokensFromLine   (void);
		void     setLayoutParameters    (void);
		void     setParameters          (const std::string& pdata);
		void     storeGlobalLinkedParameters(void);
		std::ostream&	printXmlGlobalLinkedParameterInfo(std::ostream& out = std::cout, int level = 0,
		                                 const std::string& indent = "\t");
		std::ostream& printXmlGlobalLinkedParameters(std::ostream& out = std::cout, int level = 0,
		                                 const std::string& indent = "\t");

	private:

		//
		// State variables managed by the HumdrumLine class:
		//

		// m_lineindex: Used to store the index number of the HumdrumLine in
		// the owning HumdrumFile object.
		// This variable is filled by HumdrumFileStructure::analyzeLines().
		int m_lineindex;

		// m_tokens: Used to store the individual tab-separated token fields
		// on a line.  These are prepared automatically after reading in
		// a full line of text (which is accessed throught the string parent
		// class).  If the full line is changed, the tokens are not updated
		// automatically -- use createTokensFromLine().  Likewise the full
		// text line is not updated if any tokens are changed -- use
		// createLineFromTokens() in that case.  The second case is more
		// useful: you can read in a HumdrumFile, tweak the tokens, then
		// reconstruct the full line and print out again.
		// This variable is filled by HumdrumFile::read().
		// The contents of this vector should be deleted when deconstructing
		// a HumdrumLine object.
		std::vector<HumdrumToken*> m_tokens;

		// m_duration: This is the "duration" of a line.  The duration is
		// equal to the minimum time unit of all durational tokens on the
		// line.  This also includes null tokens when the duration of a
		// previous note in a previous spine is ending on the line, so it is
		// not just the minimum duration on the line.
		// This variable is filled by HumdrumFileStructure::analyzeRhythm().
		HumNum m_duration;

		// m_durationFromStart: This is the cumulative duration of all lines
		// prior to this one in the owning HumdrumFile object.  For example,
		// the first notes in a score start at time 0, If the duration of the
		// first data line is 1 quarter note, then the durationFromStart for
		// the second line will be 1 quarter note.
		// This variable is filled by HumdrumFileStructure::analyzeRhythm().
		HumNum m_durationFromStart;

		// m_durationFromBarline: This is the cumulative duration from the
		// last barline to the current data line.
		// This variable is filled by HumdrumFileStructure::analyzeMeter().
		HumNum m_durationFromBarline;

		// m_durationToBarline: This is the duration from the start of the
		// current line to the next barline in the owning HumdrumFile object.
		// This variable is filled by HumdrumFileStructure::analyzeMeter().
		HumNum m_durationToBarline;

		// m_linkedParameters: List of Humdrum tokens which are parameters
		// (mostly only layout parameters at the moment)
		std::vector<HTp> m_linkedParameters;

		// owner: This is the HumdrumFile which manages the given line.
		void* m_owner;

	friend class HumdrumFileBase;
	friend class HumdrumFileStructure;
	friend class HumdrumFileContent;
	friend class HumdrumFile;
};

std::ostream& operator<< (std::ostream& out, HumdrumLine& line);
std::ostream& operator<< (std::ostream& out, HumdrumLine* line);




typedef HumdrumToken* HTp;

class HumdrumToken : public std::string, public HumHash {
	public:
		         HumdrumToken              (void);
		         HumdrumToken              (const HumdrumToken& token);
		         HumdrumToken              (HumdrumToken* token);
		         HumdrumToken              (const HumdrumToken& token,
		                                    HumdrumLine* owner);
		         HumdrumToken              (HumdrumToken* token,
		                                    HumdrumLine* owner);
		         HumdrumToken              (const char* token);
		         HumdrumToken              (const std::string& token);
		        ~HumdrumToken              ();

		bool     isNull                    (void) const;
		bool     isManipulator             (void) const;

		bool     isExclusiveInterpretation (void) const;
		bool     isSplitInterpretation     (void) const;
		bool     isMergeInterpretation     (void) const;
		bool     isExchangeInterpretation  (void) const;
		bool     isTerminateInterpretation (void) const;
		bool     isAddInterpretation       (void) const;

		// alises for the above
		bool     isExclusive               (void) const
		                                  { return isExclusiveInterpretation(); }
		bool     isExInterp                (void) const
		                                  { return isExclusiveInterpretation(); }
		bool     isSplit                   (void) const
		                                      { return isSplitInterpretation(); }
		bool     isMerge                   (void) const
		                                      { return isMergeInterpretation(); }
		bool     isExchange                (void) const
		                                   { return isExchangeInterpretation(); }
		bool     isTerminate               (void) const
		                                  { return isTerminateInterpretation(); }
		bool     isTerminator              (void) const
		                                  { return isTerminateInterpretation(); }
		bool     isAdd                     (void) const
		                                      { return isSplitInterpretation(); }

		bool     isBarline                 (void) const;
		bool     isCommentLocal            (void) const;
		bool     isCommentGlobal           (void) const;
		bool     isComment                 (void) const;
		bool     isData                    (void) const;
		bool     isInterpretation          (void) const;
		bool     isNonNullData             (void) const;
		bool     isNullData                (void) const;
		bool     isChord                   (const std::string& separator = " ");
		bool     isLabel                   (void) const;
		bool     hasRhythm                 (void) const;
		bool     hasBeam                   (void) const;
		bool     equalTo                   (const std::string& pattern);

		// kern-specific functions:
		bool     isRest                    (void);
		bool     isNote                    (void);
		bool     isSecondaryTiedNote       (void);
		bool     isSustainedNote           (void);
		bool     isNoteAttack              (void);
		bool     isInvisible               (void);
		bool     isGrace                   (void);
		bool     isClef                    (void);
		bool     isKeySignature            (void);
		bool     isKeyDesignation          (void);
		bool     isTimeSignature           (void);
		bool     isMensurationSymbol       (void);

		bool     hasSlurStart              (void);
		bool     hasSlurEnd                (void);
		int      hasVisibleAccidental      (int subtokenIndex) const;
		int      hasCautionaryAccidental   (int subtokenIndex) const;
		bool     hasLigatureBegin          (void);
		bool     hasRectaLigatureBegin     (void);
		bool     hasObliquaLigatureBegin   (void);
		bool     hasLigatureEnd            (void);
		bool     hasRectaLigatureEnd       (void);
		bool     hasObliquaLigatureEnd     (void);
		char     hasStemDirection          (void);

		HumNum   getDuration               (void) const;
		HumNum   getDuration               (HumNum scale) const;
		HumNum   getTiedDuration           (void);
		HumNum   getTiedDuration           (HumNum scale);
		HumNum   getDurationNoDots         (void) const;
		HumNum   getDurationNoDots         (HumNum scale) const;
		int      getDots                   (char separator = ' ') const;

		HumNum   getDurationFromStart      (void) const;
		HumNum   getDurationFromStart      (HumNum scale) const;

		HumNum   getDurationToEnd          (void) const;
		HumNum   getDurationToEnd          (HumNum scale) const;

		HumNum   getDurationFromBarline    (void) const;
		HumNum   getDurationFromBarline    (HumNum scale) const;

		HumNum   getDurationToBarline      (void) const;
		HumNum   getDurationToBarline      (HumNum scale) const;

		HumNum   getBarlineDuration        (void) const;
		HumNum   getBarlineDuration        (HumNum scale) const;

		HumdrumLine* getOwner              (void) const;
		HumdrumLine* getLine               (void) const { return getOwner(); }
		bool     equalChar                 (int index, char ch) const;

		HTp      resolveNull               (void);
		void     setNullResolution         (HTp resolution);
		int      getLineIndex              (void) const;
		int      getLineNumber             (void) const;
		int      getFieldIndex             (void) const;
		int      getFieldNumber            (void) const;
		int      getTokenIndex             (void) const;
		int      getTokenNumber            (void) const;
		const std::string& getDataType     (void) const;
		bool     isDataType                (const std::string& dtype) const;
		bool     isKern                    (void) const;
		bool     isMens                    (void) const;
		std::string   getSpineInfo         (void) const;
		int      getTrack                  (void) const;
		int      getSubtrack               (void) const;
		bool     noteInLowerSubtrack       (void);
		std::string   getTrackString       (void) const;
		int      getSubtokenCount          (const std::string& separator = " ") const;
		std::string   getSubtoken          (int index,
		                                    const std::string& separator = " ") const;
		std::vector<std::string> getSubtokens (const std::string& separator = " ") const;
		void     replaceSubtoken           (int index, const std::string& newsubtok,
		                                    const std::string& separator = " ");
		void     setParameters             (HTp ptok);
		void     setParameters             (const std::string& pdata, HTp ptok = NULL);
		int      getStrandIndex            (void) const;
		int      getSlurStartElisionLevel  (int index = 0) const;
		int      getSlurEndElisionLevel    (int index = 0) const;
		HTp      getSlurStartToken         (int number = 0);
		HTp      getSlurEndToken           (int number = 0);
		void     storeLinkedParameters     (void);
		bool     linkedParameterIsGlobal   (int index);
		std::ostream& printCsv             (std::ostream& out = std::cout);
		std::ostream& printXml             (std::ostream& out = std::cout, int level = 0,
		                                    const std::string& indent = "\t");
		std::ostream& printGlobalXmlParameterInfo(std::ostream& out = std::cout, int level = 0,
		                                   const std::string& indent = "\t");
		std::string   getXmlId             (const std::string& prefix = "") const;
		std::string   getXmlIdPrefix       (void) const;
		void     setText                   (const std::string& text);
		std::string   getText              (void) const;
		int      addLinkedParameter        (HTp token);
		int      getLinkedParameterCount   (void);
		HumParamSet* getLinkedParameter    (int index);
		HumParamSet* getLinkedParameter    (void);
		std::string getSlurLayoutParameter (const std::string& keyname, int subtokenindex = -1);
		std::string getLayoutParameter     (const std::string& category, const std::string& keyname,
		                                    int subtokenindex = -1);
		std::string getLayoutParameterChord(const std::string& category,
		                                    const std::string& keyname);
		std::string getLayoutParameterNote (const std::string& category,
		                                    const std::string& keyname, int subtokenindex);
		std::ostream& printXmlLinkedParameterInfo(std::ostream& out, int level, const std::string& indent);

		// layout parameter accessors
		std::string   getVisualDuration    (int subtokenindex = -1);
		std::string   getVisualDurationChord(void);
		std::string   getVisualDurationNote(int subtokenindex = -1);

		HumdrumToken& operator=            (HumdrumToken& aToken);
		HumdrumToken& operator=            (const std::string& aToken);
		HumdrumToken& operator=            (const char* aToken);

		// next/previous token functions:
		int         getNextTokenCount      (void) const;
		int         getPreviousTokenCount  (void) const;
		HTp         getNextToken           (int index = 0) const;
		HTp         getPreviousToken       (int index = 0) const;
		std::vector<HTp> getNextTokens     (void) const;
		std::vector<HTp> getPreviousTokens (void) const;

		// next/previous token on line:
		HTp      getNextFieldToken         (void) const;
		HTp      getPreviousFieldToken     (void) const;

		int      getPreviousNonNullDataTokenCount(void);
		int      getPreviousNNDTCount      (void)
		                           { return getPreviousNonNullDataTokenCount(); }
		HTp      getPreviousNonNullDataToken(int index = 0);
		HTp      getPreviousNNDT           (int index = 0)
		                           { return getPreviousNonNullDataToken(index); }
		int      getNextNonNullDataTokenCount(void);
		int      getNextNNDTCount           (void)
		                               { return getNextNonNullDataTokenCount(); }
		HTp      getNextNonNullDataToken   (int index = 0);
		HTp      getNextNNDT               (int index = 0)
		                               { return getNextNonNullDataToken(index); }

		// slur-analysis based functions:
		HumNum   getSlurDuration           (HumNum scale = 1);

		void     setTrack                  (int aTrack, int aSubtrack);
		void     setTrack                  (int aTrack);

	protected:
		void     setLineIndex              (int lineindex);
		void     setFieldIndex             (int fieldlindex);
		void     setSpineInfo              (const std::string& spineinfo);
		void     setSubtrack               (int aSubtrack);
		void     setSubtrackCount          (int count);
		void     setPreviousToken          (HTp aToken);
		void     setNextToken              (HTp aToken);
		void     addNextNonNullToken       (HTp token);
		void     makeForwardLink           (HumdrumToken& nextToken);
		void     makeBackwardLink          (HumdrumToken& previousToken);
		void     setOwner                  (HumdrumLine* aLine);
		int      getState                  (void) const;
		void     incrementState            (void);
		void     setDuration               (const HumNum& dur);
		void     setStrandIndex            (int index);

		bool     analyzeDuration           (std::string& err);
		std::ostream& printXmlBaseInfo     (std::ostream& out = std::cout, int level = 0,
		                                    const std::string& indent = "\t");
		std::ostream& printXmlContentInfo  (std::ostream& out = std::cout, int level = 0,
		                                    const std::string& indent = "\t");
		std::ostream& printXmlStructureInfo(std::ostream& out = std::cout, int level = 0,
		                                    const std::string& indent = "\t");
		std::ostream& printXmlParameterInfo(std::ostream& out = std::cout, int level = 0,
		                                    const std::string& indent = "\t");
		std::ostream&	printXmlLinkedParameters (std::ostream& out = std::cout, int level = 0,
		                                    const std::string& indent = "\t");

	private:
		// address: The address contains information about the location of
		// the token on a HumdrumLine and in a HumdrumFile.
		HumAddress m_address;

		// duration: The duration of the token.  Non-rhythmic data types
		// will have a negative duration (which should be interpreted
		// as a zero duration--See HumdrumToken::hasRhythm()).
		// Grace note will have a zero duration, even if they have a duration
		// list in the token for a graphical display duration.
		HumNum m_duration;

		// nextTokens: This is a list of all previous tokens in the spine which
		// immediately precede this token. Typically there will be one
		// following token, but there can be two tokens if the current
		// token is *^, and there will be zero following tokens after a
		// spine terminating token (*-).
		std::vector<HTp> m_nextTokens;     // link to next token(s) in spine

		// previousTokens: Simiar to nextTokens, but for the immediately
		// follow token(s) in the data.  Typically there will be one
		// preceding token, but there can be multiple tokens when the previous
		// line has *v merge tokens for the spine.  Exclusive interpretations
		// have no tokens preceding them.
		std::vector<HTp> m_previousTokens; // link to last token(s) in spine

		// nextNonNullTokens: This is a list of non-tokens in the spine
		// that follow this one.
		std::vector<HTp> m_nextNonNullTokens;

		// previousNonNullTokens: This is a list of non-tokens in the spine
		// that preced this one.
		std::vector<HTp> m_previousNonNullTokens;

		// rhycheck: Used to perfrom HumdrumFileStructure::analyzeRhythm
		// recursively.
		int m_rhycheck;

		// strand: Used to keep track of contiguous voice connections between
		// secondary spines/tracks.  This is the 1-D strand index number
		// (not the 2-d one).
		int m_strand;

		// m_nullresolve: used to point to the token that a null token
		// refers to.
		HTp m_nullresolve;

		// m_linkedParameters: List of Humdrum tokens which are parameters
		// (mostly only layout parameters at the moment).
		std::vector<HTp> m_linkedParameters;

		// m_linkedParameter: A single parameter encoded in the text of the
		// token.
		HumParamSet* m_linkedParameter = NULL;

	friend class HumdrumLine;
	friend class HumdrumFileBase;
	friend class HumdrumFileStructure;
	friend class HumdrumFileContent;
	friend class HumdrumFile;
};


std::ostream& operator<<(std::ostream& out, const HumdrumToken& token);
std::ostream& operator<<(std::ostream& out, HTp token);

std::ostream& printSequence(std::vector<std::vector<HTp> >& sequence, std::ostream& out=std::cout);
std::ostream& printSequence(std::vector<HTp>& sequence, std::ostream& out = std::cout);



// The following options are used for get[Primary]TrackTokens:
// * OPT_PRIMARY    => only extract primary subspine/subtrack.
// * OPT_NOEMPTY    => don't include null tokens in extracted list if all
//                        extracted subspines contains null tokens.
//                        Includes null interpretations and comments as well.
// * OPT_NONULL     => don't include any null tokens in extracted list.
// * OPT_NOINTERP   => don't include interprtation tokens.
// * OPT_NOMANIP    => don't include spine manipulators (*^, *v, *x, *+,
//                        but still keep ** and *0).
// * OPT_NOCOMMENT  => don't include comment tokens.
// * OPT_NOGLOBALS  => don't include global records (global comments, reference
//                        records, and empty lines). In other words, only return
//                        a list of tokens from lines which hasSpines() it true.
// * OPT_NOREST     => don't include **kern rests.
// * OPT_NOTIE      => don't include **kern secondary tied notes.
//
// Compound options:
// * OPT_DATA      (OPT_NOMANIP | OPT_NOCOMMENT | OPT_NOGLOBAL)
//     Only data tokens (including barlines)
// * OPT_ATTACKS   (OPT_DATA | OPT_NOREST | OPT_NOTIE | OPT_NONULL)
//     Only note-attack tokens (when etracting **kern data)
//
#define OPT_PRIMARY   0x001
#define OPT_NOEMPTY   0x002
#define OPT_NONULL    0x004
#define OPT_NOINTERP  0x008
#define OPT_NOMANIP   0x010
#define OPT_NOCOMMENT 0x020
#define OPT_NOGLOBAL  0x040
#define OPT_NOREST    0x080
#define OPT_NOTIE     0x100
#define OPT_DATA      (OPT_NOMANIP | OPT_NOCOMMENT | OPT_NOGLOBAL)
#define OPT_ATTACKS   (OPT_DATA | OPT_NOREST | OPT_NOTIE | OPT_NONULL)


class TokenPair {
	public:
		TokenPair(void) { clear(); }
		~TokenPair() { clear(); }
		void clear(void) {
			first = NULL;
			last  = NULL;
		}
		HTp first;
		HTp last;
};


bool sortTokenPairsByLineIndex(const TokenPair& a, const TokenPair& b);


class HumdrumFileBase : public HumHash {
	public:
		              HumdrumFileBase          (void);
		              HumdrumFileBase          (HumdrumFileBase& infile);
		              HumdrumFileBase          (const std::string& contents);
		              HumdrumFileBase          (std::istream& contents);
		             ~HumdrumFileBase          ();

		HumdrumFileBase& operator=             (HumdrumFileBase& infile);
		bool          read                     (std::istream& contents);
		bool          read                     (const char* filename);
		bool          read                     (const std::string& filename);
		bool          readCsv                  (std::istream& contents,
		                                        const std::string& separator=",");
		bool          readCsv                  (const char* contents,
		                                        const std::string& separator=",");
		bool          readCsv                  (const std::string& contents,
		                                        const std::string& separator=",");

		bool          readString               (const char* contents);
		bool          readString               (const std::string& contents);
		bool          readStringCsv            (const char* contents,
		                                        const std::string& separator=",");
		bool          readStringCsv            (const std::string& contents,
		                                        const std::string& separator=",");
		bool          isValid                  (void);
		std::string   getParseError            (void) const;
		bool          isQuiet                  (void) const;
		void          setQuietParsing          (void);
		void          setNoisyParsing          (void);
		void          clear                    (void);

		bool          parse                    (std::istream& contents)
		                                    { return read(contents); }
		bool          parse                    (const char* contents)
		                                    { return readString(contents); }
		bool          parse                    (const std::string& contents)
		                                    { return readString(contents); }
		bool          parseCsv                 (std::istream& contents,
		                                        const std::string& separator = ",")
		                                    { return readCsv(contents); }
		bool          parseCsv                 (const char* contents,
		                                        const std::string& separator = ",")
		                                    { return readStringCsv(contents); }
		bool          parseCsv                 (const std::string& contents,
		                                        const std::string& separator = ",")
		                                    { return readStringCsv(contents); }

		void          setXmlIdPrefix           (const std::string& value);
		std::string   getXmlIdPrefix           (void);
		void          setFilename              (const std::string& filename);
		std::string   getFilename              (void);

		void          setSegmentLevel          (int level = 0);
		int           getSegmentLevel          (void);
		std::ostream& printSegmentLabel        (std::ostream& out);
		std::ostream& printNonemptySegmentLabel(std::ostream& out);

		HumdrumLine&  operator[]               (int index);
		HumdrumLine*  getLine                  (int index);
		int           getLineCount             (void) const;
		HTp           token                    (int lineindex, int fieldindex);
		std::string   token                    (int lineindex, int fieldindex,
		                                        int subtokenindex,
		                                        const std::string& separator = " ");
		int           getMaxTrack              (void) const;
		int           getTrackCount            (void) const
		                                                { return getMaxTrack(); }
		int           getSpineCount            (void) const
		                                                { return getMaxTrack(); }
		int           getMeasureNumber         (int line);
		std::ostream& printSpineInfo           (std::ostream& out = std::cout);
		std::ostream& printDataTypeInfo        (std::ostream& out = std::cout);
		std::ostream& printTrackInfo           (std::ostream& out = std::cout);
		std::ostream& printCsv                 (std::ostream& out = std::cout,
		                                        const std::string& separator = ",");
		std::ostream& printFieldNumber         (int fieldnum, std::ostream& out);
		std::ostream& printFieldIndex          (int fieldind, std::ostream& out);
		void          usage                    (const std::string& command);
		void          example                  (void);

		HTp           getTrackStart            (int track) const;
		void          getSpineStopList         (std::vector<HTp>& spinestops);
		HTp           getSpineStart            (int spine) const
		                                       { return getTrackStart(spine+1); }
		void          getSpineStartList        (std::vector<HTp>& spinestarts);
		void          getSpineStartList        (std::vector<HTp>& spinestarts,
		                                        const std::string& exinterp);
		void          getKernSpineStartList    (std::vector<HTp>& spinestarts);
		std::vector<HTp> getKernSpineStartList (void);
		int           getExinterpCount         (const std::string& exinterp);
		void          getSpineStartList        (std::vector<HTp>& spinestarts,
		                                        const std::vector<std::string>& exinterps);
		void          getTrackStartList        (std::vector<HTp>& spinestarts)
		                               { return getSpineStartList(spinestarts); }
		void          getTrackStartList        (std::vector<HTp>& spinestarts,
		                                        const std::string& exinterp)
		                     { return getSpineStartList(spinestarts, exinterp); }
		void          getTrackStartList        (std::vector<HTp>& spinestarts,
		                                        const std::vector<std::string>& exinterps)
		                    { return getSpineStartList(spinestarts, exinterps); }

		int           getTrackEndCount         (int track) const;
		HTp           getTrackEnd              (int track, int subtrack) const;
		void          createLinesFromTokens    (void);

		void          appendLine               (const char* line);
		void          appendLine               (const std::string& line);
		void          appendLine               (HumdrumLine* line);
		void          push_back                (const char* line)
		                                                    { appendLine(line); }
		void          push_back                (const std::string& line)
		                                                    { appendLine(line); }
		void          push_back                (HumdrumLine* line)
		                                                    { appendLine(line); }

		void          insertLine               (int index, const char* line);
		void          insertLine               (int index, const std::string& line);
		void          insertLine               (int index, HumdrumLine* line);

		void          deleteLine               (int index);
//		void          adjustMergeSpineLines    (void);

		HumdrumLine*  back                     (void);
		void          makeBooleanTrackList     (std::vector<bool>& spinelist,
		                                        const std::string& spinestring);
		bool          analyzeBaseFromLines     (void);
		bool          analyzeBaseFromTokens    (void);


		std::vector<HumdrumLine*> getReferenceRecords(void);

		// spine analysis functionality:
		void          getTrackSequence         (std::vector<std::vector<HTp> >& sequence,
		                                        HTp starttoken, int options);
		void          getTrackSequence         (std::vector<std::vector<HTp> >& sequence,
		                                        int track, int options);
		void          getPrimaryTrackSequence  (std::vector<HTp>& sequence,
		                                        int track, int options);

		void          getSpineSequence         (std::vector<std::vector<HTp> >& sequence,
		                                        HTp starttoken, int options);
		void          getSpineSequence         (std::vector<std::vector<HTp> >& sequence,
		                                        int spine, int options);
		void          getPrimarySpineSequence  (std::vector<HTp>& sequence,
		                                        int spine, int options);

		void          getTrackSeq              (std::vector<std::vector<HTp> >& sequence,
		                                        HTp starttoken, int options)
		                     { getTrackSequence(sequence, starttoken, options); }
		void          getTrackSeq              (std::vector<std::vector<HTp> >& sequence,
		                                        int track, int options)
		                          { getTrackSequence(sequence, track, options); }
		void          getPrimaryTrackSeq       (std::vector<HTp>& sequence,
		                                        int track, int options)
		                    {getPrimaryTrackSequence(sequence, track, options); }

		// functions defined in HumdrumFileBase-net.cpp:
		static std::string getUriToUrlMapping        (const std::string& uri);
		void          readFromHumdrumUri        (const std::string& humaddress);
		void          readFromJrpUri            (const std::string& jrpaddress);
		void          readFromHttpUri           (const std::string& webaddress);
		static void   readStringFromHttpUri     (std::stringstream& inputdata,
		                                         const std::string& webaddress);

	protected:
		static int    getChunk                  (int socket_id,
		                                         std::stringstream& inputdata,
		                                         char* buffer, int bufsize);
		static int    getFixedDataSize          (int socket_id,
		                                         int datalength,
		                                         std::stringstream& inputdata,
		                                         char* buffer, int bufsize);
		static void   prepare_address           (struct sockaddr_in *address,
		                                         const std::string& hostname,
		                                         unsigned short int port);
		static int    open_network_socket       (const std::string& hostname,
		                                         unsigned short int port);

	protected:
		bool          analyzeTokens             (void);
		bool          analyzeSpines             (void);
		bool          analyzeLinks              (void);
		bool          analyzeTracks             (void);
		bool          analyzeLines              (void);
		bool          adjustSpines              (HumdrumLine& line,
		                                         std::vector<std::string>& datatype,
		                                         std::vector<std::string>& sinfo);
		std::string   getMergedSpineInfo        (std::vector<std::string>& info,
		                                         int starti, int extra);
		bool          stitchLinesTogether       (HumdrumLine& previous,
		                                         HumdrumLine& next);
		void          addToTrackStarts          (HTp token);
		bool          analyzeNonNullDataTokens  (void);
		void          addUniqueTokens           (std::vector<HTp>& target,
		                                         std::vector<HTp>& source);
		bool          processNonNullDataTokensForTrackForward(HTp starttoken,
		                                         std::vector<HTp> ptokens);
		bool          processNonNullDataTokensForTrackBackward(HTp starttoken,
		                                         std::vector<HTp> ptokens);
		bool          setParseError             (std::stringstream& err);
		bool          setParseError             (const std::string& err);
		bool          setParseError             (const char* format, ...);
//		void          fixMerges                 (int linei);

	protected:

		// m_lines: an array representing lines from the input file.
		// The contents of lines must be deallocated when deconstructing object.
		std::vector<HumdrumLine*> m_lines;

		// m_filename: name of the file which was loaded.
		std::string m_filename;

		// m_segementlevel: segment level (e.g., work/movement)
		int m_segmentlevel;

		// m_trackstarts: list of addresses of the exclusive interpreations
		// in the file.  The first element in the list is reserved, so the
		// number of tracks (primary spines) is equal to one less than the
		// size of this list.
		std::vector<HTp> m_trackstarts;

		// m_trackends: list of the addresses of the spine terminators in the
		// file. It is possible that spines can split and their subspines do not
		// merge before termination; therefore, the ends are stored in
		// a 2d array. The first dimension is the track number, and the second
		// dimension is the list of terminators.
		std::vector<std::vector<HTp> > m_trackends;

		// m_barlines: list of barlines in the data.  If the first measures is
		// a pickup measure, then the first entry will not point to the first
		// starting exclusive interpretation line rather than to a barline.
		std::vector<HumdrumLine*> m_barlines;
		// Maybe also add "measures" which are complete metrical cycles.

		// m_ticksperquarternote: this is the number of tick
		int m_ticksperquarternote;

		// m_idprefix: an XML id prefix used to avoid id collisions when
		// includeing multiple HumdrumFile XML in a single group.
		std::string m_idprefix;

		// m_strands1d: one-dimensional list of spine strands.
		std::vector<TokenPair> m_strand1d;

		// m_strands2d: two-dimensional list of spine strands.
		std::vector<std::vector<TokenPair> > m_strand2d;

		// m_quietParse: Set to true if error messages should not be
		// printed to the console when reading.
		bool m_quietParse;

		// m_parseError: Set to true if a read is successful.
		std::string m_parseError;

		// m_displayError: Used to print error message only once.
		bool m_displayError;

		// m_signifiers: Used to keep track of !!!RDF records.
		HumSignifiers m_signifiers;

	public:
		// Dummy functions to allow the HumdrumFile class's inheritance
		// to be shifted between HumdrumFileContent (the top-level default),
		// HumdrumFileStructure (mid-level interface), or HumdrumFileBase
		// (low-level interface).

		//
		// HumdrumFileStructure public functions:
		//
		bool readNoRhythm      (std::istream& infile) { return read(infile); };
		bool readNoRhythm      (const char*   filename) {return read(filename);};
		bool readNoRhythm      (const std::string& filename) {return read(filename);};
		bool readStringNoRhythm(const char*   contents) {return read(contents);};
		bool readStringNoRhythm(const std::string& contents) {return read(contents);};
		HumNum       getScoreDuration           (void) const { return 0; };
		std::ostream&     printDurationInfo          (std::ostream& out=std::cout) {return out;};
		int          tpq                        (void) { return 0; }
		int          getBarlineCount            (void) const { return 0; }
		HumdrumLine* getBarline                 (int index) const { return NULL;};
		HumNum       getBarlineDuration         (int index) const { return 0; };
		HumNum       getBarlineDurationFromStart(int index) const { return 0; };
		HumNum       getBarlineDurationToEnd    (int index) const { return 0; };

		// HumdrumFileContent public functions:
		// to be added later

};

std::ostream& operator<<(std::ostream& out, HumdrumFileBase& infile);



class HumdrumFileStructure : public HumdrumFileBase {
	public:
		              HumdrumFileStructure         (void);
		              HumdrumFileStructure         (const std::string& filename);
		              HumdrumFileStructure         (std::istream& contents);
		             ~HumdrumFileStructure         ();
		bool          hasFilters                   (void);

		// TSV reading functions:
		bool          read                         (std::istream& contents);
		bool          read                         (const char* filename);
		bool          read                         (const std::string& filename);
		bool          readString                   (const char* contents);
		bool          readString                   (const std::string& contents);
		bool parse(std::istream& contents)      { return read(contents); }
		bool parse(const char* contents)   { return readString(contents); }
		bool parse(const std::string& contents) { return readString(contents); }
		bool          readNoRhythm                 (std::istream& contents);
		bool          readNoRhythm                 (const char* filename);
		bool          readNoRhythm                 (const std::string& filename);
		bool          readStringNoRhythm           (const char* contents);
		bool          readStringNoRhythm           (const std::string& contents);

		// CSV reading functions:
		bool          readCsv                      (std::istream& contents,
		                                            const std::string& separator=",");
		bool          readCsv                      (const char* filename,
		                                            const std::string& separator=",");
		bool          readCsv                      (const std::string& filename,
		                                            const std::string& separator=",");
		bool          readStringCsv                (const char* contents,
		                                            const std::string& separator=",");
		bool          readStringCsv                (const std::string& contents,
		                                            const std::string& separator=",");
		bool parseCsv(std::istream& contents, const std::string& separator = ",")
		                                 { return readCsv(contents, separator); }
		bool parseCsv(const char* contents, const std::string& separator = ",")
		                           { return readStringCsv(contents, separator); }
		bool parseCsv(const std::string& contents, const std::string& separator = ",")
		                           { return readStringCsv(contents, separator); }
		bool          readNoRhythmCsv              (std::istream& contents,
		                                            const std::string& separator = ",");
		bool          readNoRhythmCsv              (const char* filename,
		                                            const std::string& separator = ",");
		bool          readNoRhythmCsv              (const std::string& filename,
		                                            const std::string& separator = ",");
		bool          readStringNoRhythmCsv        (const char* contents,
		                                            const std::string& separator = ",");
		bool          readStringNoRhythmCsv        (const std::string& contents,
		                                            const std::string& separator = ",");

		// rhythmic analysis related functionality:
		HumNum        getScoreDuration             (void) const;
		std::ostream&      printDurationInfo       (std::ostream& out = std::cout);
		int           tpq                          (void);

		// strand functionality:
		HTp           getStrandStart               (int index) const;
		HTp           getStrandEnd                 (int index) const;
		HTp           getStrandStart               (int sindex, int index) const;
		HTp           getStrandEnd                 (int sindex, int index) const;
		int           getStrandCount               (void) const;
		int           getStrandCount               (int spineindex) const;
		void          resolveNullTokens            (void);

		HTp           getStrand                    (int index) const
		                                        { return getStrandStart(index); }
		HTp           getStrand                    (int sindex, int index) const
		                                { return getStrandStart(sindex, index); }

		// barline/measure functionality:
		int           getBarlineCount              (void) const;
		HumdrumLine*  getBarline                   (int index) const;
		HumNum        getBarlineDuration           (int index) const;
		HumNum        getBarlineDurationFromStart  (int index) const;
		HumNum        getBarlineDurationToEnd      (int index) const;

		bool          analyzeStructure             (void);
		bool          analyzeStrands               (void);

		// signifier access
		std::string   getKernLinkSignifier         (void);
		std::string   getKernAboveSignifier        (void);
		std::string   getKernBelowSignifier        (void);

	protected:
		bool          analyzeRhythm                (void);
		bool          assignRhythmFromRecip        (HTp spinestart);
		bool          analyzeMeter                 (void);
		bool          analyzeTokenDurations        (void);
		bool          analyzeGlobalParameters      (void);
		bool          analyzeLocalParameters       (void);
		bool          analyzeDurationsOfNonRhythmicSpines(void);
		HumNum        getMinDur                    (std::vector<HumNum>& durs,
		                                            std::vector<HumNum>& durstate);
		bool          getTokenDurations            (std::vector<HumNum>& durs,
		                                            int line);
		bool          cleanDurs                    (std::vector<HumNum>& durs,
		                                            int line);
		bool          decrementDurStates           (std::vector<HumNum>& durs,
		                                            HumNum linedur, int line);
		bool          assignDurationsToTrack       (HTp starttoken,
		                                            HumNum startdur);
		bool          prepareDurations             (HTp token, int state,
		                                            HumNum startdur);
		bool          setLineDurationFromStart     (HTp token, HumNum dursum);
		bool          analyzeRhythmOfFloatingSpine (HTp spinestart);
		bool          analyzeNullLineRhythms       (void);
		void          fillInNegativeStartTimes     (void);
		void          assignLineDurations          (void);
		void          assignStrandsToTokens        (void);
		std::set<HumNum>   getNonZeroLineDurations      (void);
		std::set<HumNum>   getPositiveLineDurations     (void);
		void          processLocalParametersForStrand(int index);
		bool          processLocalParametersForTrack (HTp starttok, HTp current);
		void          checkForLocalParameters      (HTp token, HTp current);
		bool          assignDurationsToNonRhythmicTrack(HTp endtoken, HTp ptoken);
		void          analyzeSpineStrands          (std::vector<TokenPair>& ends,
		                                            HTp starttok);
		void          analyzeSignifiers            (void);
};



class HumdrumFileContent : public HumdrumFileStructure {
	public:
		       HumdrumFileContent         (void);
		       HumdrumFileContent         (const std::string& filename);
		       HumdrumFileContent         (std::istream& contents);
		      ~HumdrumFileContent         ();

		bool   analyzeSlurs               (void);
		bool   analyzeMensSlurs           (void);
		bool   analyzeKernSlurs           (void);
		bool   analyzeKernTies            (void);
		bool   analyzeKernAccidentals     (void);

		bool   analyzeRScale              (void);

		// in HumdrumFileContent-rest.cpp
		void  analyzeRestPositions                  (void);
		void  assignImplicitVerticalRestPositions   (HTp kernstart);
		void  checkForExplicitVerticalRestPositions (void);

		// in HumdrumFileContent-stem.cpp
		bool analyzeKernStems             (void);

		// in HumdrumFileContent-metlev.cpp
		void  getMetricLevels             (std::vector<double>& output, int track = 0,
		                                   double undefined = NAN);
		// in HumdrumFileContent-timesig.cpp
		void  getTimeSigs                 (std::vector<std::pair<int, HumNum> >& output,
		                                   int track = 0);

		template <class DATATYPE>
		bool   prependDataSpine           (std::vector<DATATYPE> data,
		                                   const std::string& null = ".",
		                                   const std::string& exinterp = "**data",
		                                   bool recalcLine = true);

		template <class DATATYPE>
		bool   appendDataSpine            (std::vector<DATATYPE> data,
		                                   const std::string& null = ".",
		                                   const std::string& exinterp = "**data",
		                                   bool recalcLine = true);

		template <class DATATYPE>
		bool   insertDataSpineBefore      (int nexttrack,
		                                   std::vector<DATATYPE> data,
		                                   const std::string& null = ".",
		                                   const std::string& exinterp = "**data",
		                                   bool recalcLine = true);

		template <class DATATYPE>
		bool   insertDataSpineAfter       (int prevtrack,
		                                   std::vector<DATATYPE> data,
		                                   const std::string& null = ".",
		                                   const std::string& exinterp = "**data",
		                                   bool recalcLine = true);

		// in HumdrumFileContent-ottava.cpp
		void   analyzeOttavas             (void);

		// in HumdrumFileContent-note.cpp
		void   analyzeCrossStaffStemDirections (void);
		void   analyzeCrossStaffStemDirections (HTp kernstart);


	protected:
		bool   analyzeKernSlurs           (HTp spinestart, std::vector<HTp>& slurstarts,
		                                   std::vector<HTp>& slurends,
		                                   const std::string& linksig = "");
		bool   analyzeKernTies            (std::vector<std::pair<HTp, int>>& linkedtiestarts,
		                                   std::vector<std::pair<HTp, int>>& linkedtieends,
		                                   std::string& linkSignifier);
		void   fillKeySignature           (std::vector<int>& states,
		                                   const std::string& keysig);
		void   resetDiatonicStatesWithKeySignature(std::vector<int>& states,
				                             std::vector<int>& signature);
		void    linkSlurEndpoints         (HTp slurstart, HTp slurend);
		void    linkTieEndpoints          (HTp tiestart, int startindex,
		                                   HTp tieend, int endindex);
		bool    isLinkedSlurBegin         (HTp token, int index, const std::string& pattern);
		bool    isLinkedSlurEnd           (HTp token, int index, const std::string& pattern);
		void    createLinkedSlurs         (std::vector<HTp>& linkstarts, std::vector<HTp>& linkends);
		void    assignVerticalRestPosition(HTp first, HTp second, int baseline);
		int     getRestPositionAboveNotes (HTp rest, std::vector<int>& vpos);
		int     getRestPositionBelowNotes (HTp rest, std::vector<int>& vpos);
		void    setRestOnCenterStaffLine  (HTp rest, int baseline);
		bool    checkRestForVerticalPositioning(HTp rest, int baseline);
		bool    analyzeKernStems          (HTp stok, HTp etok, std::vector<std::vector<int>>& centerlines);
		void    getBaselines              (std::vector<std::vector<int>>& centerlines);
		void    createLinkedTies          (std::vector<std::pair<HTp, int>>& starts, 
		                                   std::vector<std::pair<HTp, int>>& ends);
		void    checkCrossStaffStems      (HTp token, std::string& above, std::string& below);
		void    checkDataForCrossStaffStems(HTp token, std::string& above, std::string& below);
		void    prepareStaffAboveNoteStems (HTp token);
		void    prepareStaffBelowNoteStems (HTp token);
};


//
// Templates:
//


//////////////////////////////
//
// HumdrumFileContent::prependDataSpine -- prepend a data spine
//     to the file.  Returns true if successful; false otherwise.
//
//     data == numeric or string data to print
//     null == if the data is converted to a string is equal to this
//             string then set the data spine content to a null token, ".".
//             default is ".".
//     exinterp == the exterp string to use.  Default is "**data".
//     recalcLine == boolean for whether or not to recalculate line string.
//                   Default is true;
//

template <class DATATYPE>
bool HumdrumFileContent::prependDataSpine(std::vector<DATATYPE> data,
		const std::string& null, const std::string& exinterp, bool recalcLine) {

	if ((int)data.size() != getLineCount()) {
		return false;
	}

	std::string ex;
	if (exinterp.find("**") == 0) {
		ex = exinterp;
	} else if (exinterp.find("*") == 0) {
		ex = "*" + exinterp;
	} else {
		ex = "**" + exinterp;
	}
	if (ex.size() <= 2) {
		ex += "data";
	}

	std::stringstream ss;
	HumdrumFileContent& infile = *this;
	HumdrumLine* line;
	for (int i=0; i<infile.getLineCount(); i++) {
		line = infile.getLine(i);
		if (!line->hasSpines()) {
			continue;
		}
		if (line->isExclusive()) {
			line->insertToken(0, ex);
		} else if (line->isTerminator()) {
			line->insertToken(0, "*-");
		} else if (line->isInterpretation()) {
			line->insertToken(0, "*");
		} else if (line->isLocalComment()) {
			line->insertToken(0, "!");
		} else if (line->isBarline()) {
			line->insertToken(0, (std::string)*infile.token(i, 0));
		} else if (line->isData()) {
			ss.str(std::string());
			ss << data[i];
			if (ss.str() == null) {
				line->insertToken(0, ".");
			} else if (ss.str() == "") {
				line->insertToken(0, ".");
			} else {
				line->insertToken(0, ss.str());
			}
		} else{
			std::cerr << "!!strange error for line " << i+1 << ":\t" << line << std::endl;
		}
		if (recalcLine) {
			line->createLineFromTokens();
		}
	}
	return true;
}



//////////////////////////////
//
// HumdrumFileContent::appendDataSpine -- prepend a data spine
//     to the file.  Returns true if successful; false otherwise.
//
//     data == numeric or string data to print
//     null == if the data is converted to a string is equal to this
//             string then set the data spine content to a null token, ".".
//             default is ".".
//     exinterp == the exterp string to use.  Default is "**data".
//     recalcLine == boolean for whether or not to recalculate line string.
//                   Default is true;
//

template <class DATATYPE>
bool HumdrumFileContent::appendDataSpine(std::vector<DATATYPE> data,
		const std::string& null, const std::string& exinterp, bool recalcLine) {

	if ((int)data.size() != getLineCount()) {
		std::cerr << "DATA SIZE DOES NOT MATCH GETLINECOUNT " << std::endl;
		std::cerr << "DATA SIZE " << data.size() << "\tLINECOUNT ";
		std::cerr  << getLineCount() << std::endl;
		return false;
	}

	std::string ex;
	if (exinterp.find("**") == 0) {
		ex = exinterp;
	} else if (exinterp.find("*") == 0) {
		ex = "*" + exinterp;
	} else {
		ex = "**" + exinterp;
	}
	if (ex.size() <= 2) {
		ex += "data";
	}

	std::stringstream ss;
	HumdrumFileContent& infile = *this;
	HumdrumLine* line;
	for (int i=0; i<infile.getLineCount(); i++) {
		line = infile.getLine(i);
		if (!line->hasSpines()) {
			continue;
		}
		if (line->isExclusive()) {
			line->appendToken(ex);
		} else if (line->isTerminator()) {
			line->appendToken("*-");
		} else if (line->isInterpretation()) {
			line->appendToken("*");
		} else if (line->isLocalComment()) {
			line->appendToken("!");
		} else if (line->isBarline()) {
			line->appendToken((std::string)*infile.token(i, 0));
		} else if (line->isData()) {
			ss.str(std::string());
			ss << data[i];
			if (ss.str() == null) {
				line->appendToken(".");
			} else if (ss.str() == "") {
				line->appendToken(".");
			} else {
				line->appendToken(ss.str());
			}
		} else{
			std::cerr << "!!strange error for line " << i+1 << ":\t" << line << std::endl;
		}
		if (recalcLine) {
			line->createLineFromTokens();
		}
	}
	return true;
}



//////////////////////////////
//
// HumdrumFileContent::insertDataSpineBefore -- prepend a data spine
//     to the file before the given spine.  Returns true if successful;
//     false otherwise.
//
//     nexttrack == track number to insert before.
//     data == numeric or string data to print
//     null == if the data is converted to a string is equal to this
//             string then set the data spine content to a null token, ".".
//             default is ".".
//     exinterp == the exterp string to use.  Default is "**data".
//     recalcLine == boolean for whether or not to recalculate line string.
//                   Default is true;
//

template <class DATATYPE>
bool HumdrumFileContent::insertDataSpineBefore(int nexttrack,
		std::vector<DATATYPE> data, const std::string& null, const std::string& exinterp,
		bool recalcLine) {

	if ((int)data.size() != getLineCount()) {
		std::cerr << "DATA SIZE DOES NOT MATCH GETLINECOUNT " << std::endl;
		std::cerr << "DATA SIZE " << data.size() << "\tLINECOUNT ";
		std::cerr  << getLineCount() << std::endl;
		return false;
	}

	std::string ex;
	if (exinterp.find("**") == 0) {
		ex = exinterp;
	} else if (exinterp.find("*") == 0) {
		ex = "*" + exinterp;
	} else {
		ex = "**" + exinterp;
	}
	if (ex.size() <= 2) {
		ex += "data";
	}

	std::stringstream ss;
	HumdrumFileContent& infile = *this;
	HumdrumLine* line;
	int insertionField = -1;
	int track;
	for (int i=0; i<infile.getLineCount(); i++) {
		line = infile.getLine(i);
		if (!line->hasSpines()) {
			continue;
		}
		insertionField = -1;
		for (int j=0; j<line->getFieldCount(); j++) {
			track = line->token(j)->getTrack();
			if (track != nexttrack) {
				continue;
			}
			insertionField = j;
			break;
		}
		if (insertionField < 0) {
			return false;
		}

		if (line->isExclusive()) {
			line->insertToken(insertionField, ex);
		} else if (line->isTerminator()) {
			line->insertToken(insertionField, "*-");
		} else if (line->isInterpretation()) {
			line->insertToken(insertionField, "*");
		} else if (line->isLocalComment()) {
			line->insertToken(insertionField, "!");
		} else if (line->isBarline()) {
			line->insertToken(insertionField, (std::string)*infile.token(i, 0));
		} else if (line->isData()) {
			ss.str(std::string());
			ss << data[i];
			if (ss.str() == null) {
				line->insertToken(insertionField, ".");
			} else if (ss.str() == "") {
				line->insertToken(insertionField, ".");
			} else {
				line->insertToken(insertionField, ss.str());
			}
		} else{
			std::cerr << "!!strange error for line " << i+1 << ":\t" << line << std::endl;
		}
		if (recalcLine) {
			line->createLineFromTokens();
		}
	}
	return true;
}



//////////////////////////////
//
// HumdrumFileContent::insertDataSpineAfter -- appen a data spine
//     to the file after the given spine.  Returns true if successful;
//     false otherwise.
//
//     prevtrack == track number to insert after.
//     data == numeric or string data to print
//     null == if the data is converted to a string is equal to this
//             string then set the data spine content to a null token, ".".
//             default is ".".
//     exinterp == the exterp string to use.  Default is "**data".
//     recalcLine == boolean for whether or not to recalculate line string.
//                   Default is true;
//

template <class DATATYPE>
bool HumdrumFileContent::insertDataSpineAfter(int prevtrack,
		std::vector<DATATYPE> data, const std::string& null, const std::string& exinterp,
		bool recalcLine) {

	if ((int)data.size() != getLineCount()) {
		std::cerr << "DATA SIZE DOES NOT MATCH GETLINECOUNT " << std::endl;
		std::cerr << "DATA SIZE " << data.size() << "\tLINECOUNT ";
		std::cerr  << getLineCount() << std::endl;
		return false;
	}

	std::string ex;
	if (exinterp.find("**") == 0) {
		ex = exinterp;
	} else if (exinterp.find("*") == 0) {
		ex = "*" + exinterp;
	} else {
		ex = "**" + exinterp;
	}
	if (ex.size() <= 2) {
		ex += "data";
	}

	std::stringstream ss;
	HumdrumFileContent& infile = *this;
	HumdrumLine* line;
	int insertionField = -1;
	int track;
	for (int i=0; i<infile.getLineCount(); i++) {
		line = infile.getLine(i);
		if (!line->hasSpines()) {
			continue;
		}
		insertionField = -1;
		for (int j = line->getFieldCount() - 1; j >= 0; j--) {
			track = line->token(j)->getTrack();
			if (track != prevtrack) {
				continue;
			}
			insertionField = j;
			break;
		}
		insertionField++;
		if (insertionField < 0) {
			return false;
		}

		if (line->isExclusive()) {
			line->insertToken(insertionField, ex);
		} else if (line->isTerminator()) {
			line->insertToken(insertionField, "*-");
		} else if (line->isInterpretation()) {
			line->insertToken(insertionField, "*");
		} else if (line->isLocalComment()) {
			line->insertToken(insertionField, "!");
		} else if (line->isBarline()) {
			line->insertToken(insertionField, (std::string)*infile.token(i, 0));
		} else if (line->isData()) {
			ss.str(std::string());
			ss << data[i];
			if (ss.str() == null) {
				line->insertToken(insertionField, ".");
			} else if (ss.str() == "") {
				line->insertToken(insertionField, ".");
			} else {
				line->insertToken(insertionField, ss.str());
			}
		} else{
			std::cerr << "!!strange error for line " << i+1 << ":\t" << line << std::endl;
		}
		if (recalcLine) {
			line->createLineFromTokens();
		}
	}
	return true;
}



#ifndef HUMDRUMFILE_PARENT
	#define HUMDRUMFILE_PARENT HumdrumFileContent
#endif

class HumdrumFile : public HUMDRUMFILE_PARENT {
	public:
		              HumdrumFile          (void);
		              HumdrumFile          (const std::string& filename);
		              HumdrumFile          (std::istream& filename);
		             ~HumdrumFile          ();

		std::ostream& printXml             (std::ostream& out = std::cout, int level = 0,
		                                    const std::string& indent = "\t");
		std::ostream& printXmlParameterInfo(std::ostream& out, int level,
		                                    const std::string& indent);
};



#define GRIDREST NAN

class NoteGrid;


class NoteCell {
	public:
		       NoteCell             (NoteGrid* owner, HTp token);
		      ~NoteCell             (void) { clear();                    }

		double getSgnDiatonicPitch  (void) { return m_b7;                }
		double getSgnMidiPitch      (void) { return m_b12;               }
		double getSgnBase40Pitch    (void) { return m_b40;               }
		double getSgnAccidental     (void) { return m_accidental;        }

		double getSgnDiatonicPitchClass(void);
		double getAbsDiatonicPitchClass(void);

		double getSgnBase40PitchClass(void);
		double getAbsBase40PitchClass(void);

		double getAbsDiatonicPitch  (void) { return fabs(m_b7);          }
		double getAbsMidiPitch      (void) { return fabs(m_b12);         }
		double getAbsBase40Pitch    (void) { return fabs(m_b40);         }
		double getAbsAccidental     (void) { return fabs(m_accidental);  }

		HTp    getToken             (void) { return m_token;             }
		int    getNextAttackIndex   (void) { return m_nextAttackIndex;   }
		int    getPrevAttackIndex   (void) { return m_prevAttackIndex;   }
		int    getCurrAttackIndex   (void) { return m_currAttackIndex;   }
		int    getSliceIndex        (void) { return m_timeslice;         }
		int    getVoiceIndex        (void) { return m_voice;             }

		bool   isAttack             (void) { return m_b40>0? true:false; }
		bool   isRest               (void);
		bool   isSustained          (void);

		std::string getAbsKernPitch (void);
		std::string getSgnKernPitch (void);

		double operator-            (NoteCell& B);
		double operator-            (int B);

		int    getLineIndex         (void);
		int    getFieldIndex        (void);
		std::ostream& printNoteInfo (std::ostream& out);
		double getDiatonicIntervalToNextAttack      (void);
		double getDiatonicIntervalFromPreviousAttack(void);
		double getMetricLevel       (void);
		HumNum getDurationFromStart (void);
		HumNum getDuration          (void);
		void   setMeter             (int topval, HumNum botval);
		int    getMeterTop          (void);
		HumNum getMeterBottom       (void);

		std::vector<HTp> m_tiedtokens;  // list of tied notes/rests after note attack

	protected:
		void clear                  (void);
		void calculateNumericPitches(void);
		void setVoiceIndex          (int index) { m_voice = index;           }
		void setSliceIndex          (int index) { m_timeslice = index;       }
		void setNextAttackIndex     (int index) { m_nextAttackIndex = index; }
		void setPrevAttackIndex     (int index) { m_prevAttackIndex = index; }
		void setCurrAttackIndex     (int index) { m_currAttackIndex = index; }

	private:
		NoteGrid* m_owner; // the NoteGrid to which this cell belongs.
		HTp m_token;       // pointer to the note in the origina Humdrum file.
		int m_voice;       // index of the voice in the score the note belongs
		                   // 0=bottom voice (HumdrumFile ordering of parts)
		                   // column in NoteGrid.
		int m_timeslice;   // index for the row in NoteGrid.

		double m_b7;         // diatonic note number; NaN=rest; negative=sustain.
		double m_b12;        // MIDI note number; NaN=rest; negative=sustain.
		double m_b40;        // base-40 note number; NaN=rest; negative=sustain.
		double m_accidental; // chromatic alteration of a diatonic pitch.
		                     // NaN=no accidental.
		int m_nextAttackIndex; // index to next note attack (or rest),
		                       // -1 for undefined (interpred as rest).
		int m_prevAttackIndex; // index to previous note attack.
		int m_currAttackIndex; // index to current note attack (useful for
		                       // finding the start of a sustained note.
		int m_metertop = 0;    // top number of prevailing meter signature
		HumNum m_meterbot = 0; // bottom number of prevailing meter signature

	friend NoteGrid;
};



class NoteGrid {
	public:
		           NoteGrid              (void) { }
		           NoteGrid              (HumdrumFile& infile);
		          ~NoteGrid              ();

		void       clear                 (void);

		bool       load                  (HumdrumFile& infile);
		NoteCell*  cell                  (int voiceindex, int sliceindex);
		int        getVoiceCount         (void);
		int        getSliceCount         (void);
		int        getLineIndex          (int sindex);
		int        getFieldIndex         (int sindex);

		void       printDiatonicGrid     (ostream& out);
		void       printMidiGrid         (ostream& out);
		void       printBase40Grid       (ostream& out);
		void       printRawGrid          (ostream& out);
		void       printKernGrid         (ostream& out);

		double     getSgnDiatonicPitch   (int vindex, int sindex);
		double     getSgnMidiPitch       (int vindex, int sindex);
		double     getSgnBase40Pitch     (int vindex, int sindex);
		string     getSgnKernPitch       (int vindex, int sindex);

		double     getAbsDiatonicPitch   (int vindex, int sindex);
		double     getAbsMidiPitch       (int vindex, int sindex);
		double     getAbsBase40Pitch     (int vindex, int sindex);
		string     getAbsKernPitch       (int vindex, int sindex);

		bool       isRest                (int vindex, int sindex);
		bool       isSustained           (int vindex, int sindex);
		bool       isAttack              (int vindex, int sindex);

		HTp        getToken              (int vindex, int sindex);

		int        getPrevAttackDiatonic (int vindex, int sindex);
		int        getNextAttackDiatonic (int vindex, int sindex);

		void       printGridInfo         (ostream& out);
		void       printVoiceInfo        (ostream& out, int vindex);

		void       getNoteAndRestAttacks (vector<NoteCell*>& attacks, int vindex);
		double     getMetricLevel        (int sindex);
		HumNum     getNoteDuration       (int vindex, int sindex);

	protected:
		void       buildAttackIndexes    (void);
		void       buildAttackIndex      (int vindex);

	private:
		vector<vector<NoteCell*> > m_grid;
		vector<HTp>                m_kernspines;
		vector<double>             m_metriclevels;
		HumdrumFile*               m_infile;
};



class Convert {
	public:

		// Rhythm processing, defined in Convert-rhythm.cpp
		static HumNum  recipToDuration      (const std::string& recip,
		                                     HumNum scale = 4,
		                                     const std::string& separator = " ");
		static HumNum  recipToDurationNoDots(const std::string& recip,
		                                     HumNum scale = 4,
		                                     const std::string& separator = " ");
		static HumNum  recipToDuration      (std::string* recip,
		                                     HumNum scale = 4,
		                                     const std::string& separator = " ");
		static HumNum  recipToDurationNoDots(std::string* recip,
		                                     HumNum scale = 4,
		                                     const std::string& separator = " ");
		static std::string  durationToRecip      (HumNum duration,
		                                     HumNum scale = HumNum(1,4));
		static std::string  durationFloatToRecip (double duration,
		                                     HumNum scale = HumNum(1,4));

		// Pitch processing, defined in Convert-pitch.cpp
		static std::string  base40ToKern    (int b40);
		static int     base40ToAccidental   (int b40);
		static int     base40ToDiatonic     (int b40);
		static int     base40ToMidiNoteNumber(int b40);
		static std::string  base40ToIntervalAbbr (int b40);
		static int     kernToOctaveNumber   (const std::string& kerndata);
		static int     kernToOctaveNumber   (HTp token)
				{ return kernToOctaveNumber((std::string)*token); }
		static int     kernToAccidentalCount(const std::string& kerndata);
		static int     kernToAccidentalCount(HTp token)
				{ return kernToAccidentalCount((std::string)*token); }
		static int     kernToDiatonicPC     (const std::string& kerndata);
		static int     kernToDiatonicPC     (HTp token)
				{ return kernToDiatonicPC     ((std::string)*token); }
		static char    kernToDiatonicUC     (const std::string& kerndata);
		static int     kernToDiatonicUC     (HTp token)
				{ return kernToDiatonicUC     ((std::string)*token); }
		static char    kernToDiatonicLC     (const std::string& kerndata);
		static int     kernToDiatonicLC     (HTp token)
				{ return kernToDiatonicLC     ((std::string)*token); }
		static int     kernToBase40PC       (const std::string& kerndata);
		static int     kernToBase40PC       (HTp token)
				{ return kernToBase40PC       ((std::string)*token); }
		static int     kernToBase12PC       (const std::string& kerndata);
		static int     kernToBase12PC       (HTp token)
				{ return kernToBase12PC       ((std::string)*token); }
		static int     kernToBase7PC        (const std::string& kerndata) {
		                                     return kernToDiatonicPC(kerndata); }
		static int     kernToBase7PC        (HTp token)
				{ return kernToBase7PC        ((std::string)*token); }
		static int     kernToBase40         (const std::string& kerndata);
		static int     kernToBase40         (HTp token)
				{ return kernToBase40         ((std::string)*token); }
		static int     kernToBase12         (const std::string& kerndata);
		static int     kernToBase12         (HTp token)
				{ return kernToBase12         ((std::string)*token); }
		static int     kernToBase7          (const std::string& kerndata);
		static int     kernToBase7          (HTp token)
				{ return kernToBase7          ((std::string)*token); }
		static int     kernToMidiNoteNumber (const std::string& kerndata);
		static int     kernToMidiNoteNumber(HTp token)
				{ return kernToMidiNoteNumber((std::string)*token); }
		static std::string  kernToScientificPitch(const std::string& kerndata,
		                                     std::string flat = "b",
		                                     std::string sharp = "#",
		                                     std::string separator = "");
		static std::string  kernToSciPitch  (const std::string& kerndata,
		      										 std::string flat = "b",
		                                     std::string sharp = "#",
		                                     std::string separator = "")
	       { return kernToScientificPitch(kerndata, flat, sharp, separator); }
		static std::string  kernToSP        (const std::string& kerndata,
		                                     std::string flat = "b",
		                                     std::string sharp = "#",
		                                     std::string separator = "")
		      { return kernToScientificPitch(kerndata, flat, sharp, separator); }
		static int     pitchToWbh           (int dpc, int acc, int octave,
		                                     int maxacc);
		static void    wbhToPitch           (int& dpc, int& acc, int& octave,
		                                     int maxacc, int wbh);
		static int     kernClefToBaseline   (const std::string& input);
		static int     kernClefToBaseline   (HTp input);
		static std::string  base40ToTrans   (int base40);
		static int     transToBase40        (const std::string& input);
		static int     base40IntervalToLineOfFifths(int trans);
		static std::string  keyNumberToKern (int number);
		static int     base7ToBase40        (int base7);
		static int     base40IntervalToDiatonic(int base40interval);


		// **mens, white mensual notation, defiend in Convert-mens.cpp
		static bool    isMensRest           (const std::string& mensdata);
		static bool    isMensNote           (const std::string& mensdata);
		static bool    hasLigatureBegin     (const std::string& mensdata);
		static bool    hasRectaLigatureBegin(const std::string& mensdata);
		static bool    hasObliquaLigatureBegin(const std::string& mensdata);
		static bool    hasLigatureEnd       (const std::string& mensdata);
		static bool    hasRectaLigatureEnd  (const std::string& mensdata);
		static bool    hasObliquaLigatureEnd(const std::string& mensdata);
		static bool    getMensStemDirection (const std::string& mensdata);
		static HumNum  mensToDuration       (const std::string& mensdata,
		                                     HumNum scale = 4,
		                                     const std::string& separator = " ");
		static std::string  mensToRecip          (const std::string& mensdata,
		                                     HumNum scale = 4,
		                                     const std::string& separator = " ");
		static HumNum  mensToDurationNoDots(const std::string& mensdata,
		                                     HumNum scale = 4,
		                                     const std::string& separator = " ");

		// Harmony processing, defined in Convert-harmony.cpp
		static std::vector<int> minorHScaleBase40(void);
		static std::vector<int> majorScaleBase40 (void);
		static int         keyToInversion   (const std::string& harm);
		static int         keyToBase40      (const std::string& key);
		static std::vector<int> harmToBase40     (HTp harm, const std::string& key) {
		                                        return harmToBase40(*harm, key); }
		static std::vector<int> harmToBase40     (HTp harm, HTp key) {
		                                        return harmToBase40(*harm, *key); }
		static std::vector<int> harmToBase40     (const std::string& harm, const std::string& key);
		static std::vector<int> harmToBase40     (const std::string& harm, int keyroot, int keymode);
		static void        makeAdjustedKeyRootAndMode(const std::string& secondary,
		                                     int& keyroot, int& keymode);
		static int         chromaticAlteration(const std::string& content);

		// data-type specific (other than pitch/rhythm),
		// defined in Convert-kern.cpp
		static bool isKernRest              (const std::string& kerndata);
		static bool isKernNote              (const std::string& kerndata);
		static bool isKernNoteAttack        (const std::string& kerndata);
		static bool hasKernSlurStart        (const std::string& kerndata);
		static bool hasKernSlurEnd          (const std::string& kerndata);
		static int  getKernSlurStartElisionLevel(const std::string& kerndata, int index);
		static int  getKernSlurEndElisionLevel  (const std::string& kerndata, int index);
		static char hasKernStemDirection    (const std::string& kerndata);

		static bool isKernSecondaryTiedNote (const std::string& kerndata);
		static std::string getKernPitchAttributes(const std::string& kerndata);

		// String processing, defined in Convert-string.cpp
		static std::vector<std::string> splitString   (const std::string& data,
		                                     char separator = ' ');
		static void    replaceOccurrences   (std::string& source,
		                                     const std::string& search,
		                                     const std::string& replace);
		static std::string  repeatString         (const std::string& pattern, int count);
		static std::string  encodeXml            (const std::string& input);
		static std::string  getHumNumAttributes  (const HumNum& num);
		static std::string  trimWhiteSpace       (const std::string& input);
		static bool    startsWith           (const std::string& input,
		                                     const std::string& searchstring);
		static bool    contains(const std::string& input, const std::string& pattern);
		static bool    contains(const std::string& input, char pattern);
		static bool    contains(std::string* input, const std::string& pattern);
		static bool    contains(std::string* input, char pattern);
		static void    makeBooleanTrackList(std::vector<bool>& spinelist,
		                                     const std::string& spinestring,
		                                     int maxtrack);

		// Mathematical processing, defined in Convert-math.cpp
		static int     getLcm               (const std::vector<int>& numbers);
		static int     getGcd               (int a, int b);
		static void    primeFactors         (std::vector<int>& output, int n);
		static double  nearIntQuantize      (double value,
		                                    double delta = 0.00001);
		static double  significantDigits    (double value, int digits);
		static bool    isNaN                (double value);
		static double  pearsonCorrelation   (const std::vector<double> &x, const std::vector<double> &y);
		static double  standardDeviation    (const std::vector<double>& x);
		static int     romanNumeralToInteger(const std::string& roman);

};



// SliceType is a list of various Humdrum line types.  Groupings are
// segmented by categories which are prefixed with an underscore.
// For example Notes are in the _Duration group, since they have
// non-zero durations.  Notes and Gracenotes are in the _Data group.
// The indentation shows the various types of groups.
//

enum class SliceType {
				Notes = 1,
			_Duration,
				GraceNotes,
		_Data,
			Measures,
		_Measure,
				Clefs,
				Transpositions,
				KeyDesignations,
				KeySigs,
				TimeSigs,
				MeterSigs,
				Tempos,
				Labels,
				LabelAbbrs,
				Ottavas,
			_RegularInterpretation,
				Exclusives,
				Terminators,
				Manipulators,
			_Manipulator,
		_Interpretation,
			Layouts,
			LocalComments,
	_Spined,
		GlobalComments,
		GlobalLayouts,
		ReferenceRecords,
	_Other,
		Invalid
};


// MeasureType is a list of the style types for a measure (ending type for now)

enum class MeasureStyle {
	Plain,
	RepeatBackward,
	RepeatForward,
	RepeatBoth,
	Double,
	Final
};



class MxmlMeasure;
class MxmlEvent;

class MxmlPart {
	public:
		              MxmlPart             (void);
		             ~MxmlPart             ();
		void          clear                (void);
		void          enableStems          (void);
		bool          readPart             (const string& id, xml_node partdef,
		                                    xml_node part);
		bool          addMeasure           (xml_node mel);
		bool          addMeasure           (xpath_node mel);
		int           getMeasureCount      (void) const;
		MxmlMeasure*  getMeasure           (int index) const;
		long          getQTicks            (void) const;
		int           setQTicks            (long value);
	   MxmlMeasure*  getPreviousMeasure   (MxmlMeasure* measure) const;
		HumNum        getDuration          (void) const;
		void          allocateSortedEvents (void);
		void          setPartNumber        (int number);
		int           getPartNumber        (void) const;
		int           getPartIndex         (void) const;
		int           getStaffCount        (void) const;
		int           getVerseCount        (void) const;
		int           getVerseCount        (int staffindex) const;
		string        getCaesura           (void) const;
		int           getHarmonyCount      (void) const;
		void          trackStaffVoices     (int staffnum, int voicenum);
		void          printStaffVoiceInfo  (void);
		void          prepareVoiceMapping  (void);
		int           getVoiceIndex        (int voicenum);
		int           getStaffIndex        (int voicenum);
		bool          hasEditorialAccidental(void) const;
		bool          hasDynamics          (void) const;
		void          parsePartInfo        (xml_node partdeclaration);
		string        getPartName          (void) const;
		string        getPartAbbr          (void) const;
		string        cleanSpaces          (const string& input);
		bool          hasOrnaments         (void) const;


	private:
		void          receiveStaffNumberFromChild (int staffnum, int voicenum);
		void          receiveVerseCount           (int count);
		void          receiveVerseCount           (int staffnum, int count);
		void          receiveHarmonyCount         (int count);
		void          receiveEditorialAccidental  (void);
		void          receiveDynamic              (void);
		void          receiveCaesura              (const string& letter);
		void          receiveOrnament             (void);

	protected:
		vector<MxmlMeasure*> m_measures;
		vector<long>         m_qtick;
		int                  m_partnum;
		int                  m_maxstaff;
		vector<int>          m_verseCount;
		int                  m_harmonyCount;
		bool                 m_editorialAccidental;
		bool                 m_stems = false;
		bool                 m_has_dynamics = false;
		string               m_partname;
		string               m_partabbr;
		string               m_caesura;
		bool                 m_hasOrnaments = false;

		// m_staffvoicehist: counts of staff and voice numbers.
		// staff=0 is used for items such as measures.
		// voice=0 is used for nonduration items such as harmony.
		vector<vector<int> > m_staffvoicehist;
	 	vector<pair<int, int> > m_voicemapping; // voicenum -> (staff, voiceindex)

	friend MxmlMeasure;
	friend MxmlEvent;

};



class GridSide {
	public:
		GridSide(void);
		~GridSide();

		int   getVerseCount     (void);
		HTp   getVerse          (int index);
		void  setVerse          (int index, HTp token);
		void  setVerse          (int index, const std::string& token);

		int   getHarmonyCount   (void);
		void  setHarmony        (HTp token);
		void  setHarmony        (const std::string& token);
		void  detachHarmony     (void);
		HTp   getHarmony        (void);

		int   getDynamicsCount  (void);
		void  setDynamics       (HTp token);
		void  setDynamics       (const std::string& token);
		void  detachDynamics    (void);
		HTp   getDynamics       (void);

	private:
		std::vector<HumdrumToken*> m_verses;
		HumdrumToken* m_dynamics = NULL;
		HumdrumToken* m_harmony = NULL;
};

std::ostream& operator<<(std::ostream& output, GridSide* side);


class GridStaff : public std::vector<GridVoice*>, public GridSide {
	public:
		GridStaff(void);
		~GridStaff();
		GridVoice* setTokenLayer (int layerindex, HTp token, HumNum duration);
		void setNullTokenLayer   (int layerindex, SliceType type, HumNum nextdur);
		void appendTokenLayer    (int layerindex, HTp token, HumNum duration,
		                          const std::string& spacer = " ");
		int getMaxVerseCount     (void);
		string getString         (void);
};

std::ostream& operator<<(std::ostream& output, GridStaff* staff);



class GridPart : public std::vector<GridStaff*>, public GridSide {
	public:
		GridPart(void);
		~GridPart();
};

std::ostream& operator<<(std::ostream& output, GridPart* part);
std::ostream& operator<<(std::ostream& output, GridPart& part);



class GridSlice;
class HumGrid;

class GridMeasure : public std::list<GridSlice*> {
	public:
		GridMeasure(HumGrid* owner);
		~GridMeasure();

		GridSlice*   addTempoToken  (const std::string& tok, HumNum timestamp,
		                             int part, int staff, int voice, int maxstaff);
		GridSlice*   addTimeSigToken(const std::string& tok, HumNum timestamp,
		                             int part, int staff, int voice, int maxstaff);
		GridSlice*   addKeySigToken (const std::string& tok, HumNum timestamp,
		                             int part, int staff, int voice, int maxstaff);
		GridSlice*   addClefToken   (const std::string& tok, HumNum timestamp,
		                             int part, int staff, int voice, int maxstaff);
		GridSlice*   addTransposeToken(const std::string& tok, HumNum timestamp,
		                             int part, int staff, int voice, int maxstaff);
		GridSlice*   addLabelToken  (const std::string& tok, HumNum timestamp,
		                             int part, int staff, int voice, int maxpart,
		                             int maxstaff);
		GridSlice*   addLabelAbbrToken(const std::string& tok, HumNum timestamp,
		                             int part, int staff, int voice, int maxpart,
		                             int maxstaff);
		GridSlice*   addDataToken   (const std::string& tok, HumNum timestamp,
		                             int part, int staff, int voice, int maxstaff);
		GridSlice*   addGraceToken  (const std::string& tok, HumNum timestamp,
		                             int part, int staff, int voice, int maxstaff,
		                             int gracenumber);
		GridSlice*   addGlobalLayout(const std::string& tok, HumNum timestamp);
		GridSlice*   addGlobalComment(const std::string& tok, HumNum timestamp);
		GridSlice*   appendGlobalLayout(const std::string& tok, HumNum timestamp);
		bool         transferTokens (HumdrumFile& outfile, bool recip,
		                             bool addbar, int startbarnum = 0);
		HumGrid*     getOwner       (void);
		void         setOwner       (HumGrid* owner);
		HumNum       getDuration    (void);
		void         setDuration    (HumNum duration);
		HumNum       getTimestamp   (void);
		void         setTimestamp   (HumNum timestamp);
		HumNum       getTimeSigDur  (void);
		void         setTimeSigDur  (HumNum duration);
		MeasureStyle getStyle       (void) { return m_style; }
		MeasureStyle getBarStyle    (void) { return getStyle(); }
		void         setStyle       (MeasureStyle style) { m_style = style; }
		void         setBarStyle    (MeasureStyle style) { setStyle(style); }
		void         setFinalBarlineStyle(void) { setStyle(MeasureStyle::Final); }
		void         setRepeatEndStyle(void) { setStyle(MeasureStyle::RepeatBackward); }
		void         setRepeatBackwardStyle(void) { setStyle(MeasureStyle::RepeatBackward); }

		bool         isDouble(void)
		                  {return m_style == MeasureStyle::Double;}
		bool         isFinal(void)
		                  {return m_style == MeasureStyle::Final;}
		bool         isRepeatBackward(void)
		                  { return m_style == MeasureStyle::RepeatBackward; }
		bool         isRepeatForward(void)
		                  { return m_style == MeasureStyle::RepeatForward; }
		bool         isRepeatBoth(void)
		                  { return m_style == MeasureStyle::RepeatBoth; }
		void         addLayoutParameter(GridSlice* slice, int partindex, const std::string& locomment);
		void         addDynamicsLayoutParameters(GridSlice* slice, int partindex, const std::string& locomment);
		bool         isInvisible(void);
		bool         isSingleChordMeasure(void);
		bool         isMonophonicMeasure(void);
		GridSlice*   getLastSpinedSlice(void);
		GridSlice*   getFirstSpinedSlice(void);

	protected:
		void         appendInitialBarline(HumdrumFile& infile, int startbarnum = 0);

	private:
		HumGrid*     m_owner;
		HumNum       m_duration;
		HumNum       m_timestamp;
		HumNum       m_timesigdur;
		MeasureStyle m_style;
};

std::ostream& operator<<(std::ostream& output, GridMeasure& measure);
std::ostream& operator<<(std::ostream& output, GridMeasure* measure);


class HumGrid;


class GridSlice : public std::vector<GridPart*> {
	public:
		GridSlice(GridMeasure* measure, HumNum timestamp, SliceType type,
		          int partcount = 0);
		GridSlice(GridMeasure* measure, HumNum timestamp, SliceType type,
		          const GridSlice& slice);
		GridSlice(GridMeasure* measure, HumNum timestamp, SliceType type,
		          GridSlice* slice);
		~GridSlice();

		bool isNoteSlice(void)          { return m_type == SliceType::Notes;            }
		bool isGraceSlice(void)         { return m_type == SliceType::GraceNotes;       }
		bool isMeasureSlice(void)       { return m_type == SliceType::Measures;         }
		bool isClefSlice(void)          { return m_type == SliceType::Clefs;            }
		bool isLabelSlice(void)         { return m_type == SliceType::Labels;           }
		bool isLabelAbbrSlice(void)     { return m_type == SliceType::LabelAbbrs;       }
		bool isTransposeSlice(void)     { return m_type == SliceType::Transpositions;   }
		bool isKeySigSlice(void)        { return m_type == SliceType::KeySigs;          }
		bool isKeyDesignationSlice(void){ return m_type == SliceType::KeyDesignations;  }
		bool isTimeSigSlice(void)       { return m_type == SliceType::TimeSigs;         }
		bool isTempoSlice(void)         { return m_type == SliceType::Tempos;           }
		bool isMeterSigSlice(void)      { return m_type == SliceType::MeterSigs;        }
		bool isManipulatorSlice(void)   { return m_type==SliceType::Manipulators;       }
		bool isLayoutSlice(void)        { return m_type ==  SliceType::Layouts;         }
		bool isLocalLayoutSlice(void)   { return m_type ==  SliceType::Layouts;         }
		bool isInvalidSlice(void)       { return m_type == SliceType::Invalid;          }
		bool isGlobalComment(void)      { return m_type == SliceType::GlobalComments;   }
		bool isGlobalLayout(void)       { return m_type == SliceType::GlobalLayouts;    }
		bool isReferenceRecord(void)    { return m_type == SliceType::ReferenceRecords; }
		bool isOttavaRecord(void)       { return m_type == SliceType::Ottavas;          }
		bool isInterpretationSlice(void);
		bool isDataSlice(void);
		bool hasSpines(void);
		SliceType getType(void)    { return m_type; }

		void transferTokens        (HumdrumFile& outfile, bool recip);
		void initializePartStaves  (std::vector<MxmlPart>& partdata);
		void initializeBySlice     (GridSlice* slice);
		void initializeByStaffCount(int staffcount);

		HumNum       getDuration        (void);
		void         setDuration        (HumNum duration);
		HumNum       getTimestamp       (void);
		void         setTimestamp       (HumNum timestamp);
		void         setOwner           (HumGrid* owner);
		HumGrid*     getOwner           (void);
		HumNum       getMeasureDuration (void);
		HumNum       getMeasureTimestamp(void);
		GridMeasure* getMeasure         (void);
		void         invalidate         (void);

		void transferSides        (HumdrumLine& line, GridStaff& sides,
		                           const std::string& empty, int maxvcount,
		                           int maxhcount);
		void transferSides        (HumdrumLine& line, GridPart& sides,
		                           int partindex, const std::string& empty,
		                           int maxvcount, int maxhcount,
		                           int maxdcount);
		int getVerseCount         (int partindex, int staffindex);
		int getHarmonyCount       (int partindex, int staffindex = -1);
		int getDynamicsCount      (int partindex, int staffindex = -1);
		void addToken             (const std::string& tok, int parti, int staffi, int voicei);

	protected:
		HTp  createRecipTokenFromDuration  (HumNum duration);

	private:
		HumGrid*     m_owner;
		GridMeasure* m_measure;
		HumNum       m_timestamp;
		HumNum       m_duration;
		SliceType    m_type;

};


std::ostream& operator<<(std::ostream& output, GridSlice* slice);



class GridVoice {
	public:
		GridVoice(void);
		GridVoice(HTp token, HumNum duration);
		GridVoice(const char* token, HumNum duration);
		GridVoice(const std::string& token, HumNum duration);
		~GridVoice();

		bool   isTransfered       (void);

		HTp    getToken           (void) const;
		void   setToken           (HTp token);
		void   setToken           (const std::string& token);
		void   setToken           (const char* token);
		bool   isNull             (void) const;

		void   setDuration        (HumNum duration);
		HumNum getDuration        (void) const;
		HumNum getDurationToNext  (void) const;
		HumNum getDurationToPrev  (void) const;
		void   setDurationToPrev  (HumNum dur);
		void   incrementDuration  (HumNum duration);
		void   forgetToken        (void);
		string getString          (void);

	protected:
		void   setTransfered      (bool state);

	private:
		HTp    m_token;
		HumNum m_nextdur;
		HumNum m_prevdur;
		bool   m_transfered;

	friend class GridSlice;
};

std::ostream& operator<<(std::ostream& output, GridVoice* voice);
std::ostream& operator<<(std::ostream& output, GridVoice& voice);



class HumGrid : public std::vector<GridMeasure*> {
	public:
		HumGrid(void);
		~HumGrid();
		void enableRecipSpine           (void);
		bool transferTokens             (HumdrumFile& outfile, int startbarnum = 0);
		int  getHarmonyCount            (int partindex);
		int  getDynamicsCount           (int partindex);
		int  getVerseCount              (int partindex, int staffindex);
		bool hasDynamics                (int partindex);
		void setDynamicsPresent         (int partindex);
		void setHarmonyPresent          (int partindex);
		void setVerseCount              (int partindex, int staffindex, int count);
		void setHarmonyCount            (int partindex, int count);
		void removeRedundantClefChanges (void);
		void removeSibeliusIncipit      (void);
		bool hasPickup                  (void);
		GridMeasure*  addMeasureToBack  (void);
		int  getPartCount               (void);
		int  getStaffCount              (int partindex);
		void deleteMeasure              (int index);

	protected:
		void calculateGridDurations        (void);
		void insertExclusiveInterpretationLine (HumdrumFile& outfile);
		void insertDataTerminationLine     (HumdrumFile& outfile);
		void appendMeasureLine             (HumdrumFile& outfile,
		                                    GridSlice& slice);
		void insertPartIndications         (HumdrumFile& outfile);
		void insertStaffIndications        (HumdrumFile& outfile);
		void addNullTokens                 (void);
		void addNullTokensForGraceNotes    (void);
		void addNullTokensForClefChanges   (void);
		void addNullTokensForLayoutComments(void);

		void FillInNullTokensForGraceNotes(GridSlice* graceslice, GridSlice* lastnote,
		                                   GridSlice* nextnote);
		void FillInNullTokensForLayoutComments(GridSlice* layoutslice, GridSlice* lastnote,
		                                   GridSlice* nextnote);
		void FillInNullTokensForClefChanges (GridSlice* clefslice,
		                                    GridSlice* lastnote, GridSlice* nextnote);
		void adjustClefChanges             (void);
		bool buildSingleList               (void);
		void extendDurationToken           (int slicei, int parti,
		                                    int staffi, int voicei);
		GridVoice* getGridVoice(int slicei, int parti, int staffi, int voicei);
		void addMeasureLines               (void);
		void addLastMeasure                (void);
		bool manipulatorCheck              (void);
		GridSlice* manipulatorCheck        (GridSlice* ice1, GridSlice* ice2);
		void cleanupManipulators           (void);
		void cleanManipulator              (std::vector<GridSlice*>& newslices,
		                                    GridSlice* curr);
		GridSlice* checkManipulatorExpand  (GridSlice* curr);
		GridSlice* checkManipulatorContract(GridSlice* curr);
		void transferMerges                (GridStaff* oldstaff,
		                                    GridStaff* oldlaststaff,
		                                    GridStaff* newstaff,
		                                    GridStaff* newlaststaff, int pindex,
		                                    int sindex);
		void transferOtherParts            (GridSlice* oldline, GridSlice* newline, int maxpart);
		void insertExInterpSides           (HumdrumLine* line, int part,
		                                    int staff);
		void insertSideTerminals           (HumdrumLine* line, int part,
		                                    int staff);
		void insertSidePartInfo            (HumdrumLine* line, int part,
		                                    int staff);
		void insertSideStaffInfo           (HumdrumLine* line, int part,
		                                    int staff, int staffnum);
		void getMetricBarNumbers           (std::vector<int>& barnums);
		string  createBarToken             (int m, int barnum,
		                                    GridMeasure* measure);
		string getBarStyle                 (GridMeasure* measure);
		void adjustExpansionsInStaff       (GridSlice* newmanip, GridSlice* curr,
		                                    int p, int s);
		void transferNonDataSlices         (GridMeasure* output, GridMeasure* input);
		string extractMelody               (GridMeasure* measure);
		void insertMelodyString            (GridMeasure* measure, const string& melody);
		GridVoice* createVoice             (const string& tok, const string& post, HumNum duration, int pindex, int sindex);
		HTp createHumdrumToken             (const string& tok, int pindex, int sindex);
		GridSlice* getNextSpinedLine       (const GridMeasure::iterator& it, int measureindex);
		void matchVoices                   (GridSlice* current, GridSlice* last);
		void adjustVoices                  (GridSlice* curr, GridSlice* newmanip, int partsplit);
		void createMatchedVoiceCount       (GridStaff* snew, GridStaff* sold, int p, int s);

	private:
		std::vector<GridSlice*>       m_allslices;
		std::vector<std::vector<int>> m_verseCount;
		std::vector<int>              m_harmonyCount;
		bool                          m_pickup;
		std::vector<bool>             m_dynamics;
		std::vector<bool>             m_harmony;

		// options:
		bool m_recip;               // include **recip spine in output
		bool m_musicxmlbarlines;    // use measure numbers from <measure> element

};

ostream& operator<<(ostream& out, HumGrid& grid);



class MxmlMeasure;
class MxmlPart;

// Event types: These are all of the XML elements which can be children of
// the measure element in MusicXML.

enum measure_event_type {
	mevent_unknown,
	mevent_attributes,
	mevent_backup,
	mevent_barline,
	mevent_bookmark,
	mevent_direction,
	mevent_figured_bass,
	mevent_forward,
	mevent_grouping,
	mevent_harmony,
	mevent_link,
	mevent_note,
	mevent_print,
	mevent_sound,
	mevent_float       // category for GridSides not attached to note onsets
};


class MxmlEvent {
	public:
		                   MxmlEvent          (MxmlMeasure* measure);
		                  ~MxmlEvent          ();
		void               clear              (void);
		void               enableStems        (void);
		bool               parseEvent         (xml_node el, xml_node nextel,
		                                       HumNum starttime);
		bool               parseEvent         (xpath_node el, HumNum starttime);
		void               setTickStart       (long value, long ticks);
		void               setTickDur         (long value, long ticks);
		void               setStartTime       (HumNum value);
		void               setDuration        (HumNum value);
		void               setDurationByTicks (long value,
		                                       xml_node el = xml_node(NULL));
		HumNum             getStartTime       (void) const;
		HumNum             getDuration        (void) const;
		void               setOwner           (MxmlMeasure* measure);
		MxmlMeasure*       getOwner           (void) const;
		const char*        getName            (void) const;
		int                setQTicks          (long value);
		long               getQTicks          (void) const;
		long               getIntValue        (const char* query) const;
		bool               hasChild           (const char* query) const;
		void               link               (MxmlEvent* event);
		bool               isLinked           (void) const;
		bool               isRest             (void);
		bool               isGrace            (void);
		bool               hasGraceSlash      (void);
		bool               isFloating         (void);
		bool               hasSlurStart       (int& direction);
		bool               hasSlurStop        (void);
		void               setLinked          (void);
		std::vector<MxmlEvent*> getLinkedNotes     (void);
		void               attachToLastEvent  (void);
		bool               isChord            (void) const;
		void               printEvent         (void);
		int                getSequenceNumber  (void) const;
		int                getVoiceNumber     (void) const;
		void               setVoiceNumber     (int value);
		int                getStaffNumber     (void) const;
		int                getStaffIndex      (void) const;
		int                getVoiceIndex      (int maxvoice = 4) const;
		void               setStaffNumber     (int value);
		measure_event_type getType            (void) const;
		int                getPartNumber      (void) const;
		int                getPartIndex       (void) const;
		std::string        getRecip           (void) const;
		std::string        getKernPitch       (void);
		std::string        getPrefixNoteInfo  (void) const;
		std::string        getPostfixNoteInfo (bool primarynote) const;
		xml_node           getNode            (void);
		xml_node           getHNode           (void);
		HumNum             getTimeSigDur      (void);
		std::string        getElementName     (void);
		void               addNotations       (std::stringstream& ss,
		                                       xml_node notations) const;
		void               reportVerseCountToOwner    (int count);
		void               reportVerseCountToOwner    (int staffnum, int count);
		void               reportHarmonyCountToOwner  (int count);
		void               reportMeasureStyleToOwner  (MeasureStyle style);
		void               reportEditorialAccidentalToOwner(void);
		void               reportDynamicToOwner       (void);
		void               reportCaesuraToOwner       (const std::string& letter = "Z") const;
		void               reportOrnamentToOwner      (void) const;
      void               makeDummyRest      (MxmlMeasure* owner,
		                                       HumNum startime,
		                                       HumNum duration,
		                                       int staffindex = 0,
		                                       int voiceindex = 0);
		void               setVoiceIndex      (int voiceindex);
		void               forceInvisible     (void);
		bool               isInvisible        (void);
		void               setBarlineStyle    (xml_node node);
		void               setTexts           (std::vector<std::pair<int, xml_node>>& nodes);
		std::vector<std::pair<int, xml_node>>&  getTexts           (void);
		void               setDynamics        (xml_node node);
		xml_node           getDynamics        (void);
		std::string        getRestPitch       (void) const;

	protected:
		HumNum             m_starttime;  // start time in quarter notes of event
		HumNum             m_duration;   // duration in quarter notes of event
		measure_event_type m_eventtype;  // enumeration type of event
		xml_node           m_node;       // pointer to event in XML structure
		MxmlMeasure*       m_owner;      // measure that contains this event
		std::vector<MxmlEvent*> m_links; // list of secondary chord notes
		bool               m_linked;     // true if a secondary chord note
		int                m_sequence;   // ordering of event in XML file
		static int         m_counter;    // counter for sequence variable
		short              m_staff;      // staff number in part for event
		short              m_voice;      // voice number in part for event
		int                m_voiceindex; // voice index of item (remapping)
      int                m_maxstaff;   // maximum staff number for measure
		xml_node           m_hnode;      // harmony label starting at note event
		bool               m_invisible;  // for forceInvisible();
		bool               m_stems;      // for preserving stems

		xml_node          m_dynamics;    // dynamics <direction> starting just before note
		std::vector<std::pair<int, xml_node>>  m_text;   // text <direction> starting just before note

	private:
   	void   reportStaffNumberToOwner  (int staffnum, int voicenum);
		void   reportTimeSigDurToOwner   (HumNum duration);
		int    getDotCount               (void) const;

	public:
		static HumNum getEmbeddedDuration  (xml_node el = xml_node(NULL));
		static HumNum getQuarterDurationFromType (const char* type);
		static bool   nodeType             (xml_node node, const char* testname);


	friend MxmlMeasure;
	friend MxmlPart;
};



class MxmlEvent;
class MxmlPart;


class SimultaneousEvents {
	public:
		SimultaneousEvents(void) { }
		~SimultaneousEvents() { }
		HumNum starttime;              // start time of events
		HumNum duration;               // duration to next non-zero duration
		vector<MxmlEvent*> zerodur;    // zero-duration elements at this time
		vector<MxmlEvent*> nonzerodur; // non-zero dur elements at this time
};


class MxmlMeasure {
	public:
		              MxmlMeasure        (MxmlPart* part);
		             ~MxmlMeasure        (void);
		void          clear              (void);
		void          enableStems        (void);
		bool          parseMeasure       (xml_node mel);
		bool          parseMeasure       (xpath_node mel);
		void          setStartTimeOfMeasure (HumNum value);
		void          setStartTimeOfMeasure (void);
		void          setDuration        (HumNum value);
		HumNum        getStartTime       (void) const;
		HumNum        getTimestamp       (void) const { return getStartTime(); }
		HumNum        getDuration        (void) const;
		void          setOwner           (MxmlPart* part);
		MxmlPart*     getOwner           (void) const;
		int           getPartNumber      (void) const;
		int           getPartIndex       (void) const;
		int           setQTicks          (long value);
		long          getQTicks          (void) const;
		void          attachLastEventToPrevious  (void);
		void          calculateDuration  (void);
		int           getEventCount      (void) const;
		vector<SimultaneousEvents>* getSortedEvents(void);
		MxmlEvent*    getEvent           (int index) const;

		void          setNextMeasure     (MxmlMeasure* event);
		MxmlMeasure*  getNextMeasure     (void) const;
		MxmlMeasure*  getPreviousMeasure (void) const;
		void          setPreviousMeasure (MxmlMeasure* event);

		int           getVoiceIndex      (int voicenum);
		int           getStaffIndex      (int voicenum);
		void          setTimeSigDur      (HumNum duration);
		HumNum        getTimeSigDur      (void);
		void          addDummyRest       (void);
		void          addDummyRest       (HumNum starttime, HumNum duration,
		                                  int staffindex, int voiceindex);
		vector<MxmlEvent*>& getEventList (void);
		void  sortEvents                 (void);
		void  forceLastInvisible         (void);
		MeasureStyle  getStyle           (void);
		MeasureStyle  getBarStyle        (void);
		void  setStyle                   (MeasureStyle style);
		void  setBarStyle                (MeasureStyle style);
		void  makeFinalBarline(void)   { m_style = MeasureStyle::Final; }
		bool  isFinal(void)            { return m_style == MeasureStyle::Final; }
		bool  isDouble(void)           { return m_style == MeasureStyle::Double; }
		bool  isRepeatBackward(void)   { return m_style == MeasureStyle::RepeatBackward; }
		bool  isRepeatForward(void)    { return m_style == MeasureStyle::RepeatForward; }
		bool  isRepeatBoth(void)       { return m_style == MeasureStyle::RepeatBoth; }

	private:
		void  receiveStaffNumberFromChild         (int staffnum, int voicenum);
		void  receiveTimeSigDurFromChild          (HumNum duration);
		void  receiveMeasureStyleFromChild        (MeasureStyle style);
		void  receiveEditorialAccidentalFromChild (void);
		void  receiveOrnamentFromChild            (void);
   	void  reportStaffNumberToOwner            (int staffnum, int voicenum);
		void  reportVerseCountToOwner             (int count);
		void  reportVerseCountToOwner             (int staffindex, int count);
		void  reportHarmonyCountToOwner           (int count);
		void  reportEditorialAccidentalToOwner    (void);
		void  reportDynamicToOwner                (void);
		void  reportCaesuraToOwner                (const string& letter);
		void  reportOrnamentToOwner               (void);

	protected:
		HumNum             m_starttime; // start time of measure in quarter notes
		HumNum             m_duration;  // duration of measure in quarter notes
		HumNum             m_timesigdur; // duration of measure according to
													// prevailing time signature.
		MxmlPart*          m_owner;     // part which contains measure
		MxmlMeasure*       m_previous;  // previous measure in part or null
		MxmlMeasure*       m_following; // following measure in part or null
		vector<MxmlEvent*> m_events;    // list of semi-ordered events in measure
		vector<SimultaneousEvents> m_sortedevents; // list of time-sorted events
		MeasureStyle       m_style;     // measure style type
		bool               m_stems = false;

	friend MxmlEvent;
	friend MxmlPart;
};



class Option_register {
	public:
		         Option_register     (void);
		         Option_register     (const string& aDefinition, char aType,
		                                  const string& aDefaultOption);
		         Option_register     (const string& aDefinition, char aType,
		                                  const string& aDefaultOption,
		                                  const string& aModifiedOption);
		         Option_register     (const Option_register& reg);
		        ~Option_register     ();

		Option_register& operator=(const Option_register& reg);
		void     clearModified      (void);
		string   getDefinition      (void);
		string   getDefault         (void);
		string   getOption          (void);
		string   getModified        (void);
		string   getDescription     (void);
		bool     isModified         (void);
		char     getType            (void);
		void     reset              (void);
		void     setDefault         (const string& aString);
		void     setDefinition      (const string& aString);
		void     setDescription     (const string& aString);
		void     setModified        (const string& aString);
		void     setType            (char aType);
		ostream& print              (ostream& out);

	protected:
		string       m_definition;
		string       m_description;
		string       m_defaultOption;
		string       m_modifiedOption;
		bool         m_modifiedQ;
		char         m_type;
};


class Options {
	public:
		                Options           (void);
		                Options           (int argc, char** argv);
		                Options           (const Options& options);
		               ~Options           ();

		Options&        operator=         (const Options& options);
		int             argc              (void) const;
		const vector<string>& argv        (void) const;
		int             define            (const string& aDefinition);
		int             define            (const string& aDefinition,
		                                   const string& description);
		string          getArg            (int index);
		string          getArgument       (int index);
		int             getArgCount       (void);
		int             getArgumentCount  (void);
		vector<string>& getArgList        (vector<string>& output);
		vector<string>& getArgumentList   (vector<string>& output);
		bool            getBoolean        (const string& optionName);
		string          getCommand        (void);
		string          getCommandLine    (void);
		string          getDefinition     (const string& optionName);
		double          getDouble         (const string& optionName);
		char            getFlag           (void);
		char            getChar           (const string& optionName);
		float           getFloat          (const string& optionName);
		int             getInt            (const string& optionName);
		int             getInteger        (const string& optionName);
		string          getString         (const string& optionName);
		char            getType           (const string& optionName);
		int             optionsArg        (void);
		ostream&        print             (ostream& out);
		ostream&        printOptionList   (ostream& out);
		ostream&        printOptionListBooleanState(ostream& out);
		bool            process           (int error_check = 1, int suppress = 0);
		bool            process           (int argc, char** argv,
		                                      int error_check = 1,
		                                      int suppress = 0);
		bool            process           (const vector<string>& argv,
		                                      int error_check = 1,
		                                      int suppress = 0);
		bool            process           (const string& argv, int error_check = 1,
		                                      int suppress = 0);
		void            reset             (void);
		void            xverify           (int argc, char** argv,
		                                      int error_check = 1,
		                                      int suppress = 0);
		void            xverify           (int error_check = 1,
		                                      int suppress = 0);
		void            setFlag           (char aFlag);
		void            setModified       (const string& optionName,
		                                   const string& optionValue);
		void            setOptions        (int argc, char** argv);
		void            setOptions        (const vector<string>& argv);
		void            setOptions        (const string& args);
		void            appendOptions     (int argc, char** argv);
		void            appendOptions     (string& args);
		void            appendOptions     (vector<string>& argv);
		ostream&        printRegister     (ostream& out);
		int             isDefined         (const string& name);
		static vector<string> tokenizeCommandLine(const string& args);
		bool            hasParseError     (void);
		string          getParseError     (void);
		ostream&        getParseError     (ostream& out);

	protected:
		// m_argv: the list of raw command line strings including
		// a mix of options and non-option argument.
		vector<string> m_argv;

		// m_arguments: list of parsed command-line arguments which
		// are not options, or the command (argv[0]);
		vector<string> m_arguments;

		// m_optionRegister: store for the states/values of each option.
		vector<Option_register*> m_optionRegister;

		// m_optionFlag: the character which indicates an option.
		// Generally a dash, but could be made a slash for Windows environments.
		char m_optionFlag = '-';

		// m_optionList:
		map<string, int> m_optionList;

		//
		// boolern options for object:
		//

		// m_options_error_check: for .verify() function.
		bool m_options_error_checkQ = true;

		// m_processedQ: true if process() was run.  This will parse
		// the command-line arguments into a list of options, and also
		// enable boolean versions of the options.
		bool m_processedQ = false;

		// m_suppressQ: true means to suppress automatic --options option
		// listing.
		bool m_suppressQ = false;

		// m_optionsArgument: indicate that --options was used.
		bool m_optionsArgQ = false;

		// m_error: used to store errors in parsing command-line options.
		stringstream m_error;

	private:
		int     getRegIndex    (const string& optionName);
		bool    isOption       (const string& aString, int& argp);
		int     storeOption    (int gargp, int& position, int& running);
};

#define OPTION_BOOLEAN_TYPE   'b'
#define OPTION_CHAR_TYPE      'c'
#define OPTION_DOUBLE_TYPE    'd'
#define OPTION_FLOAT_TYPE     'f'
#define OPTION_INT_TYPE       'i'
#define OPTION_STRING_TYPE    's'
#define OPTION_UNKNOWN_TYPE   'x'



class HumTool : public Options {
	public:
		              HumTool         (void);
		             ~HumTool         ();

		void          clearOutput     (void);

		bool          hasAnyText      (void);
		std::string   getAllText      (void);
		ostream&      getAllText      (ostream& out);

		bool          hasHumdrumText  (void);
		std::string   getHumdrumText  (void);
		ostream&      getHumdrumText  (ostream& out);
		void          suppressHumdrumFileOutput(void);

		bool          hasJsonText     (void);
		std::string   getJsonText     (void);
		ostream&      getJsonText     (ostream& out);

		bool          hasFreeText     (void);
		std::string   getFreeText     (void);
		ostream&      getFreeText     (ostream& out);

		bool          hasWarning      (void);
		std::string   getWarning      (void);
		ostream&      getWarning      (ostream& out);

		bool          hasError        (void);
		std::string   getError        (void);
		ostream&      getError        (ostream& out);

	protected:
		std::stringstream m_humdrum_text;  // output text in Humdrum syntax.
		std::stringstream m_json_text;     // output text in JSON syntax.
		std::stringstream m_free_text;     // output for plain text content.
	  	std::stringstream m_warning_text;  // output for warning messages;
	  	std::stringstream m_error_text;    // output for error messages;

		bool m_suppress = false;

};


///////////////////////////////////////////////////////////////////////////
//
// common command-line Interfaces
//

//////////////////////////////
//
// BASIC_INTERFACE -- Expects one Humdurm file, either from the
//    first command-line argument (left over after options have been
//    parsed out), or from standard input.
//
// function call that the interface must implement:
//  .run(HumdrumFile& infile, ostream& out)
//
//

#define BASIC_INTERFACE(CLASS)                 \
using namespace std;                           \
using namespace hum;                           \
int main(int argc, char** argv) {              \
	CLASS interface;                            \
	if (!interface.process(argc, argv)) {       \
		interface.getError(cerr);                \
		return -1;                               \
	}                                           \
	HumdrumFile infile;                         \
	if (interface.getArgCount() > 0) {          \
		infile.read(interface.getArgument(1));   \
	} else {                                    \
		infile.read(cin);                        \
	}                                           \
	int status = interface.run(infile, cout);   \
	if (interface.hasWarning()) {               \
		interface.getWarning(cerr);              \
		return 0;                                \
	}                                           \
	if (interface.hasError()) {                 \
		interface.getError(cerr);                \
		return -1;                               \
	}                                           \
	return !status;                             \
}



//////////////////////////////
//
// STREAM_INTERFACE -- Expects one Humdurm file, either from the
//    first command-line argument (left over after options have been
//    parsed out), or from standard input.
//
// function call that the interface must implement:
//  .run(HumdrumFile& infile, ostream& out)
//
//

#define STREAM_INTERFACE(CLASS)                                  \
using namespace std;                                             \
using namespace hum;                                             \
int main(int argc, char** argv) {                                \
	CLASS interface;                                              \
	if (!interface.process(argc, argv)) {                         \
		interface.getError(cerr);                                  \
		return -1;                                                 \
	}                                                             \
	HumdrumFileStream streamer(static_cast<Options&>(interface)); \
	HumdrumFile infile;                                           \
	bool status = true;                                           \
	while (streamer.read(infile)) {                               \
		status &= interface.run(infile);                           \
		if (interface.hasWarning()) {                              \
			interface.getWarning(cerr);                             \
		}                                                          \
		if (interface.hasAnyText()) {                              \
		   interface.getAllText(cout);                             \
		}                                                          \
		if (interface.hasError()) {                                \
			interface.getError(cerr);                               \
         return -1;                                              \
		}                                                          \
		if (!interface.hasAnyText()) {                             \
			cout << infile;                                         \
		}                                                          \
		interface.clearOutput();                                   \
	}                                                             \
	return !status;                                               \
}



//////////////////////////////
//
// STREAM_INTERFACE2 -- Expects two Humdurm files, either from the
//    first two command-line arguments (left over after options have
//    been parsed out), or from standard input.
//
// function call that the interface must implement:
//  .run(HumdrumFile& infile1, HumdrumFile& infile2, ostream& out)
//
//

#define STREAM_INTERFACE2(CLASS)                                 \
using namespace std;                                             \
using namespace hum;                                             \
int main(int argc, char** argv) {                                \
	CLASS interface;                                              \
	if (!interface.process(argc, argv)) {                         \
		interface.getError(cerr);                                  \
		return -1;                                                 \
	}                                                             \
	HumdrumFileStream streamer(static_cast<Options&>(interface)); \
	HumdrumFile infile1;                                          \
	HumdrumFile infile2;                                          \
	bool status = true;                                           \
	streamer.read(infile1);                                       \
	streamer.read(infile2);                                       \
	status &= interface.run(infile1, infile2);                    \
	if (interface.hasWarning()) {                                 \
		interface.getWarning(cerr);                                \
	}                                                             \
	if (interface.hasAnyText()) {                                 \
	   interface.getAllText(cout);                                \
	}                                                             \
	if (interface.hasError()) {                                   \
		interface.getError(cerr);                                  \
        return -1;                                               \
	}                                                             \
	if (!interface.hasAnyText()) {                                \
		cout << infile1;                                           \
		cout << infile2;                                           \
	}                                                             \
	interface.clearOutput();                                      \
	return !status;                                               \
}



class HumdrumFileStream {
	public:
		                HumdrumFileStream  (void);
		                HumdrumFileStream  (char** list);
		                HumdrumFileStream  (const std::vector<std::string>& list);
		                HumdrumFileStream  (Options& options);
		                HumdrumFileStream  (const string& datastream);

		int             setFileList        (char** list);
		int             setFileList        (const std::vector<std::string>& list);

		void            clear              (void);
		int             eof                (void);

		int             getFile            (HumdrumFile& infile);
		int             read               (HumdrumFile& infile);

	protected:
		std::stringstream m_stringbuffer;   // used to read files from a string
		std::ifstream     m_instream;       // used to read from list of files
		std::stringstream m_urlbuffer;      // used to read data over internet
		std::string       m_newfilebuffer;  // used to keep track of !!!!segment:
		                                    // records.

		std::vector<std::string>  m_filelist;       // used when not using cin
		int                       m_curfile;        // index into filelist

		std::vector<std::string>  m_universals;     // storage for universal comments

		// Automatic URL downloading of data from internet in read():
		void     fillUrlBuffer            (std::stringstream& uribuffer,
		                                   const std::string& uriname);

};



class Tool_autobeam : public HumTool {
	public:
		         Tool_autobeam   (void);
		        ~Tool_autobeam   () {};

		bool     run             (HumdrumFile& infile);
		bool     run             (const string& indata, ostream& out);
		bool     run             (HumdrumFile& infile, ostream& out);

	protected:
		void     initialize      (HumdrumFile& infile);
		void     processStrand   (HTp strandstart, HTp strandend);
		void     processMeasure  (vector<HTp>& measure);
		void     addBeam         (HTp startnote, HTp endnote);
		void     addBeams        (HumdrumFile& infile);
		void     removeBeams     (HumdrumFile& infile);

	private:
		vector<vector<pair<int, HumNum> > > m_timesigs;
		vector<HTp> m_kernspines;
		bool        m_overwriteQ;
		int         m_track;

};



class Coord {
   public:
           Coord(void) { clear(); }
      void clear(void) { i = j = -1; }
      int i;
      int j;
};


class Tool_autostem : public HumTool {
	public:
		         Tool_autostem         (void);
		        ~Tool_autostem         () {};

		bool     run                   (HumdrumFile& infile);
		bool     run                   (const string& indata, ostream& out);
		bool     run                   (HumdrumFile& infile, ostream& out);

	protected:
		void     initialize            (HumdrumFile& infile);
		void      example              (void);
		void      usage                (void);
		void      autostem             (HumdrumFile& infile);
		void      getClefInfo          (vector<vector<int> >& baseline,
		                                HumdrumFile& infile);
		void      addStem              (string& input, const string& piece);
		void      processKernTokenStemsSimpleModel(HumdrumFile& infile,
		                                vector<vector<int> >& baseline,
		                                int row, int col);
		void      removeStems          (HumdrumFile& infile);
		void      removeStem2          (HumdrumFile& infile, int row, int col);
		int       getVoice             (HumdrumFile& infile, int row, int col);
		void      getNotePositions     (vector<vector<vector<int> > >& notepos,
		                                vector<vector<int> >& baseline,
		                                HumdrumFile& infile);
		void      printNotePositions   (HumdrumFile& infile,
		                                vector<vector<vector<int> > >& notepos);
		void      getVoiceInfo         (vector<vector<int> >& voice, HumdrumFile& infile);
		void      printVoiceInfo       (HumdrumFile& infile, vector<vector<int> >& voice);
		void      processKernTokenStems(HumdrumFile& infile,
		                                vector<vector<int> >& baseline, int row, int col);
		void      getMaxLayers         (vector<int>& maxlayer, vector<vector<int> >& voice,
		                                HumdrumFile& infile);
		void      assignStemDirections (vector<vector<int> >& stemdir,
		                                vector<vector<int> > & voice,
		                                vector<vector<vector<int> > >& notepos,
		                                HumdrumFile& infile);
		void      assignBasicStemDirections(vector<vector<int> >& stemdir,
		                                vector<vector<int> >& voice,
		                                vector<vector<vector<int> > >& notepos,
		                                HumdrumFile& infile);
		int       determineChordStem   (vector<vector<int> >& voice,
		                                vector<vector<vector<int> > >& notepos,
		                                HumdrumFile& infile, int row, int col);
		void      insertStems          (HumdrumFile& infile,
		                                vector<vector<int> >& stemdir);
		void      setStemDirection     (HumdrumFile& infile, int row, int col,
		                                int direction);
		void      getBeamState         (vector<vector<string > >& beams,
		                                HumdrumFile& infile);
		void      countBeamStuff       (const string& token, int& start, int& stop,
		                                int& flagr, int& flagl);
		void      getBeamSegments      (vector<vector<Coord> >& beamednotes,
		                                vector<vector<string > >& beamstates,
		                                HumdrumFile& infile, vector<int> maxlayer);
		int       getBeamDirection     (vector<Coord>& coords,
		                                vector<vector<int> >& voice,
		                                vector<vector<vector<int> > >& notepos);
		void      setBeamDirection     (vector<vector<int> >& stemdir,
		                                vector<Coord>& bnote, int direction);

	private:
		int    debugQ        = 0;       // used with --debug option
		int    removeQ       = 0;       // used with -r option
		int    noteposQ      = 0;       // used with -p option
		int    voiceQ        = 0;       // used with --voice option
		int    removeallQ    = 0;       // used with -R option
		int    overwriteQ    = 0;       // used with -o option
		int    overwriteallQ = 0;       // used with -O option
		int    Middle        = 4;       // used with -u option
		int    Borderline    = 0;       // really used with -u option
		int    notlongQ      = 0;       // used with -L option
		bool   m_quit        = false;

};


class Tool_binroll : public HumTool {
	public:
		         Tool_binroll      (void);
		        ~Tool_binroll      () {};

		bool     run               (HumdrumFile& infile);
		bool     run               (const string& indata, ostream& out);
		bool     run               (HumdrumFile& infile, ostream& out);

	protected:
		void     processFile       (HumdrumFile& infile);
		void     processStrand     (vector<vector<char>>& roll, HTp starting,
		                            HTp ending);
		void     printAnalysis     (HumdrumFile& infile,
		                            vector<vector<char>>& roll);

	private:
		HumNum    m_duration;

};


class Tool_chord : public HumTool {
	public:
		         Tool_chord      (void);
		        ~Tool_chord      () {};

		bool     run               (HumdrumFile& infile);
		bool     run               (const string& indata, ostream& out);
		bool     run               (HumdrumFile& infile, ostream& out);

	protected:
		void     processFile       (HumdrumFile& infile, int direction);
		void     processChord      (HTp tok, int direction);
		void     initialize        (void);
		void     minimizeChordPitches(vector<string>& notes, vector<pair<int,int>>& pitches);
		void     maximizeChordPitches(vector<string>& notes, vector<pair<int,int>>& pitches);

	private:
		int       m_direction = 0;
		int       m_spine     = -1;
		int       m_primary   = 0;

};


class NoteNode {
   public:
		int b40;         // base-40 pitch number or 0 if a rest, negative if tied
		int line;        // line number in original score of note
		int spine;       // spine number in original score of note
		int measure;     // measure number of note
		int serial;      // serial number
		int mark;        // for marking search matches
		int notemarker;  // for pass-through of marks
		double beatsize; // time signature bottom value which or
		                 // 3 times the bottom if compound meter
		HumNum   duration;  // duration

		         NoteNode             (void) { clear(); }
		         NoteNode             (const NoteNode& anode);
		         NoteNode& operator=  (NoteNode& anode);
		        ~NoteNode             (void);
		void     clear                (void);
		int      isRest               (void) { return b40 == 0 ? 1 : 0; }
		int      isSustain            (void) { return b40 < 0 ? 1 : 0; }
		int      isAttack             (void) { return b40 > 0 ? 1 : 0; }
		int      getB40               (void) { return abs(b40); }
		void     setId                (const string& anid);
		string   getIdString          (void);
		string   getId                (void);

   protected:
		string  protected_id; // id number provided by data
};



class Tool_cint : public HumTool {
	public:
		         Tool_cint    (void);
		        ~Tool_cint    () {};

		bool     run                    (HumdrumFile& infile);
		bool     run                    (const string& indata, ostream& out);
		bool     run                    (HumdrumFile& infile, ostream& out);

	protected:

		void      initialize           (void);
		void      example              (void);
		void      usage                (const string& command);
		int       processFile          (HumdrumFile& infile);
		void      getKernTracks        (vector<int>& ktracks, HumdrumFile& infile);
		int       validateInterval     (vector<vector<NoteNode> >& notes,
		                                int i, int j, int k);
		void      printIntervalInfo    (HumdrumFile& infile, int line,
		                                int spine, vector<vector<NoteNode> >& notes,
		                                int noteline, int noteindex,
		                                vector<string >& abbr);
		void      getAbbreviations     (vector<string >& abbreviations,
		                                vector<string >& names);
		void      getAbbreviation      (string& abbr, string& name);
		void      extractNoteArray     (vector<vector<NoteNode> >& notes,
		                                HumdrumFile& infile, vector<int>& ktracks,
		                                vector<int>& reverselookup);
		int       onlyRests            (vector<NoteNode>& data);
		int       hasAttack            (vector<NoteNode>& data);
		int       allSustained         (vector<NoteNode>& data);
		void      printPitchGrid       (vector<vector<NoteNode> >& notes,
		                                HumdrumFile& infile);
		void      getNames             (vector<string >& names,
		                                vector<int>& reverselookup, HumdrumFile& infile);
		void      printLattice         (vector<vector<NoteNode> >& notes,
		                                HumdrumFile& infile, vector<int>& ktracks,
		                                vector<int>& reverselookup, int n);
		void      printSpacer          (ostream& out);
		int       printInterval        (ostream& out, NoteNode& note1, NoteNode& note2,
		                                int type, int octaveadjust = 0);
		int       printLatticeItem     (vector<vector<NoteNode> >& notes, int n,
		                                int currentindex, int fileline);
		int       printLatticeItemRows (vector<vector<NoteNode> >& notes, int n,
		                                int currentindex, int fileline);
		int       printLatticeModule   (ostream& out, vector<vector<NoteNode> >& notes,
		                                int n, int startline, int part1, int part2);
		void      printInterleaved     (HumdrumFile& infile, int line,
		                                vector<int>& ktracks, vector<int>& reverselookup,
		                                const string& interstring);
		void      printLatticeInterleaved(vector<vector<NoteNode> >& notes,
		                                HumdrumFile& infile, vector<int>& ktracks,
		                                vector<int>& reverselookup, int n);
		int       printInterleavedLattice(HumdrumFile& infile, int line,
		                                vector<int>& ktracks, vector<int>& reverselookup,
		                                int n, int currentindex,
		                                vector<vector<NoteNode> >& notes);
		int       printCombinations    (vector<vector<NoteNode> >& notes,
		                                HumdrumFile& infile, vector<int>& ktracks,
		                                vector<int>& reverselookup, int n,
		                                vector<vector<string> >& retrospective,
		                                const string& searchstring);
		void      printAsCombination   (HumdrumFile& infile, int line,
		                                vector<int>& ktracks, vector<int>& reverselookup,
		                                const string& interstring);
		int       printModuleCombinations(HumdrumFile& infile, int line,
		                                vector<int>& ktracks, vector<int>& reverselookup,
		                                int n, int currentindex,
		                                vector<vector<NoteNode> >& notes,
		                                int& matchcount,
		                                vector<vector<string> >& retrospective,
		                                const string& searchstring);
		int       printCombinationsSuspensions(vector<vector<NoteNode> >& notes,
		                                HumdrumFile& infile, vector<int>& ktracks,
		                                vector<int>& reverselookup, int n,
		                                vector<vector<string> >& retrospective);
		int       printCombinationModule(ostream& out, const string& filename,
		                                vector<vector<NoteNode> >& notes,
		                                int n, int startline, int part1, int part2,
		                                vector<vector<string> >& retrospective,
		                                char& notemarker, int markstate = 0);
		int       printCombinationModulePrepare(ostream& out, const string& filename,
		                                vector<vector<NoteNode> >& notes, int n,
		                                int startline, int part1, int part2,
		                                vector<vector<string> >& retrospective,
		                                HumdrumFile& infile, const string& searchstring);
		int       getOctaveAdjustForCombinationModule(vector<vector<NoteNode> >& notes,
		                                int n, int startline, int part1, int part2);
		void      addMarksToInputData  (HumdrumFile& infile,
		                                vector<vector<NoteNode> >& notes,
		                                vector<int>& ktracks,
		                                vector<int>& reverselookup);
		void      markNote              (HumdrumFile& infile, int line, int col);
		void      initializeRetrospective(vector<vector<string> >& retrospective,
		                                HumdrumFile& infile, vector<int>& ktracks);
		int       getTriangleIndex(int number, int num1, int num2);
		void      adjustKTracks        (vector<int>& ktracks, const string& koption);
		int       getMeasure           (HumdrumFile& infile, int line);

	private:

		int       debugQ       = 0;      // used with --debug option
		int       base40Q      = 0;      // used with --40 option
		int       base12Q      = 0;      // used with --12 option
		int       base7Q       = 0;      // used with -7 option
		int       pitchesQ     = 0;      // used with --pitches option
		int       rhythmQ      = 0;      // used with -r option and others
		int       durationQ    = 0;      // used with --dur option
		int       latticeQ     = 0;      // used with -l option
		int       interleavedQ = 0;      // used with -L option
		int       Chaincount   = 1;      // used with -n option
		int       chromaticQ   = 0;      // used with --chromatic option
		int       sustainQ     = 0;      // used with -s option
		int       zeroQ        = 0;      // used with -z option
		int       topQ         = 0;      // used with -t option
		int       toponlyQ     = 0;      // used with -T option
		int       hparenQ      = 0;      // used with -h option
		int       mparenQ      = 0;      // used with -y option
		int       locationQ    = 0;      // used with --location option
		int       koptionQ     = 0;      // used with -k option
		int       parenQ       = 0;      // used with -p option
		int       rowsQ        = 0;      // used with --rows option
		int       hmarkerQ     = 0;      // used with -h option
		int       mmarkerQ     = 0;      // used with -m option
		int       attackQ      = 0;      // used with --attacks option
		int       rawQ         = 0;      // used with --raw option
		int       raw2Q        = 0;      // used with --raw2 option
		int       xoptionQ     = 0;      // used with -x option
		int       octaveallQ   = 0;      // used with -O option
		int       octaveQ      = 0;      // used with -o option
		int       noharmonicQ  = 0;      // used with -H option
		int       nomelodicQ   = 0;      // used with -M option
		int       norestsQ     = 0;      // used with -R option
		int       nounisonsQ   = 0;      // used with -U option
		int       filenameQ    = 0;      // used with -f option
		int       searchQ      = 0;      // used with --search option
		int       markQ        = 0;      // used with --mark option
		int       countQ       = 0;      // used with --count option
		int       suspensionsQ = 0;      // used with --suspensions option
		int       uncrossQ     = 0;      // used with -c option
		int       retroQ       = 0;      // used with --retro option
		int       idQ          = 0;      // used with --id option
		vector<string> Ids;              // used with --id option
		char      NoteMarker   = '\0';   // used with -N option
		string    SearchString;
		string Spacer;

};


class Tool_dissonant : public HumTool {
	public:
		         Tool_dissonant    (void);
		        ~Tool_dissonant    () {};

		bool     run               (HumdrumFile& infile);
		bool     run               (const string& indata, ostream& out);
		bool     run               (HumdrumFile& infile, ostream& out);

	protected:
		void    doAnalysis         (vector<vector<string> >& results,
		                            NoteGrid& grid,
		                            vector<vector<NoteCell*> >& attacks,
		                            bool debug);
		void    doAnalysisForVoice (vector<vector<string> >& results,
		                            NoteGrid& grid,
		                            vector<NoteCell*>& attacks,
		                            int vindex, bool debug);
		void    findFakeSuspensions(vector<vector<string> >& results,
		                            NoteGrid& grid,
		                            vector<NoteCell*>& attacks, int vindex);
		void    findAppoggiaturas  (vector<vector<string> >& results,
		                            NoteGrid& grid,
		                            vector<NoteCell*>& attacks, int vindex);
		void    findLs             (vector<vector<string> >& results,
		                            NoteGrid& grid,
		                            vector<NoteCell*>& attacks, int vindex);
		void    findYs             (vector<vector<string> >& results,
		                            NoteGrid& grid,
		                            vector<NoteCell*>& attacks, int vindex);
		void    findCadentialVoiceFunctions(vector<vector<string> >& results,
		                            NoteGrid& grid, vector<NoteCell*>& attacks,
		                            vector<vector<string> >& voiceFuncs,
		                            int vindex);

		void    printColorLegend   (HumdrumFile& infile);
		int     getNextPitchAttackIndex(NoteGrid& grid, int voicei,
		                            int sliceindex);
		void    fillLabels         (void);
		void    fillLabels2        (void);
		void    printCountAnalysis (vector<vector<string> >& data);
		void    suppressDissonances(HumdrumFile& infile, NoteGrid& grid,
		                            vector<vector<NoteCell* > >& attacks,
		                            vector<vector<string> >& results);
		void    suppressDissonancesInVoice(HumdrumFile& infile,
		                            NoteGrid& grid, int vindex,
		                            vector<NoteCell*>& attacks,
		                            vector<string>& results);
		void    suppressSusOrnamentsInVoice(HumdrumFile& infile,
		                            NoteGrid& grid, int vindex,
		                            vector<NoteCell*>& attacks,
		                            vector<string>& results);
		void    mergeWithPreviousNote(HumdrumFile& infile, int line, int field);
		void    mergeWithNextNote(HumdrumFile& infile, int line, int field);
		void    changeDurationOfNote(HTp note, HumNum dur);
		void    changePitch        (HTp note2, HTp note1);
		void    simplePreviousMerge(HTp pnote, HTp cnote);
		void    simpleNextMerge    (HTp cnote, HTp nnote);
		void    changePitchOfTieGroupFollowing(HTp note, const string& pitch);
		void    mergeWithPreviousNoteViaTies(HTp pnote, HTp cnote);
		void    mergeWithPreviousNote(HumdrumFile& infile, NoteCell* cell);
		void    mergeWithNextNote    (HumdrumFile& infile, NoteCell* cell);
		void    adjustColorization   (HumdrumFile& infile);
		void    adjustColorForVoice  (HTp spinestart, vector<string>& labels);
		void    removeAgentColor     (HTp disslabel, const string& marker, const string& query);
		void    addLabelToSuspensions(HTp disslabel, const string& marker);
		bool    isSuspension         (HTp token);
		void    addSuspensionMarkToNote(HTp start, const string& marks);
		void    adjustSuspensionColors(HTp speinstart);

	private:
		vector<HTp> m_kernspines;
		bool diss2Q = false;
		bool diss7Q = false;
		bool diss4Q = false;
		bool dissL0Q = false;
		bool dissL1Q = false;
		bool dissL2Q = false;
		bool suppressQ = false;
		bool voiceFuncsQ = false;
		bool m_voicenumQ = false;
		bool m_selfnumQ = false;

		vector<string> m_labels;

		// unaccdented non-harmonic tones:
		const int PASSING_UP           =  0; // rising passing tone
		const int PASSING_DOWN         =  1; // downward passing tone
		const int NEIGHBOR_UP          =  2; // upper neighbor
		const int NEIGHBOR_DOWN        =  3; // lower neighbor
		const int ECHAPPEE_UP          =  4; // upper échappée
		const int ECHAPPEE_DOWN        =  5; // lower échappée
		const int CAMBIATA_UP_S        =  6; // ascending short nota cambiata
		const int CAMBIATA_DOWN_S      =  7; // descending short nota cambiata
		const int CAMBIATA_UP_L        =  8; // ascending long nota cambiata
		const int CAMBIATA_DOWN_L      =  9; // descending long nota cambiata
		const int REV_CAMBIATA_UP      = 10; // incomplete anterior upper neighbor
		const int REV_CAMBIATA_DOWN    = 11; // incomplete anterior lower neighbor
		const int REV_ECHAPPEE_UP      = 12; // incomplete posterior upper neighbor
		const int REV_ECHAPPEE_DOWN    = 13; // incomplete posterior lower neighbor
		const int ANT_UP               = 14; // rising anticipation
		const int ANT_DOWN             = 15; // descending anticipation
		const int DBL_NEIGHBOR_UP      = 16; // double neighbor beginning with upper neighbor
		const int DBL_NEIGHBOR_DOWN    = 17; // double neighbor beginning with lower neighbor

		// accented non-harmonic tones:
		const int THIRD_Q_PASS_UP      = 18; // dissonant third quarter
		const int THIRD_Q_PASS_DOWN    = 19; // dissonant third quarter
		const int THIRD_Q_UPPER_NEI    = 20; // dissonant third quarter
		const int THIRD_Q_LOWER_NEI    = 21; // dissonant third quarter
		const int ACC_PASSING_UP       = 22; // appoggiatura
		const int ACC_PASSING_DOWN     = 23; // appoggiatura
		const int ACC_UP_NEI           = 24; // appoggiatura
		const int ACC_LO_NEI           = 25; // appoggiatura
		const int APP_UPPER            = 26; // appoggiatura
		const int APP_LOWER            = 27; // appoggiatura
		const int SUS_BIN              = 28; // binary suspension
		const int SUS_TERN             = 29; // ternary suspension
		const int AGENT_BIN            = 30; // binary agent
		const int AGENT_TERN           = 31; // ternary agent
		const int SUSPENSION_REP       = 32; // suspension repeated note
		const int FAKE_SUSPENSION_LEAP = 33; // fake suspension approached by leap
		const int FAKE_SUSPENSION_STEP = 34; // fake suspension approached by step or anticipation
		const int SUS_NO_AGENT_LEAP    = 35; // suspension missing a normal agent approached by leap
		const int SUS_NO_AGENT_STEP    = 36; // suspension missing a normal agent approached by step or anticipation
		const int CHANSON_IDIOM        = 37; // chanson idiom
		const int ORNAMENTAL_SUS       = 38; // purely ornamental suspension

		// unknown dissonances:
		const int PARALLEL_UP          = 39; // moves in parallel with known dissonant, approached from below
		const int PARALLEL_DOWN        = 40; // moves in parallel with known dissonant, approached from above
		const int RES_PITCH            = 41; // note of resolution of a suspension against suspension dissonance

		const int ONLY_WITH_VALID_UP   = 42; // only dissonant with identifiable dissonances, approached from below
		const int ONLY_WITH_VALID_DOWN = 43; // only dissonant with identifiable dissonances, approached from above
		const int UNKNOWN_DISSONANCE   = 44; // unknown dissonance type
		const int UNLABELED_Z2         = 45; // unknown dissonance type, 2nd interval
		const int UNLABELED_Z7         = 46; // unknown dissonance type, 7th interval
		const int UNLABELED_Z4         = 47; // unknown dissonance type, 4th interval

		const int LABELS_SIZE          = 48; // one more than last index
};



#define ND_NOTE 0  /* notes or rests + text and phrase markings */
#define ND_BAR  1  /* explicit barlines */


class NoteData {
	public:
		NoteData(void) { clear(); }
		void clear(void) { bar = pitch = phstart = phend = 0;
							  phnum = -1;
							  lyricerr = lyricnum = 0;
							  tiestart = tiecont = tieend = 0;
							  slstart = slend = 0;
							  num = denom = barnum = 0;
							  barinterp = 0; bardur = 0.0;
							  duration = 0.0; text = ""; }
		double duration;
		int    bar;       int    num;
		int    denom;     int    barnum;
		double bardur;    int    barinterp;
		int    pitch;     int    lyricerr;
		int    phstart;   int    phend;    int phnum;
		int    slstart;   int    slend;    int lyricnum;
		int    tiestart;  int    tiecont;  int tieend;
		string text;
};



class Tool_esac2hum : public HumTool {
	public:
		         Tool_esac2hum         (void);
		        ~Tool_esac2hum         () {};

		bool    convertFile          (ostream& out, const string& filename);
		bool    convert              (ostream& out, const string& input);
		bool    convert              (ostream& out, istream& input);

	protected:
		bool      initialize            (void);
		void      checkOptions          (Options& opts, int argc, char** argv);
		void      example               (void);
		void      usage                 (const string& command);
		void      convertEsacToHumdrum  (ostream& out, istream& input);
		bool      getSong               (vector<string>& song, istream& infile,
		                                int init);
		void      convertSong           (vector<string>& song, ostream& out);
		bool      getKeyInfo            (vector<string>& song, string& key,
		                                 double& mindur, int& tonic, string& meter,
		                                 ostream& out);
		void      printNoteData         (NoteData& data, int textQ, ostream& out);
		bool      getNoteList           (vector<string>& song,
		                                 vector<NoteData>& songdata, double mindur,
		                                 int tonic);
		void      getMeterInfo          (string& meter, vector<int>& numerator,
		                                 vector<int>& denominator);
		void      postProcessSongData   (vector<NoteData>& songdata,
		                                 vector<int>& numerator,vector<int>& denominator);
		void      printKeyInfo          (vector<NoteData>& songdata, int tonic,
		                                 int textQ, ostream& out);
		int       getAccidentalMax      (int a, int b, int c);
		bool      printTitleInfo        (vector<string>& song, ostream& out);
		void      getLineRange          (vector<string>& song, const string& field,
		                                 int& start, int& stop);
		void      printChar             (unsigned char c, ostream& out);
		void      printBibInfo          (vector<string>& song, ostream& out);
		void      printString           (const string& string, ostream& out);
		void      printSpecialChars     (ostream& out);
		bool      placeLyrics           (vector<string>& song,
		                                 vector<NoteData>& songdata);
		bool      placeLyricPhrase      (vector<NoteData>& songdata,
		                                 vector<string>& lyrics, int line);
		void      getLyrics             (vector<string>& lyrics, const string& buffer);
		void      cleanupLyrics         (vector<string>& lyrics);
		bool      getFileContents       (vector<string>& array, const string& filename);
		void      chopExtraInfo         (char* holdbuffer);
		void      printHumdrumHeaderInfo(ostream& out, vector<string>& song);
		void      printHumdrumFooterInfo(ostream& out, vector<string>& song);

	private:
		int            debugQ = 0;        // used with --debug option
		int            verboseQ = 0;      // used with -v option
		int            splitQ = 0;        // used with -s option
		int            firstfilenum = 1;  // used with -f option
		vector<string> header;            // used with -h option
		vector<string> trailer;           // used with -t option
		string         fileextension;     // used with -x option
		string         namebase;          // used with -s option

		vector<int>    chartable;  // used printChars() & printSpecialChars()
		int inputline = 0;

};


class Tool_extract : public HumTool {
	public:
		         Tool_extract  (void);
		        ~Tool_extract  () {};

		bool     run                    (HumdrumFile& infile);
		bool     run                    (const string& indata, ostream& out);
		bool     run                    (HumdrumFile& infile, ostream& out);

	protected:

		// auto transpose functions:
		void     initialize             (HumdrumFile& infile);

		// function declarations
		void    processFile             (HumdrumFile& infile);
		void    excludeFields           (HumdrumFile& infile, vector<int>& field,
		                                 vector<int>& subfield, vector<int>& model);
		void    extractFields           (HumdrumFile& infile, vector<int>& field,
		                                 vector<int>& subfield, vector<int>& model);
		void    extractTrace            (HumdrumFile& infile, const string& tracefile);
		void    getInterpretationFields (vector<int>& field, vector<int>& subfield,
		                                 vector<int>& model, HumdrumFile& infile,
		                                 string& interps, int state);
		//void    extractInterpretations  (HumdrumFile& infile, string& interps);
		void    example                 (void);
		void    usage                   (const string& command);
		void    fillFieldData           (vector<int>& field, vector<int>& subfield,
		                                 vector<int>& model, string& fieldstring,
		                                 HumdrumFile& infile);
		void    processFieldEntry       (vector<int>& field, vector<int>& subfield,
		                                 vector<int>& model, const string& astring,
		                                 HumdrumFile& infile);
		void    removeDollarsFromString (string& buffer, int maxtrack);
		int     isInList                (int number, vector<int>& listofnum);
		void    getTraceData            (vector<int>& startline,
		                                 vector<vector<int> >& fields,
		                                 const string& tracefile, HumdrumFile& infile);
		void    printTraceLine          (HumdrumFile& infile, int line,
		                                 vector<int>& field);
		void    dealWithSpineManipulators(HumdrumFile& infile, int line,
		                                 vector<int>& field, vector<int>& subfield,
		                                 vector<int>& model);
		void    storeToken              (vector<string>& storage,
		                                 const string& string);
		void    storeToken              (vector<string>& storage, int index,
		                                 const string& string);
		void    printMultiLines         (vector<int>& vsplit, vector<int>& vserial,
		                                 vector<string>& tempout);
		void    reverseSpines           (vector<int>& field, vector<int>& subfield,
		                                 vector<int>& model, HumdrumFile& infile,
		                                 const string& exinterp);
		void    getSearchPat            (string& spat, int target,
		                                 const string& modifier);
		void    expandSpines            (vector<int>& field, vector<int>& subfield,
		                                 vector<int>& model, HumdrumFile& infile,
		                                 string& interp);
		void    dealWithSecondarySubspine(vector<int>& field, vector<int>& subfield,
		                                 vector<int>& model, int targetindex,
		                                 HumdrumFile& infile, int line, int spine,
		                                 int submodel);
		void    dealWithCospine         (vector<int>& field, vector<int>& subfield,
		                                 vector<int>& model, int targetindex,
		                                 HumdrumFile& infile, int line, int cospine,
		                                 int comodel, int submodel,
		                                 const string& cointerp);
		void    printCotokenInfo        (int& start, HumdrumFile& infile, int line,
		                                 int spine, vector<string>& cotokens,
		                                 vector<int>& spineindex,
		                                 vector<int>& subspineindex);
		void    fillFieldDataByGrep     (vector<int>& field, vector<int>& subfield,
		                                 vector<int>& model, const string& grepString,
		                                 HumdrumFile& infile, int state);

	private:

		// global variables
		int          excludeQ = 0;        // used with -x option
		int          expandQ  = 0;        // used with -e option
		string       expandInterp = "";   // used with -E option
		int          interpQ  = 0;        // used with -i option
		string       interps  = "";       // used with -i option
		int          debugQ   = 0;        // used with --debug option
		int          kernQ    = 0;        // used with -k option
		int          fieldQ   = 0;        // used with -f or -p option
		string       fieldstring = "";    // used with -f or -p option
		vector<int>  field;               // used with -f or -p option
		vector<int>  subfield;            // used with -f or -p option
		vector<int>  model;               // used with -p, or -e options and similar
		int          countQ   = 0;        // used with -C option
		int          traceQ   = 0;        // used with -t option
		string       tracefile = "";      // used with -t option
		int          reverseQ = 0;        // used with -r option
		string       reverseInterp = "**kern"; // used with -r and -R options.
		// sub-spine "b" expansion model: how to generate data for a secondary
		// spine if the primary spine is not divided.  Models are:
		//    'd': duplicate primary spine (or "a" subspine) data (default)
		//    'n': null = use a null token
		//    'r': rest = use a rest instead of a primary spine note (in **kern)
		//         data.  'n' will be used for non-kern spines when 'r' is used.
		int          submodel = 'd';       // used with -m option
		string editorialInterpretation = "yy";
		string      cointerp = "**kern";   // used with -c option
		int         comodel  = 0;          // used with -M option
		string subtokenseparator = " "; // used with a future option
		int         interpstate = 0;       // used -I or with -i
		int         grepQ       = 0;       // used with -g option
		string      grepString  = "";      // used with -g option

};



class Tool_filter : public HumTool {
	public:
		         Tool_filter        (void);
		        ~Tool_filter        () {};

		bool     run                (HumdrumFile& infile);
		bool     run                (const string& indata, ostream& out);
		bool     run                (HumdrumFile& infile, ostream& out);

	protected:
		void     getCommandList     (vector<pair<string, string> >& commands,
		                             HumdrumFile& infile);
		void     initialize         (HumdrumFile& infile);
		void     removeFilterLines  (HumdrumFile& infile);

	private:
		string   m_variant;        // used with -v option.
		bool     m_debugQ = false; // used with --debug option

};


class Tool_hproof : public HumTool {
	public:
		      Tool_hproof      (void);
		     ~Tool_hproof      () {};

		bool  run              (HumdrumFile& infile);
		bool  run              (const string& indata, ostream& out);
		bool  run              (HumdrumFile& infile, ostream& out);

	protected:
		void  markNonChordTones(HumdrumFile& infile);
		void  processHarmSpine (HumdrumFile& infile, HTp hstart);
		void  markNotesInRange (HumdrumFile& infile, HTp ctoken, HTp ntoken, const string& key);
		void  markHarmonicTones(HTp tok, vector<int>& cts);
		void  getNewKey        (HTp token, HTp ntoken, string& key);

	private:
		vector<HTp> m_kernspines;

};



class Tool_humsort : public HumTool {
	public:
		         Tool_humsort      (void);
		        ~Tool_humsort      () {};

		bool     run               (HumdrumFile& infile);
		bool     run               (const string& indata, ostream& out);
		bool     run               (HumdrumFile& infile, ostream& out);

	protected:
		void    processFile        (HumdrumFile& infile);

};


class Tool_imitation : public HumTool {
	public:
		         Tool_imitation    (void);
		        ~Tool_imitation    () {};

		bool     run               (HumdrumFile& infile);
		bool     run               (const string& indata, ostream& out);
		bool     run               (HumdrumFile& infile, ostream& out);

	protected:
		void    doAnalysis         (vector<vector<string>>& results, NoteGrid& grid,
		                            vector<vector<NoteCell*>>& attacks,
		                            vector<vector<double>>& intervals,
		                            HumdrumFile& infile, bool debug);
		void    analyzeImitation  (vector<vector<string>>& results,
		                            vector<vector<NoteCell*>>& attacks,
		                            vector<vector<double>>& intervals,
		                            int v1, int v2);
		void    getIntervals       (vector<double>& intervals,
		                            vector<NoteCell*>& attacks);
		int     compareSequences   (vector<NoteCell*>& attack1, vector<double>& seq1,
		                            int i1, vector<NoteCell*>& attack2,
		                            vector<double>& seq2, int i2);
		int     checkForIntervalSequence(vector<int>& m_intervals,
		                            vector<double>& v1i, int starti, int count);
		void    markedTiedNotes    (vector<HTp>& tokens);

	private:
	 	vector<HTp> m_kernspines;
		int m_threshold;
		bool m_duration;
		bool m_rest;
		bool m_rest2;
		double m_maxdistance;
		bool m_maxdistanceQ;
		vector<int> m_intervals;
		bool m_mark;
		char m_marker = '@';
		static int Enumerator;
};


class Tool_kern2mens : public HumTool {
	public:
		         Tool_kern2mens           (void);
		        ~Tool_kern2mens           () {};

		bool     run                      (HumdrumFile& infile);
		bool     run                      (const string& indata, ostream& out);
		bool     run                      (HumdrumFile& infile, ostream& out);

	protected:
		void     convertToMens            (HumdrumFile& infile);
		string   convertKernTokenToMens   (HTp token);
		void     printBarline             (HumdrumFile& infile, int line);

	private:
		bool     m_numbersQ   = true;      // used with -N option
		bool     m_measuresQ  = true;      // used with -M option
		bool     m_invisibleQ = true;      // used with -I option
		bool     m_doublebarQ = true;      // used with -D option
		string   m_clef;                   // used with -c option

};


class mei_staffDef {
	public:
		HumNum timestamp;
		string clef;       // such as *clefG2
		string timesig;    // such as *M4/4
		string keysig;     // such as *k[f#]
		string midibpm;    // such as *MM120
		string transpose;  // such as *Trd-1c-2
		int base40 = 0;    // used for transposing to C score
		string label;      // such as *I"violin 1
		string labelabbr;  // such as *I'v1

		void clear(void) {
			clef.clear();
			timesig.clear();
			keysig.clear();
			midibpm.clear();
			transpose.clear();
			base40 = 0;
			label.clear();
			labelabbr.clear();
		}
		mei_staffDef& operator=(mei_staffDef& staffDef) {
			if (this == &staffDef) {
				return *this;
			}
			clef       = staffDef.clef;
			timesig    = staffDef.timesig;
			keysig     = staffDef.keysig;
			midibpm    = staffDef.midibpm;
			transpose  = staffDef.transpose;
			base40     = staffDef.base40;
			label      = staffDef.label;
			labelabbr  = staffDef.labelabbr;
			return *this;
		}
		mei_staffDef(void) {
			// do nothing
		}
		mei_staffDef(const mei_staffDef& staffDef) {
			clef       = staffDef.clef;
			timesig    = staffDef.timesig;
			keysig     = staffDef.keysig;
			midibpm    = staffDef.midibpm;
			transpose  = staffDef.transpose;
			base40     = staffDef.base40;
			label      = staffDef.label;
			labelabbr  = staffDef.labelabbr;
		}
};


class mei_scoreDef {
	public:
		mei_staffDef global;
		vector<mei_staffDef> staves;
		void clear(void) {
			global.clear();
			staves.clear(); // or clear the contents of each staff...
		}
		void minresize(int count) {
			if (count < 1) {
				return;
			} else if (count < (int)staves.size()) {
				return;
			} else {
				staves.resize(count);
			}
		}
};


class hairpin_info {
	public:
		xml_node hairpin;
		GridMeasure *gm = NULL;
		int mindex = 0;
};


class grace_info {
	public:
		xml_node node; // note or chord
		string beamprefix;
		string beampostfix;
};


class Tool_mei2hum : public HumTool {
	public:
		        Tool_mei2hum    (void);
		       ~Tool_mei2hum    () {}

		bool    convertFile          (ostream& out, const char* filename);
		bool    convert              (ostream& out, xml_document& infile);
		bool    convert              (ostream& out, const char* input);
		bool    convert              (ostream& out, istream& input);

		void    setOptions           (int argc, char** argv);
		void    setOptions           (const vector<string>& argvlist);
		Options getOptionDefinitions (void);

	protected:
		void   initialize           (void);
		HumNum parseScore           (xml_node score, HumNum starttime);
		void   getChildrenVector    (vector<xml_node>& children, xml_node parent);
		void   parseScoreDef        (xml_node scoreDef, HumNum starttime);
		void   parseSectionScoreDef (xml_node scoreDef, HumNum starttime);
		void   processPgHead        (xml_node pgHead, HumNum starttime);
		void   processPgFoot        (xml_node pgFoot, HumNum starttime);
		HumNum parseSection         (xml_node section, HumNum starttime);
		HumNum parseApp             (xml_node app, HumNum starttime);
		HumNum parseLem             (xml_node lem, HumNum starttime);
		HumNum parseRdg             (xml_node rdg, HumNum starttime);
		void   parseStaffGrp        (xml_node staffGrp, HumNum starttime);
		void   parseStaffDef        (xml_node staffDef, HumNum starttime);
		void   fillWithStaffDefAttributes(mei_staffDef& staffinfo, xml_node element);
		HumNum parseMeasure         (xml_node measure, HumNum starttime);
		HumNum parseStaff           (xml_node staff, HumNum starttime);
		void   parseReh             (xml_node reh, HumNum starttime);
		HumNum parseLayer           (xml_node layer, HumNum starttime, vector<bool>& layerPresent);
		int    extractStaffCount    (xml_node element);
		HumNum parseRest            (xml_node chord, HumNum starttime);
		HumNum parseMRest           (xml_node mrest, HumNum starttime);
		HumNum parseChord           (xml_node chord, HumNum starttime, int gracenumber);
		HumNum parseNote            (xml_node note, xml_node chord, string& output, HumNum starttime, int gracenumber);
		HumNum parseBeam            (xml_node note, HumNum starttime);
		HumNum parseTuplet          (xml_node note, HumNum starttime);
		void   parseClef            (xml_node clef, HumNum starttime);
		void   parseDynam           (xml_node dynam, HumNum starttime);
		void   parseHarm            (xml_node harm, HumNum starttime);
		void   parseTempo           (xml_node tempo, HumNum starttime);
		void   parseDir             (xml_node dir, HumNum starttime);
		HumNum getDuration          (xml_node element);
		string getHumdrumPitch      (xml_node note, vector<xml_node>& children);
		string getHumdrumRecip      (HumNum duration, int dotcount);
		void   buildIdLinkMap       (xml_document& doc);
		void   processNodeStartLinks(string& output, xml_node node,
		                             vector<xml_node>& nodelist);
		void   processNodeStopLinks(string& output, xml_node node,
		                             vector<xml_node>& nodelist);
		void   processPreliminaryLinkedNodes(xml_node node);
		void   processNodeStartLinks2(xml_node node, vector<xml_node>& nodelist);
		void   parseFermata         (string& output, xml_node node, xml_node fermata);
		void   parseSlurStart       (string& output, xml_node node, xml_node slur);
		void   parseSlurStop        (string& output, xml_node node, xml_node slur);
		void   parseTieStart        (string& output, xml_node node, xml_node tie);
		void   parseTieStop         (string& output, xml_node node, xml_node tie);
		void   parseArpeg           (string& output, xml_node node, xml_node arpeg);
		void   parseTrill           (string& output, xml_node node, xml_node trill);
		void   parseTupletSpanStart (xml_node node, xml_node tupletSpan);
		void   parseTupletSpanStop  (string& output, xml_node node, xml_node tupletSpan);
		void   parseSb              (xml_node sb, HumNum starttime);
		void   parsePb              (xml_node pb, HumNum starttime);
		void   processLinkedNodes   (string& output, xml_node node);
		int    getDotCount          (xml_node node);
		void   processFermataAttribute(string& output, xml_node node);
		string getNoteArticulations (xml_node note, xml_node chord);
		string getHumdrumArticulation(const string& tag, const string& humdrum,
		                              const string& attribute_artic,
		                              vector<xml_node>& element_artic,
		                              const string& chord_attribute_artic,
		                              vector<xml_node>& chord_element_artic);
		string setPlacement          (const string& placement);
		void   addFooterRecords      (HumdrumFile& outfile, xml_document& doc);
		void   addExtMetaRecords     (HumdrumFile& outfile, xml_document& doc);
		void   addHeaderRecords      (HumdrumFile& outfile, xml_document& doc);
		void   parseVerse            (xml_node verse, GridStaff* staff);
		string parseSyl              (xml_node syl);
		void   parseSylAttribute     (const string& attsyl, GridStaff* staff);
		void   reportVerseNumber     (int pmax, int staffindex);
		string getEditorialAccidental(vector<xml_node>& children);
		string getCautionaryAccidental(vector<xml_node>& children);
		string makeHumdrumClef       (const string& shape,
		                              const string& line,
		                              const string& clefdis,
		                              const string& clefdisplace);
		string cleanDirText          (const string& input);
		string cleanWhiteSpace       (const string& input);
		string cleanReferenceRecordText(const string& input);
		string cleanVerseText        (const string& input);
		bool   beamIsValid           (vector<xml_node>& beamlist);
		bool   beamIsGrace           (vector<xml_node>& beamlist);
		void   parseHairpin          (xml_node hairpin, HumNum starttime);
		void   processHairpins       (void);
		void   processHairpin        (hairpin_info& info);
		void   processGraceNotes     (HumNum timestamp);
		string prepareSystemDecoration(xml_node scoreDef);
		void   getRecursiveSDString  (string& output, xml_node current);
		void   parseBareSyl          (xml_node syl, GridStaff* staff);
		string getChildAccidGes      (vector<xml_node>& children);
		string getChildAccidVis      (vector<xml_node>& children);

		// static functions
		static string accidToKern(const string& accid);

	private:
		Options        m_options;
		bool           m_stemsQ = false;
		bool           m_recipQ = false;
		bool           m_placeQ = false;

		mei_scoreDef   m_scoreDef;    // for keeping track of key/meter/clef etc.
		int            m_staffcount;  // number of staves in score.
		HumNum         m_tupletfactor = 1;
		HumGrid        m_outdata;
		int            m_currentLayer = 0;
		int            m_currentStaff = 0;
		int            m_maxStaffInFile = 0; // valid after parsing staves in first measure
		int            m_currentMeasure = -1;
		vector<int>    m_currentMeterUnit;
		string         m_beamPrefix;
		string         m_beamPostfix;
		bool           m_aboveQ = false;
		bool           m_belowQ = false;
		bool           m_editorialAccidentalQ = false;
		string         m_appLabel;
		string         m_systemDecoration;

		vector<int>    m_maxverse;
		vector<HumNum> m_measureDuration;
		vector<bool>   m_hasDynamics;
		vector<bool>   m_hasHarm;
		const int      m_maxstaff = 1000;

		bool           m_fermata = false;     // set priority of note/fermata over note@fermata
		vector<grace_info> m_gracenotes;      // buffer for storing grace notes
		HumNum			m_gracetime = 0;       // performance time of buffered grace notes

		vector<hairpin_info> m_hairpins;

		map<string, vector<xml_node>> m_startlinks;
		map<string, vector<xml_node>> m_stoplinks;

};



class Tool_metlev : public HumTool {
	public:
		      Tool_metlev      (void);
		     ~Tool_metlev      () {};

		bool  run              (HumdrumFile& infile);
		bool  run              (const string& indata, ostream& out);
		bool  run              (HumdrumFile& infile, ostream& out);

	protected:
		void  fillVoiceResults (vector<vector<double> >& results,
		                        HumdrumFile& infile,
		                        vector<double>& beatlev);

	private:
		vector<HTp> m_kernspines;

};



class MSearchQueryToken {
	public:
		MSearchQueryToken(void) {
			clear();
		}
		MSearchQueryToken(const MSearchQueryToken& token) {
			pc        = token.pc;
			base      = token.base;
			direction = token.direction;
			duration  = token.duration;
			rhythm    = token.rhythm;
			anything  = token.anything;
		}
		MSearchQueryToken& operator=(const MSearchQueryToken& token) {
			if (this == &token) {
				return *this;
			}
			pc        = token.pc;
			base      = token.base;
			direction = token.direction;
			duration  = token.duration;
			rhythm    = token.rhythm;
			anything  = token.anything;
			return *this;
		}
		void clear(void) {
			pc        = NAN;
			base      = 0;
			direction = 0;
			duration  = -1;
			rhythm    = "";
			anything  = false;
		}
		double pc;           // NAN = rest
		int    base;
		int    direction;
		HumNum duration;
		string rhythm;
		bool   anything;
};



class MSearchTextQuery {
	public:
		MSearchTextQuery(void) {
			clear();
		}
		MSearchTextQuery(const MSearchTextQuery& token) {
			word = token.word;
			link = token.link;
		}
		MSearchTextQuery& operator=(const MSearchTextQuery& token) {
			if (this == &token) {
				return *this;
			}
			word = token.word;
			link = token.link;
			return *this;
		}
		void clear(void) {
			word.clear();
			link = false;
		}
		string word;
		bool link = false;
};


class TextInfo {
	public:
		TextInfo(void) {
			clear();
		}
		TextInfo(const TextInfo& info) {
			fullword = info.fullword;
			starttoken = info.starttoken;
			nexttoken = info.nexttoken;
		}
		TextInfo& operator=(const TextInfo& info) {
			if (this == &info) {
				return *this;
			}
			fullword = info.fullword;
			starttoken = info.starttoken;
			nexttoken = info.nexttoken;
			return *this;
		}
		void clear(void) {
			fullword.clear();
			starttoken = NULL;
			nexttoken = NULL;
		}
		string fullword;
		HTp starttoken;
		HTp nexttoken;
};


class Tool_msearch : public HumTool {
	public:
		         Tool_msearch      (void);
		        ~Tool_msearch      () {};

		bool     run               (HumdrumFile& infile);
		bool     run               (const string& indata, ostream& out);
		bool     run               (HumdrumFile& infile, ostream& out);

	protected:
		void    initialize         (void);
		void    doMusicSearch      (HumdrumFile& infile, NoteGrid& grid,
		                            vector<MSearchQueryToken>& query);
		void    doTextSearch       (HumdrumFile& infile, NoteGrid& grid,
		                            vector<MSearchTextQuery>& query);
		void    fillMusicQuery     (vector<MSearchQueryToken>& query,
		                            const string& input);
		void    fillTextQuery      (vector<MSearchTextQuery>& query,
		                            const string& input);
		bool    checkForMatchDiatonicPC(vector<NoteCell*>& notes, int index,
		                            vector<MSearchQueryToken>& dpcQuery,
		                            vector<NoteCell*>& match);
		void    markMatch          (HumdrumFile& infile,
		                            vector<NoteCell*>& match);
		void    markTextMatch      (HumdrumFile& infile, TextInfo& word);
		void    fillWords          (HumdrumFile& infile,
		                            vector<TextInfo*>& words);
		void    fillWordsForTrack  (vector<TextInfo*>& words,
		                            HTp starttoken);

	private:
	 	vector<HTp> m_kernspines;
		string      m_text;
		string      m_marker;
};


class MusicXmlHarmonyInfo {
	public:
		HTp    token;
		HumNum timestamp;
		int    partindex;
};


class Tool_musicxml2hum : public HumTool {
	public:
		        Tool_musicxml2hum    (void);
		       ~Tool_musicxml2hum    () {}

		bool    convertFile          (ostream& out, const char* filename);
		bool    convert              (ostream& out, pugi::xml_document& infile);
		bool    convert              (ostream& out, const char* input);
		bool    convert              (ostream& out, istream& input);

		void    setOptions           (int argc, char** argv);
		void    setOptions           (const std::vector<std::string>& argvlist);
		Options getOptionDefinitions (void);

	protected:
		void   initialize           (void);
		std::string getChildElementText  (pugi::xml_node root, const char* xpath);
		std::string getChildElementText  (pugi::xpath_node root, const char* xpath);
		std::string getAttributeValue    (pugi::xml_node xnode, const std::string& target);
		std::string getAttributeValue    (xpath_node xnode, const std::string& target);
		void   printAttributes      (pugi::xml_node node);
		bool   getPartInfo          (map<std::string, pugi::xml_node>& partinfo,
		                             std::vector<std::string>& partids, pugi::xml_document& doc);
		bool   stitchParts          (HumGrid& outdata,
		                             std::vector<std::string>& partids,
		                             map<std::string, pugi::xml_node>& partinfo,
		                             map<std::string, pugi::xml_node>& partcontent,
		                             std::vector<MxmlPart>& partdata);
		bool   getPartContent       (map<std::string, pugi::xml_node>& partcontent,
		                             std::vector<std::string>& partids, pugi::xml_document& doc);
		void   printPartInfo        (std::vector<std::string>& partids,
		                             map<std::string, pugi::xml_node>& partinfo,
		                             map<std::string, pugi::xml_node>& partcontent,
		                             std::vector<MxmlPart>& partdata);
		bool   fillPartData         (std::vector<MxmlPart>& partdata,
		                             const std::vector<std::string>& partids,
		                             map<std::string, pugi::xml_node>& partinfo,
		                             map<std::string, pugi::xml_node>& partcontent);
		bool   fillPartData         (MxmlPart& partdata, const std::string& id,
		                             pugi::xml_node partdeclaration,
		                             pugi::xml_node partcontent);
		void   appendZeroEvents     (GridMeasure* outfile,
		                             std::vector<SimultaneousEvents*>& nowevents,
		                             HumNum nowtime,
		                             std::vector<MxmlPart>& partdata);
		void   appendNonZeroEvents   (GridMeasure* outdata,
		                              std::vector<SimultaneousEvents*>& nowevents,
		                              HumNum nowtime,
		                              std::vector<MxmlPart>& partdata);
		void   addGraceLines         (GridMeasure* outdata,
		                              std::vector<std::vector<std::vector<std::vector<MxmlEvent*> > > >& notes,
		                              std::vector<MxmlPart>& partdata, HumNum nowtime);
		void   addEventToList        (std::vector<std::vector<std::vector<std::vector<MxmlEvent*> > > >& list,
		                              MxmlEvent* event);
		void   addHeaderRecords      (HumdrumFile& outfile, pugi::xml_document& doc);
		void   addFooterRecords      (HumdrumFile& outfile, pugi::xml_document& doc);
		std::string& cleanSpaces     (std::string& input);
		void setEditorialAccidental  (int accidental, GridSlice* slice,
		                              int partindex, int staffindex, int voiceindex);

		bool convert          (ostream& out);
		bool convertPart      (ostream& out, const std::string& partname,
		                       int partindex);
		bool insertMeasure    (HumGrid& outdata, int mnum,
		                       std::vector<MxmlPart>& partdata,
		                       std::vector<int> partstaves);
		bool convertNowEvents (GridMeasure* outdata,
		                       std::vector<SimultaneousEvents*>& nowevents,
		                       std::vector<int>& nowparts,
		                       HumNum nowtime,
		                       std::vector<MxmlPart>& partdata,
		                       std::vector<int>& partstaves);
		void appendNullTokens (HumdrumLine* line, MxmlPart& part);
		void appendEvent      (HumdrumLine* line, MxmlEvent* event);
		void insertExclusiveInterpretationLine(HumdrumFile& outfile,
		                       std::vector<MxmlPart>& partdata);
		void insertAllToken   (HumdrumFile& outfile, std::vector<MxmlPart>& partdata,
		                       const std::string& common);
		void insertSingleMeasure(HumdrumFile& outfile);
		void cleanupMeasures   (HumdrumFile& outfile,
		                        std::vector<HumdrumLine*> measures);
		void processPrintElement(GridMeasure* outdata, pugi::xml_node element, HumNum timestamp);
		void insertOffsetHarmonyIntoMeasure(GridMeasure* gm);

		void addClefLine       (GridMeasure* outdata, std::vector<std::vector<pugi::xml_node> >& clefs,
		                        std::vector<MxmlPart>& partdata, HumNum nowtime);
		void addOttavaLine     (GridMeasure* outdata, std::vector<std::vector<pugi::xml_node> >& ottavas,
		                        std::vector<MxmlPart>& partdata, HumNum nowtime);
		void insertPartClefs   (pugi::xml_node clef, GridPart& part);
		void insertPartOttavas (pugi::xml_node ottava, GridPart& part, int partindex, int partstaffindex, int staffcount);
		pugi::xml_node convertClefToHumdrum(pugi::xml_node clef, HTp& token, int& staffindex);
		pugi::xml_node convertOttavaToHumdrum(pugi::xml_node ottava, HTp& token, int& staffindex,
		                        int partindex, int partstaffindex, int staffcount);

		void addTranspositionLine(GridMeasure* outdata, std::vector<std::vector<pugi::xml_node> >& transpositions,
		                       std::vector<MxmlPart>& partdata, HumNum nowtime);
		void addKeySigLine    (GridMeasure* outdata, std::vector<std::vector<pugi::xml_node> >& keysigs,
		                        std::vector<MxmlPart>& partdata, HumNum nowtime);
		void addKeyDesignationLine(GridMeasure* outdata, vector<vector<xml_node> >& keydesigs, 
		                        vector<MxmlPart>& partdata, HumNum nowtime);
		void insertPartKeySigs (pugi::xml_node keysig, GridPart& part);
		void insertPartKeyDesignations(xml_node keydeg, GridPart& part);
		pugi::xml_node convertKeySigToHumdrum(pugi::xml_node keysig,
		                        HTp& token, int& staffindex);
		pugi::xml_node convertKeySigToHumdrumKeyDesignation(xml_node keysig,
		                        HTp& token, int& staffindex);

		void addTimeSigLine    (GridMeasure* outdata, std::vector<std::vector<pugi::xml_node> >& timesigs,
		                        std::vector<MxmlPart>& partdata, HumNum nowtime);
		bool insertPartTimeSigs (pugi::xml_node timesig, GridPart& part);
		void insertPartMensurations(pugi::xml_node timesig, GridPart& part);
		void insertPartNames    (HumGrid& outdata, std::vector<MxmlPart>& partdata);
		bool checkForMensuration(pugi::xml_node timesig);
		pugi::xml_node convertTimeSigToHumdrum(pugi::xml_node timesig,
		                        HTp& token, int& staffindex);
		pugi::xml_node convertMensurationToHumdrum(pugi::xml_node timesig,
		                        HTp& token, int& staffindex);

		void addEvent          (GridSlice* slice, GridMeasure* outdata, MxmlEvent* event, HumNum nowtime);
		void fillEmpties       (GridPart* part, const char* string);
		void addSecondaryChordNotes (ostream& output, MxmlEvent* head, const std::string& recip);
		bool isInvisible       (MxmlEvent* event);
		int  addLyrics         (GridStaff* staff, MxmlEvent* event);
		int  addHarmony        (GridPart* oart, MxmlEvent* event, HumNum nowtime, int partindex);
		void addDynamic        (GridPart* part, MxmlEvent* event);
		void addTexts          (GridSlice* slice, GridMeasure* measure, int partindex,
		                        int staffindex, int voiceindex, MxmlEvent* event);
		void addText           (GridSlice* slice, GridMeasure* measure, int partindex,
		                        int staffindex, int voiceindex, pugi::xml_node node);
		int         getHarmonyOffset(pugi::xml_node hnode);
		std::string getHarmonyString(pugi::xml_node hnode);
		std::string getDynamicString(pugi::xml_node element);
		std::string getDynamicsParameters(pugi::xml_node element);
		std::string getHairpinString(pugi::xml_node element);
		std::string cleanSpaces     (const std::string& input);
		void checkForDummyRests(MxmlMeasure* measure);
		void reindexVoices     (std::vector<MxmlPart>& partdata);
		void reindexMeasure    (MxmlMeasure* measure);
		void setSoftwareInfo   (pugi::xml_document& doc);
		std::string getSystemDecoration(pugi::xml_document& doc, HumGrid& grid, std::vector<std::string>& partids);
		void getChildrenVector (std::vector<pugi::xml_node>& children, pugi::xml_node parent);
		void insertPartTranspositions(pugi::xml_node transposition, GridPart& part);
		pugi::xml_node convertTranspositionToHumdrum(pugi::xml_node transpose, HTp& token, int& staffindex);
		void prepareRdfs       (std::vector<MxmlPart>& partdata);
		void printRdfs         (ostream& out);
		void printResult       (ostream& out, HumdrumFile& outfile);

	public:

	static bool nodeType      (pugi::xml_node node, const char* testname);

	private:
		Options m_options;
		bool DebugQ;
		bool VoiceDebugQ;
		bool m_recipQ       = false;
		bool m_stemsQ       = false;
		int  m_slurabove    = 0;
		int  m_slurbelow    = 0;
		char m_hasEditorial = '\0';
		bool m_hasOrnamentsQ = false;
		std::vector<std::vector<std::string>> m_last_ottava_direction;
		std::vector<MusicXmlHarmonyInfo> offsetHarmony;

		// RDF indications in **kern data:
		std::string  m_caesura_rdf;

		std::string m_software;
		std::string m_systemDecoration;

		pugi::xml_node m_current_dynamic = pugi::xml_node(NULL);
		std::vector<std::pair<int, pugi::xml_node>> m_current_text;

		bool m_hasTransposition = false;

		// m_forceRecipQ is used to force the display of the **recip spint
		// when a data line contains no notes or rests.  This is used for
		// harmony/dynamics side spines.
		bool m_forceRecipQ = false;

};



class MyCoord {
	public:
		     MyCoord   (void) { clear(); }
		void clear   (void) { x = -1; y = -1; }
		bool isValid (void) { return ((x < 0) || (y < 0)) ? false : true; }
		int  x;
		int  y;
};

class MeasureInfo {
	public:
		MeasureInfo(void) { clear(); }
		void clear(void)  { num = seg = start = stop = -1;
			sclef.resize(0); skeysig.resize(0); skey.resize(0);
			stimesig.resize(0); smet.resize(0); stempo.resize(0);
			eclef.resize(0); ekeysig.resize(0); ekey.resize(0);
			etimesig.resize(0); emet.resize(0); etempo.resize(0);
			file = NULL;
		}
		void setTrackCount(int tcount) {
			sclef.resize(tcount+1);
			skeysig.resize(tcount+1);
			skey.resize(tcount+1);
			stimesig.resize(tcount+1);
			smet.resize(tcount+1);
			stempo.resize(tcount+1);
			eclef.resize(tcount+1);
			ekeysig.resize(tcount+1);
			ekey.resize(tcount+1);
			etimesig.resize(tcount+1);
			emet.resize(tcount+1);
			etempo.resize(tcount+1);
			int i;
			for (i=0; i<tcount+1; i++) {
				sclef[i].clear();
				skeysig[i].clear();
				skey[i].clear();
				stimesig[i].clear();
				smet[i].clear();
				stempo[i].clear();
				eclef[i].clear();
				ekeysig[i].clear();
				ekey[i].clear();
				etimesig[i].clear();
				emet[i].clear();
				etempo[i].clear();
			}
			tracks = tcount;
		}
		int num;          // measure number
		int seg;          // measure segment
		int start;        // starting line of segment
		int stop;         // ending line of segment
		int tracks;       // number of primary tracks in file.
		HumdrumFile* file;

		// musical settings at start of measure
		vector<MyCoord> sclef;     // starting clef of segment
		vector<MyCoord> skeysig;   // starting keysig of segment
		vector<MyCoord> skey;      // starting key of segment
		vector<MyCoord> stimesig;  // starting timesig of segment
		vector<MyCoord> smet;      // starting met of segment
		vector<MyCoord> stempo;    // starting tempo of segment

		// musical settings at start of measure
		vector<MyCoord> eclef;     // ending clef    of segment
		vector<MyCoord> ekeysig;   // ending keysig  of segment
		vector<MyCoord> ekey;      // ending key     of segment
		vector<MyCoord> etimesig;  // ending timesig of segment
		vector<MyCoord> emet;      // ending met     of segment
		vector<MyCoord> etempo;    // ending tempo   of segment
};



class Tool_myank : public HumTool {
	public:
		         Tool_myank            (void);
		        ~Tool_myank            () {};

		bool     run                   (HumdrumFile& infile);
		bool     run                   (const string& indata, ostream& out);
		bool     run                   (HumdrumFile& infile, ostream& out);

	protected:
		void      initialize            (HumdrumFile& infile);
		void      example              (void);
		void      usage                (const string& command);
		void      myank                (HumdrumFile& infile,
		                                vector<MeasureInfo>& outmeasure);
		void      removeDollarsFromString(string& buffer, int maxx);
		void      processFieldEntry    (vector<MeasureInfo>& field,
		                                const string& str,
		                                HumdrumFile& infile, int maxmeasure,
		                                vector<MeasureInfo>& inmeasures,
		                                vector<int>& inmap);
		void      expandMeasureOutList (vector<MeasureInfo>& measureout,
		                                vector<MeasureInfo>& measurein,
		                                HumdrumFile& infile, const string& optionstring);
		void      getMeasureStartStop  (vector<MeasureInfo>& measurelist,
		                                HumdrumFile& infile);
		void      printEnding          (HumdrumFile& infile, int lastline, int adjlin);
		void      printStarting        (HumdrumFile& infile);
		void      reconcileSpineBoundary(HumdrumFile& infile, int index1, int index2);
		void      reconcileStartingPosition(HumdrumFile& infile, int index2);
		void      printJoinLine        (vector<int>& splits, int index, int count);
		void      printInvisibleMeasure(HumdrumFile& infile, int line);
		void      fillGlobalDefaults   (HumdrumFile& infile,
		                                vector<MeasureInfo>& measurein,
		                                vector<int>& inmap);
		void      adjustGlobalInterpretations(HumdrumFile& infile, int ii,
		                                vector<MeasureInfo>& outmeasures,
		                                int index);
		void      adjustGlobalInterpretationsStart(HumdrumFile& infile, int ii,
		                                vector<MeasureInfo>& outmeasures,
		                                int index);
		void      getMarkString        (ostream& out, HumdrumFile& infile);
		void      printDoubleBarline   (HumdrumFile& infile, int line);
		void      insertZerothMeasure  (vector<MeasureInfo>& measurelist,
		                                HumdrumFile& infile);
		void      getMetStates         (vector<vector<MyCoord> >& metstates,
		                                HumdrumFile& infile);
		MyCoord   getLocalMetInfo      (HumdrumFile& infile, int row, int track);
		int       atEndOfFile          (HumdrumFile& infile, int line);
		void      processFile          (HumdrumFile& infile);
		int       getSectionCount      (HumdrumFile& infile);
		void      getSectionString     (string& sstring, HumdrumFile& infile,
		                                int sec);

	private:
		int    debugQ      = 0;             // used with --debug option
		// int    inputlist   = 0;             // used with --inlist option
		int    inlistQ     = 0;             // used with --inlist option
		int    outlistQ    = 0;             // used with --outlist option
		int    verboseQ    = 0;             // used with -v option
		int    invisibleQ  = 1;             // used with --visible option
		int    maxQ        = 0;             // used with --max option
		int    minQ        = 0;             // used with --min option
		int    instrumentQ = 0;             // used with -I option
		int    nolastbarQ  = 0;             // used with -B option
		int    markQ       = 0;             // used with --mark option
		int    doubleQ     = 0;             // used with --mdsep option
		int    barnumtextQ = 0;             // used with -T option
		int    Section     = 0;             // used with --section option
		int    sectionCountQ = 0;           // used with --section-count option
		vector<MeasureInfo> MeasureOutList; // used with -m option
		vector<MeasureInfo> MeasureInList;  // used with -m option
		vector<vector<MyCoord> > metstates;

};




class Tool_periodicity : public HumTool {
	public:
		         Tool_periodicity   (void);
		        ~Tool_periodicity   () {};

		bool     run                (HumdrumFile& infile);
		bool     run                (const string& indata, ostream& out);
		bool     run                (HumdrumFile& infile, ostream& out);

	protected:
		void     initialize         (HumdrumFile& infile);
		void     processFile        (HumdrumFile& infile);
		void     fillAttackGrids    (HumdrumFile& infile, vector<vector<double>>& grids, HumNum minrhy);
		void     printAttackGrid    (ostream& out, HumdrumFile& infile, vector<vector<double>>& grids, HumNum minrhy);
		void     doAnalysis         (vector<vector<double>>& analysis, int level, vector<double>& grid);
		void     doPeriodicityAnalysis(vector<vector<double>> & analysis, vector<double>& grid, HumNum minrhy);
		void     printPeriodicityAnalysis(ostream& out, vector<vector<double>>& analysis);
		void     printSvgAnalysis(ostream& out, vector<vector<double>>& analysis, HumNum minrhy);
		void     getColorMapping(double input, double& hue, double& saturation, double& lightness);

	private:

};


class Tool_phrase : public HumTool {
	public:
		     Tool_phrase          (void);
		    ~Tool_phrase          () {};

		bool  run                 (HumdrumFile& infile);
		bool  run                 (const string& indata, ostream& out);
		bool  run                 (HumdrumFile& infile, ostream& out);

	protected:
		void  analyzeSpineByRests (int index);
		void  analyzeSpineByPhrase(int index);
		void  initialize          (HumdrumFile& infile);
		void  prepareAnalysis     (HumdrumFile& infile);
		void  addAverageLines     (HumdrumFile& infile);
		bool  hasPhraseMarks      (HTp start);
		void  removePhraseMarks   (HTp start);

	private:
		vector<vector<string>>    m_results;
		vector<HTp>               m_starts;
		HumdrumFile               m_infile;
		vector<int>               m_pcount;
		vector<HumNum>            m_psum;
		bool                      m_markQ;
		bool                      m_removeQ;
		bool                      m_remove2Q;
		bool                      m_averageQ;
		string                    m_color;

};



class Tool_recip : public HumTool {
	public:
		      Tool_recip               (void);
		     ~Tool_recip               () {};

		bool  run                      (HumdrumFile& infile);
		bool  run                      (const string& indata, ostream& out);
		bool  run                      (HumdrumFile& infile, ostream& out);

	protected:
		void  initialize               (HumdrumFile& infile);
		void  replaceKernWithRecip     (HumdrumFile& infile);
		void  doCompositeAnalysis      (HumdrumFile& infile);
		void  insertAnalysisSpines     (HumdrumFile& infile, HumdrumFile& cfile);

	private:
		vector<HTp> m_kernspines;
		bool        m_graceQ = true;
		string      m_exinterp = "**recip";
		string      m_kernpitch = "e";

};



class Tool_ruthfix : public HumTool {
	public:
		         Tool_ruthfix      (void);
		        ~Tool_ruthfix      () {};

		bool     run               (HumdrumFile& infile);
		bool     run               (const string& indata, ostream& out);
		bool     run               (HumdrumFile& infile, ostream& out);

	protected:
		void    insertCrossBarTies (HumdrumFile& infile);
		void    insertCrossBarTies (HumdrumFile& infile, int strand);
		void    createTiedNote     (HTp left, HTp right);

};


class Tool_satb2gs : public HumTool {
	public:
		         Tool_satb2gs    (void);
		        ~Tool_satb2gs    () {};

		bool     run             (HumdrumFile& infile);
		bool     run             (const string& indata, ostream& out);
		bool     run             (HumdrumFile& infile, ostream& out);

	protected:
		void     initialize      (HumdrumFile& infile);
		void     processFile     (HumdrumFile& infile);
		void     example         (void);
		void     usage           (const string& command);
		void     convertData     (HumdrumFile& infile);
		int      getSatbTracks   (vector<int>& tracks, HumdrumFile& infile);
		void     printSpine      (HumdrumFile& infile, int row, int col,
		                          vector<int>& satbtracks);
		void     printExInterp   (HumdrumFile& infile, int line,
		                          vector<int>& tracks);
		void     printLastLine   (HumdrumFile& infile, int line,
		                          vector<int>& tracks);
	private:
		int    debugQ    = 0;             // used with --debug option
};



class MeasureData {
	public:
		            MeasureData               (void);
		            MeasureData               (HumdrumFile& infile,
		                                       int startline,int stopline);
		            MeasureData               (HumdrumFile* infile,
		                                      int startline,int stopline);
		           ~MeasureData               ();
		void        setOwner                  (HumdrumFile* infile);
		void        setOwner                  (HumdrumFile& infile);
		void        setStartLine              (int startline);
		void        setStopLine               (int stopline);
		int         getStartLine              (void);
		int         getStopLine               (void);
		void        clear                     (void);
		std::vector<double>& getHistogram7pc (void);
		void        generateNoteHistogram     (void);
		double      getSum7pc                 (void);
		double      getStartTime              (void);
		double      getStopTime               (void);
		double      getDuration               (void);
		int         getMeasure                (void);
		std::string getQoff                   (void);
		std::string getQon                    (void);
		double      getScoreDuration          (void);

	private:
		HumdrumFile*        m_owner       = NULL;
		int                 m_startline   = -1;
		int                 m_stopline    = -1;
		std::vector<double> m_hist7pc;
		double              m_sum7pc      = 0.0;
};



class MeasureDataSet {
	public:
		             MeasureDataSet   (void);
		             MeasureDataSet   (HumdrumFile& infile);
		            ~MeasureDataSet   ();

		void         clear            (void);
		int          parse            (HumdrumFile& infile);
		MeasureData& operator[]       (int index);
		int          size             (void) { return (int)m_data.size(); }
		double       getScoreDuration (void);

	private:
		std::vector<MeasureData*> m_data;
};



class MeasureComparison {
	public:
		MeasureComparison();
		MeasureComparison(MeasureData& data1, MeasureData& data2);
		MeasureComparison(MeasureData* data1, MeasureData* data2);
		~MeasureComparison();

		void clear(void);
		void compare(MeasureData& data1, MeasureData& data2);
		void compare(MeasureData* data1, MeasureData* data2);

		double getCorrelation7pc(void);

	protected:
		double correlation7pc = 0.0;
};



class MeasureComparisonGrid {
	public:
		             MeasureComparisonGrid     (void);
		             MeasureComparisonGrid     (MeasureDataSet& set1, MeasureDataSet& set2);
		             MeasureComparisonGrid     (MeasureDataSet* set1, MeasureDataSet* set2);
		            ~MeasureComparisonGrid     ();

		void         clear                     (void);
		void         analyze                   (MeasureDataSet& set1, MeasureDataSet& set2);
		void         analyze                   (MeasureDataSet* set1, MeasureDataSet* set2);

		double       getStartTime1             (int index);
		double       getStopTime1              (int index);
		double       getDuration1              (int index);
		int          getMeasure1               (int index);
		std::string  getQon1                   (int index);
		std::string  getQoff1                  (int index);
		double       getScoreDuration1         (void);
		double       getStartTime2             (int index);
		double       getStopTime2              (int index);
		double       getDuration2              (int index);
		int          getMeasure2               (int index);
		std::string  getQon2                   (int index);
		std::string  getQoff2                  (int index);
		double       getScoreDuration2         (void);

		ostream&     printCorrelationGrid      (ostream& out = std::cout);
		ostream&     printCorrelationDiagonal  (ostream& out = std::cout);
		ostream&     printSvgGrid              (ostream& out = std::cout);
		void         getColorMapping           (double input, double& hue, double& saturation,
				 double& lightness);

	private:
		std::vector<std::vector<MeasureComparison>> m_grid;
		MeasureDataSet* m_set1 = NULL;
		MeasureDataSet* m_set2 = NULL;
};



class Tool_simat : public HumTool {
	public:
		         Tool_simat         (void);
		        ~Tool_simat         () {};

		bool     run                (HumdrumFile& infile1, HumdrumFile& infile2);
		bool     run                (const string& indata1, const string& indata2, ostream& out);
		bool     run                (HumdrumFile& infile1, HumdrumFile& infile2, ostream& out);

	protected:
		void     initialize         (HumdrumFile& infile1, HumdrumFile& infile2);
		void     processFile        (HumdrumFile& infile1, HumdrumFile& infile2);

	private:
		MeasureDataSet        m_data1;
		MeasureDataSet        m_data2;
		MeasureComparisonGrid m_grid;

};


class Tool_slurcheck : public HumTool {
	public:
		         Tool_slurcheck    (void);
		        ~Tool_slurcheck    () {};

		bool     run               (HumdrumFile& infile);
		bool     run               (const string& indata, ostream& out);
		bool     run               (HumdrumFile& infile, ostream& out);

	protected:
		void     processFile       (HumdrumFile& infile);
		void     initialize        (void);

	private:

};


class Tool_tassoize : public HumTool {
	public:
		         Tool_tassoize   (void);
		        ~Tool_tassoize   () {};

		bool     run                (HumdrumFile& infile);
		bool     run                (const string& indata, ostream& out);
		bool     run                (HumdrumFile& infile, ostream& out);

	protected:
		void     initialize         (HumdrumFile& infile);
		void     processFile        (HumdrumFile& infile);
		void     updateKeySignatures(HumdrumFile& infile, int lineindex);
		void     checkDataLine      (HumdrumFile& infile, int lineindex);
		void     clearStates        (void);
		void     addBibliographicRecords(HumdrumFile& infile);
		void     deleteBreaks       (HumdrumFile& infile);
		void     fixEditorialAccidentals(HumdrumFile& infile);
		void     fixInstrumentAbbreviations(HumdrumFile& infile);
		void     addTerminalLongs   (HumdrumFile& infile);
		void     deleteDummyTranspositions(HumdrumFile& infile);
		string   getDate            (void);

	private:
		vector<vector<int>> m_pstates;
		vector<vector<int>> m_kstates;
		vector<vector<bool>> m_estates;

};


class Tool_transpose : public HumTool {
	public:
		         Tool_transpose  (void);
		        ~Tool_transpose  () {};

		bool     run             (HumdrumFile& infile);
		bool     run             (const string& indata, ostream& out);
		bool     run             (HumdrumFile& infile, ostream& out);

	protected:

		// auto transpose functions:
		void     initialize             (HumdrumFile& infile);
		void     convertScore           (HumdrumFile& infile, int style);
		void     processFile            (HumdrumFile& infile,
		                                 vector<bool>& spineprocess);
		void     convertToConcertPitches(HumdrumFile& infile, int line,
		                                 vector<int>& tvals);
		void     convertToWrittenPitches(HumdrumFile& infile, int line,
		                                 vector<int>& tvals);
		void     printNewKeySignature   (const string& keysig, int trans);
		void     processInterpretationLine(HumdrumFile& infile, int line,
		                                 vector<int>& tvals, int style);
		int      isKeyMarker            (const string& str);
		void     printNewKeyInterpretation(HumdrumLine& aRecord,
		                                 int index, int transval);
		int      hasTrMarkers           (HumdrumFile& infile, int line);
		void     printHumdrumKernToken  (HumdrumLine& record, int index,
		                                 int transval);
		void     printHumdrumMxhmToken(HumdrumLine& record, int index,
		                                 int transval);
		int      checkForDeletedLine    (HumdrumFile& infile, int line);
		int      getBase40ValueFromInterval(const string& string);
		void     example                (void);
		void     usage                  (const string& command);
		void     printHumdrumDataRecord (HumdrumLine& record,
		                                 vector<bool>& spineprocess);

		double   pearsonCorrelation     (int size, double* x, double* y);
		void     doAutoTransposeAnalysis(HumdrumFile& infile);
		void     addToHistogramDouble   (vector<vector<double> >& histogram,
		                                 int pc, double start, double dur,
		                                 double tdur, int segments);
		double   storeHistogramForTrack (vector<vector<double> >& histogram,
		                                 HumdrumFile& infile, int track,
		                                 int segments);
		void     printHistograms        (int segments, vector<int> ktracks,
		                                vector<vector<vector<double> > >&
		                                 trackhist);
		void     doAutoKeyAnalysis      (vector<vector<vector<double> > >&
		                                 analysis, int level, int hop, int count,
		                                 int segments, vector<int>& ktracks,
		                                 vector<vector<vector<double> > >&
		                                 trackhist);
		void     doTrackKeyAnalysis     (vector<vector<double> >& analysis,
		                                 int level, int hop, int count,
		                                 vector<vector<double> >& trackhist,
		                                 vector<double>& majorweights,
		                                 vector<double>& minorweights);
		void     identifyKeyDouble      (vector<double>& correls,
		                                 vector<double>& histogram,
		                                 vector<double>& majorweights,
		                                 vector<double>& minorweights);
		void     fillWeightsWithKostkaPayne(vector<double>& maj,
		                                 vector<double>& min);
		void     printRawTrackAnalysis  (vector<vector<vector<double> > >&
		                                 analysis, vector<int>& ktracks);
		void     doSingleAnalysis       (vector<double>& analysis,
		                                 int startindex, int length,
		                                 vector<vector<double> >& trackhist,
		                                 vector<double>& majorweights,
		                                 vector<double>& minorweights);
		void     identifyKey            (vector<double>& correls,
		                                 vector<double>& histogram,
		                                 vector<double>& majorweights,
		                                 vector<double>& minorweights);
		void     doTranspositionAnalysis(vector<vector<vector<double> > >&
		                                 analysis);
		int      calculateTranspositionFromKey(int targetkey,
		                                 HumdrumFile& infile);
		void     printTransposedToken   (HumdrumFile& infile, int row, int col,
		                                 int transval);
		void     printTransposeInformation(HumdrumFile& infile,
		                                 vector<bool>& spineprocess,
		                                 int line, int transval);
		int      getTransposeInfo       (HumdrumFile& infile, int row, int col);
		void     printNewKernString     (const string& string, int transval);

	private:
		int      transval     = 0;   // used with -b option
		int      ssettonicQ   = 0;   // used with -k option
		int      ssettonic    = 0;   // used with -k option
		int      currentkey   = 0;
		int      autoQ        = 0;   // used with --auto option
		int      debugQ       = 0;   // used with --debug option
		int      spineQ       = 0;   // used with -s option
		string   spinestring  = "";  // used with -s option
		int      octave       = 0;   // used with -o option
		int      concertQ     = 0;   // used with -C option
		int      writtenQ     = 0;   // used with -W option
		int      quietQ       = 0;   // used with -q option
		int      instrumentQ  = 0;   // used with -I option
};



class Tool_trillspell : public HumTool {
	public:
		      Tool_trillspell     (void);
		     ~Tool_trillspell     () {};

		bool  run                 (HumdrumFile& infile);
		bool  run                 (const string& indata, ostream& out);
		bool  run                 (HumdrumFile& infile, ostream& out);

	protected:
		void  processFile         (HumdrumFile& infile);
		bool  analyzeOrnamentAccidentals(HumdrumFile& infile);
		void  resetDiatonicStatesWithKeySignature(vector<int>& states,
		                                          vector<int>& signature);
		void  fillKeySignature    (vector<int>& states, const string& keysig);
		int   getBase40           (int diatonic, int accidental);

	private:
		bool m_xmark = false;

};



} // end of namespace hum


#endif /* _HUMLIB_H_INCLUDED */


<|MERGE_RESOLUTION|>--- conflicted
+++ resolved
@@ -1,11 +1,7 @@
 //
 // Programmer:    Craig Stuart Sapp <craig@ccrma.stanford.edu>
 // Creation Date: Sat Aug  8 12:24:49 PDT 2015
-<<<<<<< HEAD
-// Last Modified: Sat Feb  9 16:07:56 EST 2019
-=======
-// Last Modified: Mon Feb  4 13:31:16 EST 2019
->>>>>>> 2ee8978d
+// Last Modified: Sat Feb  9 21:03:58 EST 2019
 // Filename:      humlib.h
 // URL:           https://github.com/craigsapp/humlib/blob/master/include/humlib.h
 // Syntax:        C++11
