--- conflicted
+++ resolved
@@ -1,11 +1,7 @@
 //
 // Programmer:    Craig Stuart Sapp <craig@ccrma.stanford.edu>
 // Creation Date: Sat Aug  8 12:24:49 PDT 2015
-<<<<<<< HEAD
 // Last Modified: Wed, Jul 19, 2017  1:03:29 PM
-=======
-// Last Modified: Wed Jul 19 11:28:30 CEST 2017
->>>>>>> c199144c
 // Filename:      humlib.h
 // URL:           https://github.com/craigsapp/humlib/blob/master/include/humlib.h
 // Syntax:        C++11
@@ -3814,7 +3810,6 @@
 		const int DBL_NEIGHBOR_DOWN    = 17; // double neighbor beginning with lower neighbor
 
 		// accented non-harmonic tones:
-<<<<<<< HEAD
 		const int THIRD_Q_PASS_UP      = 18; // dissonant third quarter
 		const int THIRD_Q_PASS_DOWN    = 19; // dissonant third quarter
 		const int THIRD_Q_UPPER_NEI    = 20; // dissonant third quarter
@@ -3835,29 +3830,6 @@
 		const int SUS_NO_AGENT_LEAP    = 35; // suspension missing a normal agent approached by leap
 		const int SUS_NO_AGENT_STEP    = 36; // suspension missing a normal agent approached by step or anticipation
 		const int CHANSON_IDIOM        = 37; // chanson idiom
-=======
-		const int THIRD_Q_PASS_UP      = 16; // dissonant third quarter
-		const int THIRD_Q_PASS_DOWN    = 17; // dissonant third quarter
-		const int THIRD_Q_UPPER_NEI    = 18; // dissonant third quarter
-		const int THIRD_Q_LOWER_NEI    = 19; // dissonant third quarter
-		const int ACC_PASSING_UP       = 20; // appoggiatura
-		const int ACC_PASSING_DOWN     = 21; // appoggiatura
-		const int ACC_UP_NEI           = 22; // appoggiatura
-		const int ACC_LO_NEI           = 23; // appoggiatura
-		const int APP_LEAP_UP          = 24; // appoggiatura
-		const int APP_LEAP_DOWN        = 25; // appoggiatura
-		const int SUS_BIN              = 26; // binary suspension
-		const int SUS_TERN             = 27; // ternary suspension
-		const int AGENT_BIN            = 28; // binary agent
-		const int AGENT_TERN           = 29; // ternary agent
-		const int SUSPENSION_ORNAM     = 30; // suspension ornament
-		const int SUSPENSION_REP       = 31; // suspension repeated note
-		const int FAKE_SUSPENSION_LEAP = 32; // fake suspension approached by leap
-		const int FAKE_SUSPENSION_STEP = 33; // fake suspension approached by step or anticipation
-		const int SUS_NO_AGENT_LEAP    = 34; // suspension missing a normal agent approached by leap
-		const int SUS_NO_AGENT_STEP    = 35; // suspension missing a normal agent approached by step or anticipation
-		const int CHANSON_IDIOM        = 36; // chanson idiom
->>>>>>> c199144c
 
 		// unknown dissonances:
 		const int PARALLEL_UP          = 38; // moves in parallel with known dissonant, approached from below
