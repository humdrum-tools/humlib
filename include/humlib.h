--- conflicted
+++ resolved
@@ -1,11 +1,7 @@
 //
 // Programmer:    Craig Stuart Sapp <craig@ccrma.stanford.edu>
 // Creation Date: Sat Aug  8 12:24:49 PDT 2015
-<<<<<<< HEAD
-// Last Modified: Sat Feb  9 21:03:58 EST 2019
-=======
-// Last Modified: Wed Feb 27 16:07:59 PST 2019
->>>>>>> 0ad5c515
+// Last Modified: Mon Mar  4 02:09:53 EST 2019
 // Filename:      humlib.h
 // URL:           https://github.com/craigsapp/humlib/blob/master/include/humlib.h
 // Syntax:        C++11
@@ -2006,6 +2002,8 @@
 	protected:
 		bool   analyzeKernSlurs           (HTp spinestart, std::vector<HTp>& slurstarts,
 		                                   std::vector<HTp>& slurends,
+		                                   std::vector<std::pair<HTp, HTp>>& labels,
+		                                   std::vector<int>& endings,
 		                                   const std::string& linksig = "");
 		bool   analyzeKernTies            (std::vector<std::pair<HTp, int>>& linkedtiestarts,
 		                                   std::vector<std::pair<HTp, int>>& linkedtieends,
