//
// Programmer:    Craig Stuart Sapp <craig@ccrma.stanford.edu>
// Creation Date: Sat Aug  8 12:24:49 PDT 2015
<<<<<<< HEAD
// Last Modified: Sat, Aug 26, 2017 10:51:06 PM
=======
// Last Modified: Sat Aug 26 16:20:12 PDT 2017
>>>>>>> 747e8a73
// Filename:      humlib.h
// URL:           https://github.com/craigsapp/humlib/blob/master/include/humlib.h
// Syntax:        C++11
// vim:           ts=3
//
// Description:   Include file for humlib library.
//
/*
Copyright (c) 2015, 2016, 2017 Craig Stuart Sapp
All rights reserved.

Redistribution and use in source and binary forms, with or without
modification, are permitted provided that the following conditions are met:

1. Redistributions of source code must retain the above copyright notice, this
   list of conditions and the following disclaimer.
2. Redistributions in binary form must reproduce the above copyright notice,
   and the following disclaimer in the documentation and/or other materials
   provided with the distribution.

THIS SOFTWARE IS PROVIDED BY THE COPYRIGHT HOLDERS AND CONTRIBUTORS "AS IS" AND
ANY EXPRESS OR IMPLIED WARRANTIES, INCLUDING, BUT NOT LIMITED TO, THE IMPLIED
WARRANTIES OF MERCHANTABILITY AND FITNESS FOR A PARTICULAR PURPOSE ARE
DISCLAIMED. IN NO EVENT SHALL THE COPYRIGHT OWNER OR CONTRIBUTORS BE LIABLE FOR
ANY DIRECT, INDIRECT, INCIDENTAL, SPECIAL, EXEMPLARY, OR CONSEQUENTIAL DAMAGES
(INCLUDING, BUT NOT LIMITED TO, PROCUREMENT OF SUBSTITUTE GOODS OR SERVICES;
LOSS OF USE, DATA, OR PROFITS; OR BUSINESS INTERRUPTION) HOWEVER CAUSED AND
ON ANY THEORY OF LIABILITY, WHETHER IN CONTRACT, STRICT LIABILITY, OR TORT
(INCLUDING NEGLIGENCE OR OTHERWISE) ARISING IN ANY WAY OUT OF THE USE OF THIS
SOFTWARE, EVEN IF ADVISED OF THE POSSIBILITY OF SUCH DAMAGE.

*/

#ifndef _HUMLIB_H_INCLUDED
#define _HUMLIB_H_INCLUDED

#include <stdarg.h>
#include <string.h>

#include <algorithm>
#include <cctype>
#include <cmath>
#include <fstream>
#include <functional>
#include <iostream>
#include <list>
#include <locale>
#include <map>
#include <regex>
#include <set>
#include <sstream>
#include <string>
#include <utility>
#include <vector>

using std::cerr;
using std::cin;
using std::cout;
using std::endl;
using std::ends;
using std::ifstream;
using std::invalid_argument;
using std::istream;
using std::istreambuf_iterator;
using std::list;
using std::map;
using std::ostream;
using std::pair;
using std::regex;
using std::set;
using std::string;
using std::stringstream;
using std::to_string;
using std::vector;

#ifdef USING_URI
	#include <sys/types.h>   /* socket, connect */
	#include <sys/socket.h>  /* socket, connect */
	#include <netinet/in.h>  /* htons           */
	#include <netdb.h>       /* gethostbyname   */
	#include <unistd.h>      /* read, write     */
	#include <string.h>      /* memcpy          */
   #include <sstream>
#endif

#include "pugiconfig.hpp"
#include "pugixml.hpp"

using pugi::xml_node;
using pugi::xml_attribute;
using pugi::xml_document;
using pugi::xpath_node;

namespace hum {

class Convert;
class HumNum;
class HumAddress;
class HumdrumToken;
typedef HumdrumToken* HTp;
class HumdrumLine;
class HumdrumFileBase;
class HumdrumFileStructure;
class HumdrumFileContent;
class HumdrumFile;
class GridVoice;


class HumParameter : public string {
	public:
		HumParameter(void);
		HumParameter(const string& str);
		HumdrumToken* origin;
};

typedef map<string, map<string, map<string, HumParameter> > > MapNNKV;
typedef map<string, map<string, HumParameter> > MapNKV;
typedef map<string, HumParameter> MapKV;

class HumHash {
	public:
		               HumHash             (void);
		              ~HumHash             ();

		string         getValue            (const string& key) const;
		string         getValue            (const string& ns2,
		                                    const string& key) const;
		string         getValue            (const string& ns1, const string& ns2,
		                                    const string& key) const;
		HTp            getValueHTp         (const string& key) const;
		HTp            getValueHTp         (const string& ns2,
		                                    const string& key) const;
		HTp            getValueHTp         (const string& ns1, const string& ns2,
		                                    const string& key) const;
		int            getValueInt         (const string& key) const;
		int            getValueInt         (const string& ns2,
		                                    const string& key) const;
		int            getValueInt         (const string& ns1, const string& ns2,
		                                    const string& key) const;
		HumNum         getValueFraction    (const string& key) const;
		HumNum         getValueFraction    (const string& ns2,
		                                    const string& key) const;
		HumNum         getValueFraction    (const string& ns1, const string& ns2,
		                                    const string& key)const ;
		double         getValueFloat       (const string& key)const ;
		double         getValueFloat       (const string& ns2,
		                                    const string& key) const;
		double         getValueFloat       (const string& ns1, const string& ns2,
		                                    const string& key) const;
		bool           getValueBool        (const string& key) const;
		bool           getValueBool        (const string& ns2,
		                                    const string& key) const;
		bool           getValueBool        (const string& ns1, const string& ns2,
		                                    const string& key) const;

		void           setValue            (const string& key,
		                                    const string& value);
		void           setValue            (const string& ns2,
		                                    const string& key,
		                                    const string& value);
		void           setValue            (const string& ns1,
		                                    const string& ns2,
		                                    const string& key,
		                                    const string& value);
		void           setValue            (const string& key,
		                                    const char* value);
		void           setValue            (const string& ns2,
		                                    const string& key,
		                                    const char* value);
		void           setValue            (const string& ns1,
		                                    const string& ns2,
		                                    const string& key,
		                                    const char* value);
		void           setValue            (const string& key, int value);
		void           setValue            (const string& ns2, const string& key,
		                                    int value);
		void           setValue            (const string& ns1, const string& ns2,
		                                    const string& key, int value);
		void           setValue            (const string& key, HTp value);
		void           setValue            (const string& ns2, const string& key,
		                                    HTp value);
		void           setValue            (const string& ns1, const string& ns2,
		                                    const string& key, HTp value);
		void           setValue            (const string& key, HumNum value);
		void           setValue            (const string& ns2, const string& key,
		                                    HumNum value);
		void           setValue            (const string& ns1, const string& ns2,
		                                    const string& key, HumNum value);
		void           setValue            (const string& key, double value);
		void           setValue            (const string& ns2, const string& key,
		                                    double value);
		void           setValue            (const string& ns1, const string& ns2,
		                                    const string& key, double value);
		bool           isDefined           (const string& key) const;
		bool           isDefined           (const string& ns2,
		                                    const string& key) const;
		bool           isDefined           (const string& ns1, const string& ns2,
		                                    const string& key) const;
		void           deleteValue         (const string& key);
		void           deleteValue         (const string& ns2, const string& key);
		void           deleteValue         (const string& ns1, const string& ns2,
		                                    const string& key);
		vector<string> getKeys             (void) const;
		vector<string> getKeys             (const string& ns) const;
		vector<string> getKeys             (const string& ns1,
		                                    const string& ns2) const;
		bool           hasParameters       (void) const;
		bool           hasParameters       (const string& ns) const;
		bool           hasParameters       (const string& ns1,
		                                    const string& ns2) const;
		int            getParameterCount   (void) const;
		int            getParameterCount   (const string& ns) const;
		int            getParameterCount   (const string& ns1,
		                                    const string& ns2) const;
		void           setPrefix           (const string& value);
		string         getPrefix           (void) const;
		ostream&       printXml            (ostream& out = cout, int level = 0,
		                                    const string& indent = "\t");
		ostream&       printXmlAsGlobal    (ostream& out = cout, int level = 0,
		                                    const string& indent = "\t");

		void           setOrigin           (const string& key,
		                                    HumdrumToken* tok);
		void           setOrigin           (const string& key,
		                                    HumdrumToken& tok);
		void           setOrigin           (const string& ns2, const string& key,
		                                    HumdrumToken* tok);
		void           setOrigin           (const string& ns2, const string& key,
		                                    HumdrumToken& tok);
		void           setOrigin           (const string& ns1, const string& ns2,
		                                    const string& parameter,
		                                    HumdrumToken* tok);
		void           setOrigin           (const string& ns1, const string& ns2,
		                                    const string& parameter,
		                                    HumdrumToken& tok);

		HumdrumToken*  getOrigin           (const string& key) const;
		HumdrumToken*  getOrigin           (const string& ns2,
		                                    const string& key) const;
		HumdrumToken*  getOrigin           (const string& ns1,
		                                    const string& ns2,
		                                    const string& parameter) const;

	protected:
		void           initializeParameters(void);
		vector<string> getKeyList          (const string& keys) const;

	private:
		MapNNKV* parameters;
		string   prefix;

	friend ostream& operator<<(ostream& out, const HumHash& hash);
};



class HumNum {
	public:
		         HumNum             (void);
		         HumNum             (int value);
		         HumNum             (int numerator, int denominator);
		         HumNum             (const HumNum& rat);
		         HumNum             (const string& ratstring);
		         HumNum             (const char* ratstring);
		        ~HumNum             ();

		bool     isNegative         (void) const;
		bool     isPositive         (void) const;
		bool     isZero             (void) const;
		bool     isNonZero          (void) const;
		bool     isNonNegative      (void) const;
		bool     isNonPositive      (void) const;
		bool     isInfinite         (void) const;
		bool     isFinite           (void) const;
		bool     isNaN              (void) const;
		bool     isInteger          (void) const;
		bool     isPowerOfTwo       (void) const;
		double   getFloat           (void) const;
		double   toFloat  (void) const { return getFloat(); }
		int      getInteger         (double round = 0.0) const;
		int      toInteger (double round = 0.0) const {
		                                            return getInteger(round); }
		int      getNumerator       (void) const;
		int      getDenominator     (void) const;
		HumNum   getRemainder       (void) const;
		void     setValue           (int numerator);
		void     setValue           (int numerator, int denominator);
		void     setValue           (const string& ratstring);
		void     setValue           (const char* ratstring);
		HumNum   getAbs             (void) const;
		HumNum&  makeAbs            (void);
		HumNum&  operator=          (const HumNum& value);
		HumNum&  operator=          (int value);
		HumNum&  operator+=         (const HumNum& value);
		HumNum&  operator+=         (int value);
		HumNum&  operator-=         (const HumNum& value);
		HumNum&  operator-=         (int value);
		HumNum&  operator*=         (const HumNum& value);
		HumNum&  operator*=         (int value);
		HumNum&  operator/=         (const HumNum& value);
		HumNum&  operator/=         (int value);
		HumNum   operator-          (void) const;
		HumNum   operator+          (const HumNum& value) const;
		HumNum   operator+          (int value) const;
		HumNum   operator-          (const HumNum& value) const;
		HumNum   operator-          (int value) const;
		HumNum   operator*          (const HumNum& value) const;
		HumNum   operator*          (int value) const;
		HumNum   operator/          (const HumNum& value) const;
		HumNum   operator/          (int value) const;
		bool     operator==         (const HumNum& value) const;
		bool     operator==         (double value) const;
		bool     operator==         (int value) const;
		bool     operator!=         (const HumNum& value) const;
		bool     operator!=         (double value) const;
		bool     operator!=         (int value) const;
		bool     operator<          (const HumNum& value) const;
		bool     operator<          (double value) const;
		bool     operator<          (int value) const;
		bool     operator<=         (const HumNum& value) const;
		bool     operator<=         (double value) const;
		bool     operator<=         (int value) const;
		bool     operator>          (const HumNum& value) const;
		bool     operator>          (double value) const;
		bool     operator>          (int value) const;
		bool     operator>=         (const HumNum& value) const;
		bool     operator>=         (double value) const;
		bool     operator>=         (int value) const;
		ostream& printFraction      (ostream& = cout) const;
		ostream& printMixedFraction (ostream& out = cout,
		                             string separator = "_") const;
		ostream& printList          (ostream& out) const;

	protected:
		void     reduce             (void);
		int      gcdIterative       (int a, int b);
		int      gcdRecursive       (int a, int b);

	private:
		int top;
		int bot;
};


ostream& operator<<(ostream& out, const HumNum& number);

template <typename A>
ostream& operator<<(ostream& out, const vector<A>& v);



class HumRegex {
	public:
		            HumRegex           (void);
		            HumRegex           (const string& exp,
		                                const string& options = "");
		           ~HumRegex           ();

		// setting persistent options for regular expression contruction
		void        setIgnoreCase      (void);
		bool        getIgnoreCase      (void);
		void        unsetIgnoreCase    (void);

		// setting persistent search/match options
		void        setGlobal          (void);
		bool        getGlobal          (void);
		void        unsetGlobal        (void);

		// replacing
		string&     replaceDestructive (string& input, const string& replacement,
		                                const string& exp);
		string&     replaceDestructive (string& input, const string& replacement,
		                                const string& exp,
		                                const string& options);
		string      replaceCopy        (const string& input,
		                                const string& replacement,
		                                const string& exp);
		string      replaceCopy        (const string& input,
		                                const string& replacement,
		                                const string& exp,
		                                const string& options);

		string&     replaceDestructive (string* input, const string& replacement,
		                                const string& exp);
		string&     replaceDestructive (string* input, const string& replacement,
		                                const string& exp,
		                                const string& options);
		string      replaceCopy        (string* input, const string& replacement,
		                                const string& exp);
		string      replaceCopy        (string* input, const string& replacement,
		                                const string& exp,
		                                const string& options);
		string&      tr                 (string& input, const string& from, 
		                                const string& to);

		// matching (full-string match)
		bool        match              (const string& input, const string& exp);
		bool        match              (const string& input, const string& exp,
		                                const string& options);
		bool        match              (const string* input, const string& exp);
		bool        match              (const string* input, const string& exp,
		                                const string& options);


		// searching
		// http://www.cplusplus.com/reference/regex/regex_search
		bool        search             (const string& input, const string& exp);
		bool        search             (const string& input, const string& exp,
		                                const string& options);
		bool        search             (const string& input, int startindex,
		                                const string& exp);
		bool        search             (const string& input, int startindex,
		                                const string& exp,
		                                const string& options);

		bool        search             (string* input, const string& exp);
		bool        search             (string* input, const string& exp,
		                                const string& options);
		bool        search             (string* input, int startindex,
		                                const string& exp);
		bool        search             (string* input, int startindex,
		                                const string& exp,
		                                const string& options);

		int         getMatchCount      (void);
		string      getMatch           (int index);
		int         getMatchInt        (int index);
		string      getPrefix          (void);
		string      getSuffix          (void);
		int         getMatchStartIndex (int index = 0);
		int         getMatchEndIndex   (int index = 0);
		int         getMatchLength     (int index = 0);

		// token lists:
		bool        split              (vector<string>& entries,
		                                const string& buffer,
		                                const string& separator);

	protected:
		std::regex_constants::syntax_option_type
				getTemporaryRegexFlags(const string& sflags);
		std::regex_constants::match_flag_type
				getTemporarySearchFlags(const string& sflags);


	private:

		// m_regex: stores the regular expression to use as a default.
		//
		// http://en.cppreference.com/w/cpp/regex/basic_regex
		// .assign(string) == set the regular expression.
		// operator=       == set the regular expression.
		// .flags()        == return syntax_option_type used to construct.
		std::regex m_regex;

		// m_matches: stores the matches from a search:
		//
		// http://en.cppreference.com/w/cpp/regex/match_results
		// .empty()     == check if match was successful.
		// .size()      == number of matches.
		// .length(i)   == return length of a submatch.
		// .position(i) == return start index of submatch in search string.
		// .str(i)      == return string of submatch.
		// operator[i]  == return submatch.
		// .prefix
		// .suffix
		// .begin()     == start of submatch list.
		// .end()       == end of submatch list.
		std::smatch m_matches;

		// m_regexflags: store default settings for regex processing
		// http://en.cppreference.com/w/cpp/regex/syntax_option_type
		// http://en.cppreference.com/w/cpp/regex/basic_regex
		// /usr/local/Cellar/gcc49/4.9.3/include/c++/4.9.3/bits/regex_constants.h 
		//
		// Options (in the namespace std::regex_constants):
		//    icase      == Ignore case.
		//    nosubs     == Don't collect submatches.
		//    optimize   == Make matching faster, but construction slower.
		//    collate    == locale character ranges.
		//    multiline  == C++17 only.
		//
		// Only one of the following can be given.  EMCAScript will be
		// used by default if none specified.
		//    EMCAScript == Use EMCAScript regex syntax.
		//    basic      == Use basic POSIX syntax.
		//    extended   == Use extended POSIX syntax.
		//    awk        == Use awk POSIX syntax.
		//    grep       == Use grep POSIX syntax.
		//    egrep      == Use egrep POSIX syntax.
		std::regex_constants::syntax_option_type m_regexflags;

		// m_flags: store default settings for regex processing
		// http://www.cplusplus.com/reference/regex/regex_search
		//    match_default     == clear all options.
		//    match_not_bol     == not beginning of line.
		//    match_not_eol     == not end of line.
		//    match_not_bow     == not beginning of word for \b.
		//    match_not_eow     == not end of word for \b.
		//    match_any         == any match acceptable if more than 1 possible..
		//    match_not_null    == empty sequence does note match.
		//    match_continuous  ==
		//    match_prev_avail  ==
		//    format_default    == same as match_default.
		std::regex_constants::match_flag_type m_searchflags;

};



class HumdrumLine;
class HumdrumToken;

class HumAddress {
	public:
		                    HumAddress        (void);
		                    HumAddress        (HumAddress& address);
		                   ~HumAddress        ();

		HumAddress&         operator=         (const HumAddress& address);
		int                 getLineIndex      (void) const;
		int                 getLineNumber     (void) const;
		int                 getFieldIndex     (void) const;
		const HumdrumToken& getDataType       (void) const;
		const string&       getSpineInfo      (void) const;
		int                 getTrack          (void) const;
		int                 getSubtrack       (void) const;
		int                 getSubtrackCount  (void) const;
		string              getTrackString    (string separator = ".") const;
		HumdrumLine*        getLine           (void) const;
		HumdrumLine*        getOwner          (void) const { return getLine(); }
		bool                hasOwner          (void) const;

	protected:
		void                setOwner          (HumdrumLine* aLine);
		void                setFieldIndex     (int fieldlindex);
		void                setSpineInfo      (const string& spineinfo);
		void                setTrack          (int aTrack, int aSubtrack);
		void                setTrack          (int aTrack);
		void                setSubtrack       (int aSubtrack);
		void                setSubtrackCount  (int aSubtrack);

	private:

		// fieldindex: This is the index of the token in the HumdrumLine
		// which owns this token.
		int m_fieldindex;

		// spining: This is the spine position of the token. A simple spine
		// position is an integer, starting with "1" for the first spine
		// of the file (left-most spine).  When the spine splits, "(#)a"
		// is wrapped around the left-subspine's spine info, and "(#)b"
		// around the right-subspine's info. Merged spines will add a space
		// between the two or more merged spines information, such as
		// "(#)a (#)b" for two sub-spines merged into a single spine again.
		// But in this case there is a spine info simplification which will
		// convert "(#)a (#)b" into "#" where # is the original spine number.
		// Other more complicated mergers may be simplified in the future.
		string m_spining;

		// track: This is the track number of the spine.  It is the first
		// number found in the spineinfo string.
		int m_track;

		// subtrack: This is the subtrack number for the spine.  When a spine
		// is not split, it will be 0, if the spine has been split with *^,
		// then the left-subspine will be in subtrack 1 and the right-spine
		// will be subtrack 2.  If subspines are exchanged with *x, then their
		// subtrack assignments will also change.
		int m_subtrack;

		// subtrackcount: The number of currently active subtracks tokens
		// on the owning HumdrumLine (in the same track).  The subtrack range
		// is from 1 (if there is only a primary spine), to a larger number.
		// if subtrackcount is 0, then the variable is not set, or there are
		// no tokens in the track (such as for global comments).
		int m_subtrackcount;

		// owner: This is the line which manages the given token.
		HumdrumLine* m_owner;

	friend class HumdrumToken;
	friend class HumdrumLine;
	friend class HumdrumFile;
};



class HumParamSet {

	public:
		              HumParamSet        (void);
		              HumParamSet        (const string& token);
		              HumParamSet        (HTp token);
		             ~HumParamSet        ();

		const string& getNamespace1      (void);
		const string& getNamespace2      (void);
		string        getNamespace       (void);
		void          setNamespace1      (const string& name);
		void          setNamespace2      (const string& name);
		void          setNamespace       (const string& name);
		void          setNamespace       (const string& name1, const string& name2);

		void          clear              (void);
		int           getCount           (void);
		const string& getParameterName   (int index);
		const string& getParameterValue  (int index);
		int           addParameter       (const string& name, const string& value);
		int           setParameter       (const string& name, const string& value);
		void          readString         (const string& text);
		ostream&      printXml           (ostream& out = cout, int level = 0,
		                                  const string& indent = "\t");

	private:
		string ns1;
		string ns2;
		vector<pair<string, string>> parameters;

};



class _HumInstrument {
	public:
		_HumInstrument    (void) { humdrum = ""; name = ""; gm = 0; }
	  ~_HumInstrument    ()     { humdrum = ""; name = ""; gm = 0; }

		string humdrum;
		string name;
		int    gm;
};


class HumInstrument {
	public:
		           HumInstrument       (void);
		           HumInstrument       (const string& Hname);
		          ~HumInstrument       ();

		string     getName             (void);
		string     getName             (const string& Hname);
		string     getHumdrum          (void);
		int        getGM               (void);
		int        getGM               (const string& Hname);
		void       setHumdrum          (const string& Hname);
		int        setGM               (const string& Hname, int aValue);

	private:
		int                            index;
		static vector<_HumInstrument>  data;
		static int                     classcount;

	protected:
		void       initialize          (void);
		void       afi                 (const char* humdrum_name, int midinum,
		                                const char* EN_name);
		int        find                (const string& Hname);
		void       sortData            (void);
		static int data_compare_by_humdrum_name(const void* a, const void* b);
};


///////////////////////////////////////////////////////////////////////////
//
// General MIDI instrument definitions
//

#define  CH_1                             0
#define  CH_2                             1
#define  CH_3                             2
#define  CH_4                             3
#define  CH_5                             4
#define  CH_6                             5
#define  CH_7                             6
#define  CH_8                             7
#define  CH_9                             8
#define  CH_10                            9
#define  CH_11                            10
#define  CH_12                            11
#define  CH_13                            12
#define  CH_14                            13
#define  CH_15                            14
#define  CH_16                            15

#define  GM_PIANO(X)                      (0+(X))
#define  GM_ACOUSTIC_GRAND_PIANO          (0)
#define  GM_BRIGHT_ACOUSTIC_PIANO         (1)
#define  GM_ELECTRIC_GRAND_PIANO          (1)
#define  GM_HONKYTONK_PIANO               (2)
#define  GM_HONKY_TONK_PIANO              (3)
#define  GM_ELECTRIC_PIANO_1              (4)
#define  GM_ELECTRIC_PIANO_2              (5)
#define  GM_HARPSICHORD                   (6)
#define  GM_CLAVI                         (7)

#define  GM_CHROMATIC(X)                  (8+(X))
#define  GM_CELESTA                       (8)
#define  GM_GLOCKENSPIEL                  (9)
#define  GM_MUSIC_BOX                     (10)
#define  GM_VIBRAPHONE                    (11)
#define  GM_MARIMBA                       (12)
#define  GM_XYLOPHONE                     (13)
#define  GM_TUBULAR_BELLS                 (14)
#define  GM_DULCIMER                      (15)

#define  GM_ORGAN(X)                      (16+(X))
#define  GM_DRAWBAR_ORGAN                 (16)
#define  GM_PERCUSSIVE_ORGAN              (17)
#define  GM_ROCK_ORGAN                    (18)
#define  GM_CHURCH_ORGAN                  (19)
#define  GM_REED_ORGAN                    (20)
#define  GM_ACCORDION                     (21)
#define  GM_HARMONICA                     (22)
#define  GM_TANGO_ACCORDION               (23)

#define  GM_GUITAR(X)                     (24+(X))
#define  GM_ACOUSTIC_GUITAR_NYLON         (24)
#define  GM_ACOUSTIC_GUITAR_STEEL         (25)
#define  GM_ELECTRIC_GUITAR_JAZZ          (26)
#define  GM_ELECTRIC_GUITAR_CLEAN         (27)
#define  GM_ELECTRIC_GUITAR_MUTED         (28)
#define  GM_OVERDRIVEN_GUITAR             (29)
#define  GM_DISTORTION_GUITAR             (30)
#define  GM_GUITAR_HARMONICS              (31)

#define  GM_BASS(X)                       (32+(X))
#define  GM_ACOUSTIC_BASS                 (32)
#define  GM_ELECTRIC_BASS_FINGER          (33)
#define  GM_ELECTRIC_BASS_PICK            (34)
#define  GM_FRETLESS_BASS                 (35)
#define  GM_SLAP_BASS_1                   (36)
#define  GM_SLAP_BASS_2                   (37)
#define  GM_SYNTH_BASS_1                  (38)
#define  GM_SYNTH_BASS_2                  (39)

#define  GM_STRINGS(X)                    (40+(X))
#define  GM_VIOLIN                        (40)
#define  GM_VIOLA                         (41)
#define  GM_CELLO                         (42)
#define  GM_CONTRABASS                    (43)
#define  GM_TREMOLO_STRINGS               (44)
#define  GM_PIZZACATO_STRINGS             (45)
#define  GM_ORCHESTRAL_HARP               (46)
#define  GM_TIMPANI                       (47)

#define  GM_ENSEMBLE(X)                   (48+(X))
#define  GM_STRING_ENSEMBLE_1             (48)
#define  GM_STRING_ENSEMBLE_2             (49)
#define  GM_SYNTHSTRINGS_1                (50)
#define  GM_SYNTHSTRINGS_2                (51)
#define  GM_CHOIR_AAHS                    (52)
#define  GM_VOICE_OOHS                    (53)
#define  GM_SYNTH_VOICE                   (54)
#define  GM_ORCHESTRA_HIT                 (55)

#define  GM_BRASS(X)                      (56+(X))
#define  GM_TRUMPET                       (56)
#define  GM_TROMBONE                      (57)
#define  GM_TUBA                          (58)
#define  GM_MUTED_TRUMPED                 (59)
#define  GM_FRENCH_HORN                   (60)
#define  GM_BRASS_SECTION                 (61)
#define  GM_SYNTHBRASS_1                  (62)
#define  GM_SYNTHBRASS_2                  (63)

#define  GM_REED(X)                       (64+(X))
#define  GM_SOPRANO_SAX                   (64)
#define  GM_ALTO_SAX                      (65)
#define  GM_TENOR_SAX                     (66)
#define  GM_BARITONE_SAX                  (67)
#define  GM_OBOE                          (68)
#define  GM_ENGLISH_HORN                  (69)
#define  GM_BASSOON                       (70)
#define  GM_CLARINET                      (71)

#define  GM_PIPE(X)                       (72+(X))
#define  GM_PICCOLO                       (72)
#define  GM_FLUTE                         (73)
#define  GM_RECORDER                      (74)
#define  GM_PAN_FLUTE                     (75)
#define  GM_BLOWN_BOTTLE                  (76)
#define  GM_SHAKUHACHI                    (77)
#define  GM_WHISTLE                       (78)
#define  GM_OCARINA                       (79)

#define  GM_LEAD(X)                       (80+(X))
#define  GM_LEAD_SQUARE                   (80)
#define  GM_LEAD_SAWTOOTH                 (81)
#define  GM_LEAD_CALLIOPE                 (82)
#define  GM_LEAD_CHIFF                    (83)
#define  GM_LEAD_CHARANG                  (84)
#define  GM_LEAD_VOICE                    (85)
#define  GM_LEAD_FIFTHS                   (86)
#define  GM_LEAD_BASS                     (87)

#define  GM_PAD(X)                        (88+(X))
#define  GM_PAD_NEW_AGE                   (88)
#define  GM_PAD_WARM                      (89)
#define  GM_PAD_POLYSYNTH                 (90)
#define  GM_PAD_CHOIR                     (91)
#define  GM_PAD_BOWED                     (92)
#define  GM_PAD_METALLIC                  (93)
#define  GM_PAD_HALO                      (94)
#define  GM_PAD_SWEEP                     (95)

#define  GM_FX(X)                         (96+(X))
#define  GM_FX_TRAIN                      (96)
#define  GM_FX_SOUNDTRACK                 (97)
#define  GM_FX_CRYSTAL                    (98)
#define  GM_FX_ATMOSPHERE                 (99)
#define  GM_FX_BRIGHTNESS                 (100)
#define  GM_FX_GOBLINS                    (101)
#define  GM_FX_ECHOES                     (102)
#define  GM_FX_SCI_FI                     (103)

#define  GM_ETHNIC(X)                     (104+(X))
#define  GM_SITAR                         (104)
#define  GM_BANJO                         (105)
#define  GM_SHAMISEN                      (106)
#define  GM_KOTO                          (107)
#define  GM_KALIMBA                       (108)
#define  GM_BAGPIPE                       (109)
#define  GM_FIDDLE                        (110)
#define  GM_SHANAI                        (111)

#define  GM_PERCUSSION(X)                 (112+(X))
#define  GM_TINKLE_BELL                   (112)
#define  GM_AGOGO                         (113)
#define  GM_STEEL_DRUMS                   (114)
#define  GM_WOODBLOCKS                    (115)
#define  GM_TAIKO_DRUM                    (116)
#define  GM_MELODIC_DRUM                  (117)
#define  GM_SYNTH_DRUM                    (118)
#define  GM_REVERSE_CYMBAL                (119)

#define  GM_SOUNDEFFECT(X)                (120+(X))
#define  GM_GUITAR_FRET_NOISE             (120)
#define  GM_BREATH_NOISE                  (121)
#define  GM_SEASHORE                      (122)
#define  GM_BIRD_TWEET                    (123)
#define  GM_TELEPHONE_RING                (124)
#define  GM_HELICOPTER                    (125)
#define  GM_APPLAUSE                      (126)
#define  GM_GUNSHOT                       (127)

//
// Percussion instruments on channel 10
//

#define  GM_ACOUSTIC_BASS_DRUM            (35)
#define  GM_BASS_DRUM_1                   (36)
#define  GM_SIDE_STICK                    (37)
#define  GM_ACOUSTIC_SNARE                (38)
#define  GM_HAND_CLAP                     (39)
#define  GM_ELECTRIC_SNARE                (40)
#define  GM_LOW_FLOOR_TOM                 (41)
#define  GM_CLOSED_HI_HAT                 (42)
#define  GM_HIGH_FLOOR_TOM                (43)
#define  GM_PEDAL_HI_HAT                  (44)
#define  GM_LOW_TOM                       (45)
#define  GM_OPEN_HI_HAT                   (46)
#define  GM_LOW_MID_TOM                   (47)
#define  GM_HIGH_MID_TOM                  (48)
#define  GM_CRASH_CYMBAL_1                (49)
#define  GM_HIGH_TOM                      (50)
#define  GM_RIDE_CYMBAL_1                 (51)
#define  GM_CHINESE_CYMBAL                (52)
#define  GM_RIDE_BELL                     (53)
#define  GM_TAMBOURINE                    (54)
#define  GM_SPLASH_CYMBAL                 (55)
#define  GM_COWBELL                       (56)
#define  GM_CRASH_CYMBAL_2                (57)
#define  GM_VIBRASLAP                     (58)
#define  GM_RIDE_CYMBAL_2                 (59)
#define  GM_HI_BONGO                      (60)
#define  GM_LOW_BONGO                     (61)
#define  GM_MUTE_HI_CONGA                 (62)
#define  GM_OPEN_HI_CONGA                 (63)
#define  GM_LOW_CONGA                     (64)
#define  GM_HIGH_TIMBALE                  (65)
#define  GM_LOW_TIMBALE                   (66)
#define  GM_HIGH_AGOGO                    (67)
#define  GM_LOW_AGOGO                     (68)
#define  GM_CABASA                        (69)
#define  GM_MARACAS                       (70)
#define  GM_SHORT_WHISTLE                 (71)
#define  GM_LONG_WHISTLE                  (72)
#define  GM_SHORT_GUIRO                   (73)
#define  GM_LONG_GUIRO                    (74)
#define  GM_CLAVES                        (75)
#define  GM_HI_WOOD_BLOCK                 (76)
#define  GM_LOW_WOOD_BLOCK                (77)
#define  GM_MUTE_CUICA                    (78)
#define  GM_OPEN_CUICA                    (79)
#define  GM_MUTE_TRIANGLE                 (80)
#define  GM_OPEN_TRIANGLE                 (81)



class HumdrumLine : public string, public HumHash {
	public:
		         HumdrumLine            (void);
		         HumdrumLine            (const string& aString);
		         HumdrumLine            (const char* aString);
		         HumdrumLine            (HumdrumLine& line);
		         HumdrumLine            (HumdrumLine& line, void* owner);
		        ~HumdrumLine            ();

		HumdrumLine& operator=          (HumdrumLine& line);
		bool     isComment              (void) const;
		bool     isCommentLocal         (void) const;
		bool     isLocalComment         (void) const { return isCommentLocal(); }
		bool     isCommentGlobal        (void) const;
		bool     isReference            (void) const;
		string   getReferenceKey        (void) const;
		string   getReferenceValue      (void) const;
		bool     isGlobalComment         (void) const { return isCommentGlobal(); }
		bool     isExclusive            (void) const;
		bool     isExclusiveInterpretation (void) const { return isExclusive(); }
		bool     isTerminator           (void) const;
		bool     isInterp               (void) const;
		bool     isInterpretation       (void) const { return isInterp(); }
		bool     isBarline              (void) const;
		bool     isData                 (void) const;
		bool     isAllNull              (void) const;
		bool     isAllRhythmicNull      (void) const;
		bool     isEmpty                (void) const;
		bool     isBlank                (void) const { return isEmpty(); }
		bool     isManipulator          (void) const;
		bool     hasSpines              (void) const;
		bool     isGlobal               (void) const;
		HTp      token                  (int index) const;
		void     getTokens              (vector<HTp>& list);
		int      getTokenCount          (void) const;
		int      getFieldCount          (void) const { return getTokenCount(); }
		string   getTokenString         (int index) const;
		bool     equalChar              (int index, char ch) const;
		char     getChar                (int index) const;
		bool     isKernBoundaryStart    (void) const;
		bool     isKernBoundaryEnd      (void) const;
		ostream& printSpineInfo         (ostream& out = cout);
		ostream& printTrackInfo         (ostream& out = cout);
		ostream& printDataTypeInfo      (ostream& out = cout);
		ostream& printDurationInfo      (ostream& out = cout);
		ostream& printCsv               (ostream& out = cout,
		                                 const string& separator = ",");
		ostream& printXml               (ostream& out = cout, int level = 0,
		                                 const string& indent = "\t");
		ostream& printXmlParameterInfo  (ostream& out, int level,
		                                 const string& indent);
		ostream& printGlobalXmlParameterInfo(ostream& out, int level,
		                                 const string& indent);
		string   getXmlId               (const string& prefix = "") const;
		string   getXmlIdPrefix         (void) const;
		void     createLineFromTokens   (void);
		int      getLineIndex           (void) const;
		int      getLineNumber          (void) const;
		HumdrumFile* getOwner           (void);
		void     setText                (const string& text);
		string   getText                (void);

		HumNum   getDuration            (void) const;
		HumNum   getDurationFromStart   (void) const;
		HumNum   getDurationToEnd       (void) const;
		HumNum   getDurationFromBarline (void) const;
		HumNum   getDurationToBarline   (void) const;
		HumNum   getBarlineDuration     (void) const;

		HumNum   getDuration            (HumNum scale) const;
		HumNum   getDurationFromStart   (HumNum scale) const;
		HumNum   getDurationToEnd       (HumNum scale) const;
		HumNum   getDurationFromBarline (HumNum scale) const;
		HumNum   getDurationToBarline   (HumNum scale) const;
		HumNum   getBarlineDuration     (HumNum scale) const;
		int      getKernNoteAttacks     (void);
		int      addLinkedParameter     (HTp token);

		HumNum   getBeat                (HumNum beatdur = "1") const;
		HumNum   getBeat                (string beatrecip = "4") const;
		HTp      getTrackStart          (int track) const;
		void     setLineFromCsv         (const char* csv,
		                                 const string& separator = ",");
		void     setLineFromCsv         (const string& csv,
		                                 const string& separator = ",");

		// low-level editing functions (need to re-analyze structure after using)
		void     appendToken            (HTp token);
		void     appendToken            (const HumdrumToken& token);
		void     appendToken            (const string& token);
		void     appendToken            (const char* token);

		void     appendToken            (int index, HTp token);
		void     appendToken            (int index, const HumdrumToken& token);
		void     appendToken            (int index, const string& token);
		void     appendToken            (int index, const char* token);

		void     insertToken            (int index, HTp token);
		void     insertToken            (int index, const HumdrumToken& token);
		void     insertToken            (int index, const string& token);
		void     insertToken            (int index, const char* token);

		void     setDuration            (HumNum aDur);
		void     setDurationFromStart   (HumNum dur);
		void     setDurationFromBarline (HumNum dur);
		void     setDurationToBarline   (HumNum dur);

	protected:
		bool     analyzeTracks          (string& err);
		bool     analyzeTokenDurations  (string& err);
		void     setLineIndex           (int index);
		void     clear                  (void);
		void     setOwner               (void* hfile);
		int      createTokensFromLine   (void);
		void     setLayoutParameters    (void);
		void     setParameters          (const string& pdata);
		void     storeGlobalLinkedParameters(void);
		ostream&	printXmlGlobalLinkedParameterInfo(ostream& out = cout, int level = 0,
		                                 const string& indent = "\t");
		ostream& printXmlGlobalLinkedParameters(ostream& out = cout, int level = 0,
		                                 const string& indent = "\t");

	private:

		//
		// State variables managed by the HumdrumLine class:
		//

		// m_lineindex: Used to store the index number of the HumdrumLine in
		// the owning HumdrumFile object.
		// This variable is filled by HumdrumFileStructure::analyzeLines().
		int m_lineindex;

		// m_tokens: Used to store the individual tab-separated token fields
		// on a line.  These are prepared automatically after reading in
		// a full line of text (which is accessed throught the string parent
		// class).  If the full line is changed, the tokens are not updated
		// automatically -- use createTokensFromLine().  Likewise the full
		// text line is not updated if any tokens are changed -- use
		// createLineFromTokens() in that case.  The second case is more
		// useful: you can read in a HumdrumFile, tweak the tokens, then
		// reconstruct the full line and print out again.
		// This variable is filled by HumdrumFile::read().
		// The contents of this vector should be deleted when deconstructing
		// a HumdrumLine object.
		vector<HumdrumToken*> m_tokens;

		// m_duration: This is the "duration" of a line.  The duration is
		// equal to the minimum time unit of all durational tokens on the
		// line.  This also includes null tokens when the duration of a
		// previous note in a previous spine is ending on the line, so it is
		// not just the minimum duration on the line.
		// This variable is filled by HumdrumFileStructure::analyzeRhythm().
		HumNum m_duration;

		// m_durationFromStart: This is the cumulative duration of all lines
		// prior to this one in the owning HumdrumFile object.  For example,
		// the first notes in a score start at time 0, If the duration of the
		// first data line is 1 quarter note, then the durationFromStart for
		// the second line will be 1 quarter note.
		// This variable is filled by HumdrumFileStructure::analyzeRhythm().
		HumNum m_durationFromStart;

		// m_durationFromBarline: This is the cumulative duration from the
		// last barline to the current data line.
		// This variable is filled by HumdrumFileStructure::analyzeMeter().
		HumNum m_durationFromBarline;

		// m_durationToBarline: This is the duration from the start of the
		// current line to the next barline in the owning HumdrumFile object.
		// This variable is filled by HumdrumFileStructure::analyzeMeter().
		HumNum m_durationToBarline;

		// m_linkedParameters: List of Humdrum tokens which are parameters
		// (mostly only layout parameters at the moment)
		vector<HTp> m_linkedParameters;

		// owner: This is the HumdrumFile which manages the given line.
		void* m_owner;

	friend class HumdrumFileBase;
	friend class HumdrumFileStructure;
	friend class HumdrumFileContent;
	friend class HumdrumFile;
};

ostream& operator<< (ostream& out, HumdrumLine& line);
ostream& operator<< (ostream& out, HumdrumLine* line);




typedef HumdrumToken* HTp;

class HumdrumToken : public string, public HumHash {
	public:
		         HumdrumToken              (void);
		         HumdrumToken              (const HumdrumToken& token);
		         HumdrumToken              (HumdrumToken* token);
		         HumdrumToken              (const HumdrumToken& token,
		                                    HumdrumLine* owner);
		         HumdrumToken              (HumdrumToken* token,
		                                    HumdrumLine* owner);
		         HumdrumToken              (const char* token);
		         HumdrumToken              (const string& token);
		        ~HumdrumToken              ();

		bool     isNull                    (void) const;
		bool     isManipulator             (void) const;

		bool     isExclusiveInterpretation (void) const;
		bool     isSplitInterpretation     (void) const;
		bool     isMergeInterpretation     (void) const;
		bool     isExchangeInterpretation  (void) const;
		bool     isTerminateInterpretation (void) const;
		bool     isAddInterpretation       (void) const;

		// alises for the above
		bool     isExclusive               (void) const
		                                  { return isExclusiveInterpretation(); }
		bool     isExInterp                (void) const
		                                  { return isExclusiveInterpretation(); }
		bool     isSplit                   (void) const
		                                      { return isSplitInterpretation(); }
		bool     isMerge                   (void) const
		                                      { return isMergeInterpretation(); }
		bool     isExchange                (void) const
		                                   { return isExchangeInterpretation(); }
		bool     isTerminate               (void) const
		                                  { return isTerminateInterpretation(); }
		bool     isTerminator              (void) const
		                                  { return isTerminateInterpretation(); }
		bool     isAdd                     (void) const
		                                      { return isSplitInterpretation(); }

		bool     isBarline                 (void) const;
		bool     isCommentLocal            (void) const;
		bool     isCommentGlobal           (void) const;
		bool     isComment                 (void) const;
		bool     isData                    (void) const;
		bool     isInterpretation          (void) const;
		bool     isNonNullData             (void) const;
		bool     isNullData                (void) const;
		bool     isChord                   (const string& separator = " ");
		bool     isLabel                   (void) const;
		bool     hasRhythm                 (void) const;
		bool     hasBeam                   (void) const;
		bool     equalTo                   (const string& pattern);

		// kern-specific functions:
		bool     isRest                    (void);
		bool     isNote                    (void);
		bool     isSecondaryTiedNote       (void);
		bool     isSustainedNote           (void);
		bool     isNoteAttack              (void);
		bool     isInvisible               (void);
		bool     isGrace                   (void);
		bool     isClef                    (void);
		bool     isKeySignature            (void);
		bool     isKeyDesignation          (void);
		bool     isTimeSignature           (void);
		bool     isMensurationSymbol       (void);

		bool     hasSlurStart              (void);
		bool     hasSlurEnd                (void);
		int      hasVisibleAccidental      (int subtokenIndex) const;
		int      hasCautionaryAccidental   (int subtokenIndex) const;

		HumNum   getDuration               (void) const;
		HumNum   getDuration               (HumNum scale) const;
		HumNum   getTiedDuration           (void);
		HumNum   getTiedDuration           (HumNum scale);
		HumNum   getDurationNoDots         (void) const;
		HumNum   getDurationNoDots         (HumNum scale) const;
		int      getDots                   (void) const;

		HumNum   getDurationFromStart      (void) const;
		HumNum   getDurationFromStart      (HumNum scale) const;

		HumNum   getDurationToEnd          (void) const;
		HumNum   getDurationToEnd          (HumNum scale) const;

		HumNum   getDurationFromBarline    (void) const;
		HumNum   getDurationFromBarline    (HumNum scale) const;

		HumNum   getDurationToBarline      (void) const;
		HumNum   getDurationToBarline      (HumNum scale) const;

		HumNum   getBarlineDuration        (void) const;
		HumNum   getBarlineDuration        (HumNum scale) const;

		HumdrumLine* getOwner              (void) const;
		HumdrumLine* getLine               (void) const { return getOwner(); }
		bool     equalChar                 (int index, char ch) const;

		HTp      resolveNull               (void);
		void     setNullResolution         (HTp resolution);
		int      getLineIndex              (void) const;
		int      getLineNumber             (void) const;
		int      getFieldIndex             (void) const;
		int      getFieldNumber            (void) const;
		int      getTokenIndex             (void) const;
		int      getTokenNumber            (void) const;
		const string& getDataType          (void) const;
		bool     isDataType                (string dtype) const;
		bool     isKern                    (void) const;
		string   getSpineInfo              (void) const;
		int      getTrack                  (void) const;
		int      getSubtrack               (void) const;
		string   getTrackString            (void) const;
		int      getSubtokenCount          (const string& separator = " ") const;
		string   getSubtoken               (int index,
		                                    const string& separator = " ") const;
		void     setParameters             (HTp ptok);
		void     setParameters             (const string& pdata, HTp ptok = NULL);
		int      getStrandIndex            (void) const;
		int      getSlurStartElisionLevel  (int index = 0) const;
		int      getSlurEndElisionLevel    (int index = 0) const;
		HTp      getSlurStartToken         (int number = 0);
		HTp      getSlurEndToken           (int number = 0);
		void     storeLinkedParameters     (void);
		bool     linkedParameterIsGlobal   (int index);
		ostream& printCsv                  (ostream& out = cout);
		ostream& printXml                  (ostream& out = cout, int level = 0,
		                                    const string& indent = "\t");
		ostream& printGlobalXmlParameterInfo(ostream& out = cout, int level = 0,
		                                   const string& indent = "\t");
		string   getXmlId                  (const string& prefix = "") const;
		string   getXmlIdPrefix            (void) const;
		void     setText                   (const string& text);
		string   getText                   (void) const;
		int      addLinkedParameter        (HTp token);
		int      getLinkedParameterCount   (void);
		HumParamSet* getLinkedParameter    (int index);
		HumParamSet* getLinkedParameter    (void);
		ostream& printXmlLinkedParameterInfo(ostream& out, int level, const string& indent);

		HumdrumToken& operator=            (HumdrumToken& aToken);
		HumdrumToken& operator=            (const string& aToken);
		HumdrumToken& operator=            (const char* aToken);

		// next/previous token functions:
		int         getNextTokenCount      (void) const;
		int         getPreviousTokenCount  (void) const;
		HTp         getNextToken           (int index = 0) const;
		HTp         getPreviousToken       (int index = 0) const;
		vector<HTp> getNextTokens          (void) const;
		vector<HTp> getPreviousTokens      (void) const;

		// next/previous token on line:
		HTp      getNextFieldToken           (void) const;
		HTp      getPreviousFieldToken       (void) const;

		int      getPreviousNonNullDataTokenCount(void);
		int      getPreviousNNDTCount      (void)
		                           { return getPreviousNonNullDataTokenCount(); }
		HTp      getPreviousNonNullDataToken(int index = 0);
		HTp      getPreviousNNDT           (int index)
		                           { return getPreviousNonNullDataToken(index); }
		int      getNextNonNullDataTokenCount(void);
		int      getNextNNDTCount          (void)
		                               { return getNextNonNullDataTokenCount(); }
		HTp      getNextNonNullDataToken   (int index = 0);
		HTp      getNextNNDT               (int index = 0)
		                               { return getNextNonNullDataToken(index); }

		// slur-analysis based functions:
		HumNum   getSlurDuration           (HumNum scale = 1);

		void     setTrack                  (int aTrack, int aSubtrack);
		void     setTrack                  (int aTrack);

	protected:
		void     setLineIndex              (int lineindex);
		void     setFieldIndex             (int fieldlindex);
		void     setSpineInfo              (const string& spineinfo);
		void     setSubtrack               (int aSubtrack);
		void     setSubtrackCount          (int count);
		void     setPreviousToken          (HTp aToken);
		void     setNextToken              (HTp aToken);
		void     addNextNonNullToken       (HTp token);
		void     makeForwardLink           (HumdrumToken& nextToken);
		void     makeBackwardLink          (HumdrumToken& previousToken);
		void     setOwner                  (HumdrumLine* aLine);
		int      getState                  (void) const;
		void     incrementState            (void);
		void     setDuration               (const HumNum& dur);
		void     setStrandIndex            (int index);

		bool     analyzeDuration          (string& err);
		ostream& printXmlBaseInfo         (ostream& out = cout, int level = 0,
		                                   const string& indent = "\t");
		ostream& printXmlContentInfo      (ostream& out = cout, int level = 0,
		                                   const string& indent = "\t");
		ostream& printXmlStructureInfo    (ostream& out = cout, int level = 0,
		                                   const string& indent = "\t");
		ostream& printXmlParameterInfo    (ostream& out = cout, int level = 0,
		                                   const string& indent = "\t");
		ostream&	printXmlLinkedParameters (ostream& out = cout, int level = 0,
		                                   const string& indent = "\t");

	private:
		// address: The address contains information about the location of
		// the token on a HumdrumLine and in a HumdrumFile.
		HumAddress m_address;

		// duration: The duration of the token.  Non-rhythmic data types
		// will have a negative duration (which should be interpreted
		// as a zero duration--See HumdrumToken::hasRhythm()).
		// Grace note will have a zero duration, even if they have a duration
		// list in the token for a graphical display duration.
		HumNum m_duration;

		// nextTokens: This is a list of all previous tokens in the spine which
		// immediately precede this token. Typically there will be one
		// following token, but there can be two tokens if the current
		// token is *^, and there will be zero following tokens after a
		// spine terminating token (*-).
		vector<HTp> m_nextTokens;     // link to next token(s) in spine

		// previousTokens: Simiar to nextTokens, but for the immediately
		// follow token(s) in the data.  Typically there will be one
		// preceding token, but there can be multiple tokens when the previous
		// line has *v merge tokens for the spine.  Exclusive interpretations
		// have no tokens preceding them.
		vector<HTp> m_previousTokens; // link to last token(s) in spine

		// nextNonNullTokens: This is a list of non-tokens in the spine
		// that follow this one.
		vector<HTp> m_nextNonNullTokens;

		// previousNonNullTokens: This is a list of non-tokens in the spine
		// that preced this one.
		vector<HTp> m_previousNonNullTokens;

		// rhycheck: Used to perfrom HumdrumFileStructure::analyzeRhythm
		// recursively.
		int m_rhycheck;

		// strand: Used to keep track of contiguous voice connections between
		// secondary spines/tracks.  This is the 1-D strand index number
		// (not the 2-d one).
		int m_strand;

		// m_nullresolve: used to point to the token that a null token
		// refers to.
		HTp m_nullresolve;

		// m_linkedParameters: List of Humdrum tokens which are parameters
		// (mostly only layout parameters at the moment).
		vector<HTp> m_linkedParameters;

		// m_linkedParameter: A single parameter encoded in the text of the
		// token.
		HumParamSet* m_linkedParameter = NULL;

	friend class HumdrumLine;
	friend class HumdrumFileBase;
	friend class HumdrumFileStructure;
	friend class HumdrumFileContent;
	friend class HumdrumFile;
};


ostream& operator<<(ostream& out, const HumdrumToken& token);
ostream& operator<<(ostream& out, HTp token);

ostream& printSequence(vector<vector<HTp> >& sequence, ostream& out=std::cout);
ostream& printSequence(vector<HTp>& sequence, ostream& out = std::cout);



// The following options are used for get[Primary]TrackTokens:
// * OPT_PRIMARY    => only extract primary subspine/subtrack.
// * OPT_NOEMPTY    => don't include null tokens in extracted list if all
//                        extracted subspines contains null tokens.
//                        Includes null interpretations and comments as well.
// * OPT_NONULL     => don't include any null tokens in extracted list.
// * OPT_NOINTERP   => don't include interprtation tokens.
// * OPT_NOMANIP    => don't include spine manipulators (*^, *v, *x, *+,
//                        but still keep ** and *0).
// * OPT_NOCOMMENT  => don't include comment tokens.
// * OPT_NOGLOBALS  => don't include global records (global comments, reference
//                        records, and empty lines). In other words, only return
//                        a list of tokens from lines which hasSpines() it true.
// * OPT_NOREST     => don't include **kern rests.
// * OPT_NOTIE      => don't include **kern secondary tied notes.
//
// Compound options:
// * OPT_DATA      (OPT_NOMANIP | OPT_NOCOMMENT | OPT_NOGLOBAL)
//     Only data tokens (including barlines)
// * OPT_ATTACKS   (OPT_DATA | OPT_NOREST | OPT_NOTIE | OPT_NONULL)
//     Only note-attack tokens (when etracting **kern data)
//
#define OPT_PRIMARY   0x001
#define OPT_NOEMPTY   0x002
#define OPT_NONULL    0x004
#define OPT_NOINTERP  0x008
#define OPT_NOMANIP   0x010
#define OPT_NOCOMMENT 0x020
#define OPT_NOGLOBAL  0x040
#define OPT_NOREST    0x080
#define OPT_NOTIE     0x100
#define OPT_DATA      (OPT_NOMANIP | OPT_NOCOMMENT | OPT_NOGLOBAL)
#define OPT_ATTACKS   (OPT_DATA | OPT_NOREST | OPT_NOTIE | OPT_NONULL)


class TokenPair {
	public:
		TokenPair(void) { clear(); }
		~TokenPair() { clear(); }
		void clear(void) {
			first = NULL;
			last  = NULL;
		}
		HTp first;
		HTp last;
};


bool sortTokenPairsByLineIndex(const TokenPair& a, const TokenPair& b);


class HumdrumFileBase : public HumHash {
	public:
		              HumdrumFileBase          (void);
		              HumdrumFileBase          (HumdrumFileBase& infile);
		              HumdrumFileBase          (const string& contents);
		              HumdrumFileBase          (istream& contents);
		             ~HumdrumFileBase          ();

		HumdrumFileBase& operator=             (HumdrumFileBase& infile);
		bool          read                     (istream& contents);
		bool          read                     (const char* filename);
		bool          read                     (const string& filename);
		bool          readCsv                  (istream& contents,
		                                        const string& separator=",");
		bool          readCsv                  (const char* contents,
		                                        const string& separator=",");
		bool          readCsv                  (const string& contents,
		                                        const string& separator=",");

		bool          readString               (const char* contents);
		bool          readString               (const string& contents);
		bool          readStringCsv            (const char* contents,
		                                        const string& separator=",");
		bool          readStringCsv            (const string& contents,
		                                        const string& separator=",");
		bool          isValid                  (void);
		string        getParseError            (void) const;
		bool          isQuiet                  (void) const;
		void          setQuietParsing          (void);
		void          setNoisyParsing          (void);
		void          clear                    (void);

		bool          parse                    (istream& contents)
		                                    { return read(contents); }
		bool          parse                    (const char* contents)
		                                    { return readString(contents); }
		bool          parse                    (const string& contents)
		                                    { return readString(contents); }
		bool          parseCsv                 (istream& contents,
		                                        const string& separator = ",")
		                                    { return readCsv(contents); }
		bool          parseCsv                 (const char* contents,
		                                        const string& separator = ",")
		                                    { return readStringCsv(contents); }
		bool          parseCsv                 (const string& contents,
		                                        const string& separator = ",")
		                                    { return readStringCsv(contents); }

		void          setXmlIdPrefix           (const string& value);
		string        getXmlIdPrefix           (void);
		void          setFilename              (const string& filename);
		string        getFilename              (void);

		void          setSegmentLevel          (int level = 0);
		int           getSegmentLevel          (void);
		ostream&      printSegmentLabel        (ostream& out);
		ostream&      printNonemptySegmentLabel(ostream& out);

		HumdrumLine&  operator[]               (int index);
		HumdrumLine*  getLine                  (int index);
		int           getLineCount             (void) const;
		HTp           token                    (int lineindex, int fieldindex);
		string        token                    (int lineindex, int fieldindex,
		                                        int subtokenindex,
		                                        const string& separator = " ");
		int           getMaxTrack              (void) const;
		int           getTrackCount            (void) const
		                                                { return getMaxTrack(); }
		int           getSpineCount            (void) const
		                                                { return getMaxTrack(); }
		int           getMeasureNumber         (int line);
		ostream&      printSpineInfo           (ostream& out = cout);
		ostream&      printDataTypeInfo        (ostream& out = cout);
		ostream&      printTrackInfo           (ostream& out = cout);
		ostream&      printCsv                 (ostream& out = cout,
		                                        const string& separator = ",");
		ostream&      printFieldNumber         (int fieldnum, ostream& out);
		ostream&      printFieldIndex          (int fieldind, ostream& out);
		void          usage                    (const string& command);
		void          example                  (void);

		HTp           getTrackStart            (int track) const;
		HTp           getSpineStart            (int spine) const
		                                       { return getTrackStart(spine+1); }
		void          getSpineStartList        (vector<HTp>& spinestarts);
		void          getSpineStartList        (vector<HTp>& spinestarts,
		                                        const string& exinterp);
		void          getKernSpineStartList    (vector<HTp>& spinestarts);
		vector<HTp>   getKernSpineStartList    ();
		void          getSpineStartList        (vector<HTp>& spinestarts,
		                                        const vector<string>& exinterps);
		void          getTrackStartList        (vector<HTp>& spinestarts)
		                               { return getSpineStartList(spinestarts); }
		void          getTrackStartList        (vector<HTp>& spinestarts,
		                                        const string& exinterp)
		                     { return getSpineStartList(spinestarts, exinterp); }
		void          getTrackStartList        (vector<HTp>& spinestarts,
		                                        const vector<string>& exinterps)
		                    { return getSpineStartList(spinestarts, exinterps); }

		int           getTrackEndCount         (int track) const;
		HTp           getTrackEnd              (int track, int subtrack) const;
		void          createLinesFromTokens    (void);

		void          appendLine               (const char* line);
		void          appendLine               (const string& line);
		void          appendLine               (HumdrumLine* line);
		void          push_back                (const char* line)
		                                                    { appendLine(line); }
		void          push_back                (const string& line)
		                                                    { appendLine(line); }
		void          push_back                (HumdrumLine* line)
		                                                    { appendLine(line); }

		void          insertLine               (int index, const char* line);
		void          insertLine               (int index, const string& line);
		void          insertLine               (int index, HumdrumLine* line);
//		void          adjustMergeSpineLines    (void);

		HumdrumLine*  back                     (void);
		void          makeBooleanTrackList     (vector<bool>& spinelist,
		                                        const string& spinestring);
		bool          analyzeBaseFromLines     (void);
		bool          analyzeBaseFromTokens    (void);


		vector<HumdrumLine*> getReferenceRecords(void);

		// spine analysis functionality:
		void          getTrackSequence         (vector<vector<HTp> >& sequence,
		                                        HTp starttoken, int options);
		void          getTrackSequence         (vector<vector<HTp> >& sequence,
		                                        int track, int options);
		void          getPrimaryTrackSequence  (vector<HTp>& sequence,
		                                        int track, int options);

		void          getSpineSequence         (vector<vector<HTp> >& sequence,
		                                        HTp starttoken, int options);
		void          getSpineSequence         (vector<vector<HTp> >& sequence,
		                                        int spine, int options);
		void          getPrimarySpineSequence  (vector<HTp>& sequence,
		                                        int spine, int options);

		void          getTrackSeq              (vector<vector<HTp> >& sequence,
		                                        HTp starttoken, int options)
		                     { getTrackSequence(sequence, starttoken, options); }
		void          getTrackSeq              (vector<vector<HTp> >& sequence,
		                                        int track, int options)
		                          { getTrackSequence(sequence, track, options); }
		void          getPrimaryTrackSeq       (vector<HTp>& sequence,
		                                        int track, int options)
		                    {getPrimaryTrackSequence(sequence, track, options); }

		// functions defined in HumdrumFileBase-net.cpp:
		static string getUriToUrlMapping        (const string& uri);
		void          readFromHumdrumUri        (const string& humaddress);
		void          readFromJrpUri            (const string& jrpaddress);
		void          readFromHttpUri           (const string& webaddress);
		static void   readStringFromHttpUri     (stringstream& inputdata,
		                                         const string& webaddress);

	protected:
		static int    getChunk                  (int socket_id,
		                                         stringstream& inputdata,
		                                         char* buffer, int bufsize);
		static int    getFixedDataSize          (int socket_id,
		                                         int datalength,
		                                         stringstream& inputdata,
		                                         char* buffer, int bufsize);
		static void   prepare_address           (struct sockaddr_in *address,
		                                         const string& hostname,
		                                         unsigned short int port);
		static int    open_network_socket       (const string& hostname,
		                                         unsigned short int port);

	protected:
		bool          analyzeTokens             (void);
		bool          analyzeSpines             (void);
		bool          analyzeLinks              (void);
		bool          analyzeTracks             (void);
		bool          analyzeLines              (void);
		bool          adjustSpines              (HumdrumLine& line,
		                                         vector<string>& datatype,
		                                         vector<string>& sinfo);
		string        getMergedSpineInfo        (vector<string>& info,
		                                         int starti, int extra);
		bool          stitchLinesTogether       (HumdrumLine& previous,
		                                         HumdrumLine& next);
		void          addToTrackStarts          (HTp token);
		bool          analyzeNonNullDataTokens  (void);
		void          addUniqueTokens           (vector<HTp>& target,
		                                         vector<HTp>& source);
		bool          processNonNullDataTokensForTrackForward(HTp starttoken,
		                                         vector<HTp> ptokens);
		bool          processNonNullDataTokensForTrackBackward(HTp starttoken,
		                                         vector<HTp> ptokens);
		bool          setParseError             (stringstream& err);
		bool          setParseError             (const string& err);
		bool          setParseError             (const char* format, ...);
//		void          fixMerges                 (int linei);

	protected:

		// m_lines: an array representing lines from the input file.
		// The contents of lines must be deallocated when deconstructing object.
		vector<HumdrumLine*> m_lines;

		// m_filename: name of the file which was loaded.
		string m_filename;

		// m_segementlevel: segment level (e.g., work/movement)
		int m_segmentlevel;

		// m_trackstarts: list of addresses of the exclusive interpreations
		// in the file.  The first element in the list is reserved, so the
		// number of tracks (primary spines) is equal to one less than the
		// size of this list.
		vector<HTp> m_trackstarts;

		// m_trackends: list of the addresses of the spine terminators in the
		// file. It is possible that spines can split and their subspines do not
		// merge before termination; therefore, the ends are stored in
		// a 2d array. The first dimension is the track number, and the second
		// dimension is the list of terminators.
		vector<vector<HTp> > m_trackends;

		// m_barlines: list of barlines in the data.  If the first measures is
		// a pickup measure, then the first entry will not point to the first
		// starting exclusive interpretation line rather than to a barline.
		vector<HumdrumLine*> m_barlines;
		// Maybe also add "measures" which are complete metrical cycles.

		// m_ticksperquarternote: this is the number of tick
		int m_ticksperquarternote;

		// m_idprefix: an XML id prefix used to avoid id collisions when
		// includeing multiple HumdrumFile XML in a single group.
		string m_idprefix;

		// m_strands1d: one-dimensional list of spine strands.
		vector<TokenPair> m_strand1d;

		// m_strands2d: two-dimensional list of spine strands.
		vector<vector<TokenPair> > m_strand2d;

		// m_quietParse: Set to true if error messages should not be
		// printed to the console when reading.
		bool m_quietParse;

		// m_parseError: Set to true if a read is successful.
		string m_parseError;

		// m_displayError: Used to print error message only once.
		bool m_displayError;

	public:
		// Dummy functions to allow the HumdrumFile class's inheritance
		// to be shifted between HumdrumFileContent (the top-level default),
		// HumdrumFileStructure (mid-level interface), or HumdrumFileBase
		// (low-level interface).

		//
		// HumdrumFileStructure public functions:
		//
		bool readNoRhythm      (istream& infile) { return read(infile); };
		bool readNoRhythm      (const char*   filename) {return read(filename);};
		bool readNoRhythm      (const string& filename) {return read(filename);};
		bool readStringNoRhythm(const char*   contents) {return read(contents);};
		bool readStringNoRhythm(const string& contents) {return read(contents);};
		HumNum       getScoreDuration           (void) const { return 0; };
		ostream&     printDurationInfo          (ostream& out=cout) {return out;};
		int          tpq                        (void) { return 0; }
		int          getBarlineCount            (void) const { return 0; }
		HumdrumLine* getBarline                 (int index) const { return NULL;};
		HumNum       getBarlineDuration         (int index) const { return 0; };
		HumNum       getBarlineDurationFromStart(int index) const { return 0; };
		HumNum       getBarlineDurationToEnd    (int index) const { return 0; };

		// HumdrumFileContent public functions:
		// to be added later

};

ostream& operator<<(ostream& out, HumdrumFileBase& infile);



class HumdrumFileStructure : public HumdrumFileBase {
	public:
		              HumdrumFileStructure         (void);
		              HumdrumFileStructure         (const string& filename);
		              HumdrumFileStructure         (istream& contents);
		             ~HumdrumFileStructure         ();
		bool          hasFilters                   (void);

		// TSV reading functions:
		bool          read                         (istream& contents);
		bool          read                         (const char*   filename);
		bool          read                         (const string& filename);
		bool          readString                   (const char*   contents);
		bool          readString                   (const string& contents);
		bool parse(istream& contents)      { return read(contents); }
		bool parse(const char* contents)   { return readString(contents); }
		bool parse(const string& contents) { return readString(contents); }
		bool          readNoRhythm                 (istream& contents);
		bool          readNoRhythm                 (const char*   filename);
		bool          readNoRhythm                 (const string& filename);
		bool          readStringNoRhythm           (const char*   contents);
		bool          readStringNoRhythm           (const string& contents);

		// CSV reading functions:
		bool          readCsv                      (istream& contents,
		                                            const string& separator=",");
		bool          readCsv                      (const char*   filename,
		                                            const string& separator=",");
		bool          readCsv                      (const string& filename,
		                                            const string& separator=",");
		bool          readStringCsv                (const char*   contents,
		                                            const string& separator=",");
		bool          readStringCsv                (const string& contents,
		                                            const string& separator=",");
		bool parseCsv(istream& contents, const string& separator = ",")
		                                 { return readCsv(contents, separator); }
		bool parseCsv(const char* contents, const string& separator = ",")
		                           { return readStringCsv(contents, separator); }
		bool parseCsv(const string& contents, const string& separator = ",")
		                           { return readStringCsv(contents, separator); }
		bool          readNoRhythmCsv              (istream& contents,
		                                            const string& separator = ",");
		bool          readNoRhythmCsv              (const char*   filename,
		                                            const string& separator = ",");
		bool          readNoRhythmCsv              (const string& filename,
		                                            const string& separator = ",");
		bool          readStringNoRhythmCsv        (const char*   contents,
		                                            const string& separator = ",");
		bool          readStringNoRhythmCsv        (const string& contents,
		                                            const string& separator = ",");

		// rhythmic analysis related functionality:
		HumNum        getScoreDuration             (void) const;
		ostream&      printDurationInfo            (ostream& out = cout);
		int           tpq                          (void);

		// strand functionality:
		HTp           getStrandStart               (int index) const;
		HTp           getStrandEnd                 (int index) const;
		HTp           getStrandStart               (int sindex, int index) const;
		HTp           getStrandEnd                 (int sindex, int index) const;
		int           getStrandCount               (void) const;
		int           getStrandCount               (int spineindex) const;
		void          resolveNullTokens            (void);

		HTp           getStrand                    (int index) const
		                                        { return getStrandStart(index); }
		HTp           getStrand                    (int sindex, int index) const
		                                { return getStrandStart(sindex, index); }

		// barline/measure functionality:
		int           getBarlineCount              (void) const;
		HumdrumLine*  getBarline                   (int index) const;
		HumNum        getBarlineDuration           (int index) const;
		HumNum        getBarlineDurationFromStart  (int index) const;
		HumNum        getBarlineDurationToEnd      (int index) const;

		bool          analyzeStructure             (void);
		bool          analyzeStrands               (void);

	protected:

		bool          analyzeRhythm                (void);
		bool          assignRhythmFromRecip        (HTp spinestart);
		bool          analyzeMeter                 (void);
		bool          analyzeTokenDurations        (void);
		bool          analyzeGlobalParameters      (void);
		bool          analyzeLocalParameters       (void);
		bool          analyzeDurationsOfNonRhythmicSpines(void);
		HumNum        getMinDur                    (vector<HumNum>& durs,
		                                            vector<HumNum>& durstate);
		bool          getTokenDurations            (vector<HumNum>& durs,
		                                            int line);
		bool          cleanDurs                    (vector<HumNum>& durs,
		                                            int line);
		bool          decrementDurStates           (vector<HumNum>& durs,
		                                            HumNum linedur, int line);
		bool          assignDurationsToTrack       (HTp starttoken,
		                                            HumNum startdur);
		bool          prepareDurations             (HTp token, int state,
		                                            HumNum startdur);
		bool          setLineDurationFromStart     (HTp token, HumNum dursum);
		bool          analyzeRhythmOfFloatingSpine (HTp spinestart);
		bool          analyzeNullLineRhythms       (void);
		void          fillInNegativeStartTimes     (void);
		void          assignLineDurations          (void);
		void          assignStrandsToTokens        (void);
		set<HumNum>   getNonZeroLineDurations      (void);
		set<HumNum>   getPositiveLineDurations     (void);
		void          processLocalParametersForStrand(int index);
		bool          processLocalParametersForTrack (HTp starttok, HTp current);
		void          checkForLocalParameters      (HTp token, HTp current);
		bool          assignDurationsToNonRhythmicTrack(HTp endtoken, HTp ptoken);
		void          analyzeSpineStrands          (vector<TokenPair>& ends,
		                                            HTp starttok);
};



class HumdrumFileContent : public HumdrumFileStructure {
	public:
		       HumdrumFileContent         (void);
		       HumdrumFileContent         (const string& filename);
		       HumdrumFileContent         (istream& contents);
		      ~HumdrumFileContent         ();

		bool   analyzeKernSlurs           (void);
		bool   analyzeKernTies            (void);
		bool   analyzeKernAccidentals     (void);

		// in HumdrumFileContent-metlev.cpp
		void  getMetricLevels             (vector<double>& output, int track = 0,
		                                   double undefined = NAN);
		// in HumdrumFileContent-timesig.cpp
		void  getTimeSigs                 (vector<pair<int, HumNum> >& output,
		                                   int track = 0);

		template <class DATATYPE>
		bool   prependDataSpine           (vector<DATATYPE> data,
		                                   const string& null = ".",
		                                   const string& exinterp = "**data",
		                                   bool recalcLine = true);

		template <class DATATYPE>
		bool   appendDataSpine            (vector<DATATYPE> data,
		                                   const string& null = ".",
		                                   const string& exinterp = "**data",
		                                   bool recalcLine = true);

		template <class DATATYPE>
		bool   insertDataSpineBefore      (int nexttrack,
		                                   vector<DATATYPE> data,
		                                   const string& null = ".",
		                                   const string& exinterp = "**data",
		                                   bool recalcLine = true);

		template <class DATATYPE>
		bool   insertDataSpineAfter       (int prevtrack,
		                                   vector<DATATYPE> data,
		                                   const string& null = ".",
		                                   const string& exinterp = "**data",
		                                   bool recalcLine = true);

	protected:
		bool   analyzeKernSlurs           (HumdrumToken* spinestart);
		bool   analyzeKernTies            (HumdrumToken* spinestart);
		void   fillKeySignature           (vector<int>& states,
		                                   const string& keysig);
		void   resetDiatonicStatesWithKeySignature(vector<int>& states,
				                             vector<int>& signature);
		void    linkSlurEndpoints         (HTp slurstart, HTp slurend);
};


//
// Templates:
//


//////////////////////////////
//
// HumdrumFileContent::prependDataSpine -- prepend a data spine
//     to the file.  Returns true if successful; false otherwise.
//
//     data == numeric or string data to print
//     null == if the data is converted to a string is equal to this
//             string then set the data spine content to a null token, ".".
//             default is ".".
//     exinterp == the exterp string to use.  Default is "**data".
//     recalcLine == boolean for whether or not to recalculate line string.
//                   Default is true;
//

template <class DATATYPE>
bool HumdrumFileContent::prependDataSpine(vector<DATATYPE> data,
		const string& null, const string& exinterp, bool recalcLine) {

	if ((int)data.size() != getLineCount()) {
		return false;
	}

	string ex;
	if (exinterp.find("**") == 0) {
		ex = exinterp;
	} else if (exinterp.find("*") == 0) {
		ex = "*" + exinterp;
	} else {
		ex = "**" + exinterp;
	}
	if (ex.size() <= 2) {
		ex += "data";
	}

	stringstream ss;
	HumdrumFileContent& infile = *this;
	HumdrumLine* line;
	for (int i=0; i<infile.getLineCount(); i++) {
		line = infile.getLine(i);
		if (!line->hasSpines()) {
			continue;
		}
		if (line->isExclusive()) {
			line->insertToken(0, ex);
		} else if (line->isTerminator()) {
			line->insertToken(0, "*-");
		} else if (line->isInterpretation()) {
			line->insertToken(0, "*");
		} else if (line->isLocalComment()) {
			line->insertToken(0, "!");
		} else if (line->isBarline()) {
			line->insertToken(0, (string)*infile.token(i, 0));
		} else if (line->isData()) {
			ss.str(string());
			ss << data[i];
			if (ss.str() == null) {
				line->insertToken(0, ".");
			} else if (ss.str() == "") {
				line->insertToken(0, ".");
			} else {
				line->insertToken(0, ss.str());
			}
		} else{
			cerr << "!!strange error for line " << i+1 << ":\t" << line << endl;
		}
		if (recalcLine) {
			line->createLineFromTokens();
		}
	}
	return true;
}



//////////////////////////////
//
// HumdrumFileContent::appendDataSpine -- prepend a data spine
//     to the file.  Returns true if successful; false otherwise.
//
//     data == numeric or string data to print
//     null == if the data is converted to a string is equal to this
//             string then set the data spine content to a null token, ".".
//             default is ".".
//     exinterp == the exterp string to use.  Default is "**data".
//     recalcLine == boolean for whether or not to recalculate line string.
//                   Default is true;
//

template <class DATATYPE>
bool HumdrumFileContent::appendDataSpine(vector<DATATYPE> data,
		const string& null, const string& exinterp, bool recalcLine) {

	if ((int)data.size() != getLineCount()) {
		cerr << "DATA SIZE DOES NOT MATCH GETLINECOUNT " << endl;
		cerr << "DATA SIZE " << data.size() << "\tLINECOUNT ";
		cerr  << getLineCount() << endl;
		return false;
	}

	string ex;
	if (exinterp.find("**") == 0) {
		ex = exinterp;
	} else if (exinterp.find("*") == 0) {
		ex = "*" + exinterp;
	} else {
		ex = "**" + exinterp;
	}
	if (ex.size() <= 2) {
		ex += "data";
	}

	stringstream ss;
	HumdrumFileContent& infile = *this;
	HumdrumLine* line;
	for (int i=0; i<infile.getLineCount(); i++) {
		line = infile.getLine(i);
		if (!line->hasSpines()) {
			continue;
		}
		if (line->isExclusive()) {
			line->appendToken(ex);
		} else if (line->isTerminator()) {
			line->appendToken("*-");
		} else if (line->isInterpretation()) {
			line->appendToken("*");
		} else if (line->isLocalComment()) {
			line->appendToken("!");
		} else if (line->isBarline()) {
			line->appendToken((string)*infile.token(i, 0));
		} else if (line->isData()) {
			ss.str(string());
			ss << data[i];
			if (ss.str() == null) {
				line->appendToken(".");
			} else if (ss.str() == "") {
				line->appendToken(".");
			} else {
				line->appendToken(ss.str());
			}
		} else{
			cerr << "!!strange error for line " << i+1 << ":\t" << line << endl;
		}
		if (recalcLine) {
			line->createLineFromTokens();
		}
	}
	return true;
}



//////////////////////////////
//
// HumdrumFileContent::insertDataSpineBefore -- prepend a data spine
//     to the file before the given spine.  Returns true if successful;
//     false otherwise.
//
//     nexttrack == track number to insert before.
//     data == numeric or string data to print
//     null == if the data is converted to a string is equal to this
//             string then set the data spine content to a null token, ".".
//             default is ".".
//     exinterp == the exterp string to use.  Default is "**data".
//     recalcLine == boolean for whether or not to recalculate line string.
//                   Default is true;
//

template <class DATATYPE>
bool HumdrumFileContent::insertDataSpineBefore(int nexttrack,
		vector<DATATYPE> data, const string& null, const string& exinterp,
		bool recalcLine) {

	if ((int)data.size() != getLineCount()) {
		cerr << "DATA SIZE DOES NOT MATCH GETLINECOUNT " << endl;
		cerr << "DATA SIZE " << data.size() << "\tLINECOUNT ";
		cerr  << getLineCount() << endl;
		return false;
	}

	string ex;
	if (exinterp.find("**") == 0) {
		ex = exinterp;
	} else if (exinterp.find("*") == 0) {
		ex = "*" + exinterp;
	} else {
		ex = "**" + exinterp;
	}
	if (ex.size() <= 2) {
		ex += "data";
	}

	stringstream ss;
	HumdrumFileContent& infile = *this;
	HumdrumLine* line;
	int insertionField = -1;
	int track;
	for (int i=0; i<infile.getLineCount(); i++) {
		line = infile.getLine(i);
		if (!line->hasSpines()) {
			continue;
		}
		insertionField = -1;
		for (int j=0; j<line->getFieldCount(); j++) {
			track = line->token(j)->getTrack();
			if (track != nexttrack) {
				continue;
			}
			insertionField = j;
			break;
		}
		if (insertionField < 0) {
			return false;
		}

		if (line->isExclusive()) {
			line->insertToken(insertionField, ex);
		} else if (line->isTerminator()) {
			line->insertToken(insertionField, "*-");
		} else if (line->isInterpretation()) {
			line->insertToken(insertionField, "*");
		} else if (line->isLocalComment()) {
			line->insertToken(insertionField, "!");
		} else if (line->isBarline()) {
			line->insertToken(insertionField, (string)*infile.token(i, 0));
		} else if (line->isData()) {
			ss.str(string());
			ss << data[i];
			if (ss.str() == null) {
				line->insertToken(insertionField, ".");
			} else if (ss.str() == "") {
				line->insertToken(insertionField, ".");
			} else {
				line->insertToken(insertionField, ss.str());
			}
		} else{
			cerr << "!!strange error for line " << i+1 << ":\t" << line << endl;
		}
		if (recalcLine) {
			line->createLineFromTokens();
		}
	}
	return true;
}



//////////////////////////////
//
// HumdrumFileContent::insertDataSpineAfter -- appen a data spine
//     to the file after the given spine.  Returns true if successful;
//     false otherwise.
//
//     prevtrack == track number to insert after.
//     data == numeric or string data to print
//     null == if the data is converted to a string is equal to this
//             string then set the data spine content to a null token, ".".
//             default is ".".
//     exinterp == the exterp string to use.  Default is "**data".
//     recalcLine == boolean for whether or not to recalculate line string.
//                   Default is true;
//

template <class DATATYPE>
bool HumdrumFileContent::insertDataSpineAfter(int prevtrack,
		vector<DATATYPE> data, const string& null, const string& exinterp,
		bool recalcLine) {

	if ((int)data.size() != getLineCount()) {
		cerr << "DATA SIZE DOES NOT MATCH GETLINECOUNT " << endl;
		cerr << "DATA SIZE " << data.size() << "\tLINECOUNT ";
		cerr  << getLineCount() << endl;
		return false;
	}

	string ex;
	if (exinterp.find("**") == 0) {
		ex = exinterp;
	} else if (exinterp.find("*") == 0) {
		ex = "*" + exinterp;
	} else {
		ex = "**" + exinterp;
	}
	if (ex.size() <= 2) {
		ex += "data";
	}

	stringstream ss;
	HumdrumFileContent& infile = *this;
	HumdrumLine* line;
	int insertionField = -1;
	int track;
	for (int i=0; i<infile.getLineCount(); i++) {
		line = infile.getLine(i);
		if (!line->hasSpines()) {
			continue;
		}
		insertionField = -1;
		for (int j = line->getFieldCount() - 1; j >= 0; j--) {
			track = line->token(j)->getTrack();
			if (track != prevtrack) {
				continue;
			}
			insertionField = j;
			break;
		}
		insertionField++;
		if (insertionField < 0) {
			return false;
		}

		if (line->isExclusive()) {
			line->insertToken(insertionField, ex);
		} else if (line->isTerminator()) {
			line->insertToken(insertionField, "*-");
		} else if (line->isInterpretation()) {
			line->insertToken(insertionField, "*");
		} else if (line->isLocalComment()) {
			line->insertToken(insertionField, "!");
		} else if (line->isBarline()) {
			line->insertToken(insertionField, (string)*infile.token(i, 0));
		} else if (line->isData()) {
			ss.str(string());
			ss << data[i];
			if (ss.str() == null) {
				line->insertToken(insertionField, ".");
			} else if (ss.str() == "") {
				line->insertToken(insertionField, ".");
			} else {
				line->insertToken(insertionField, ss.str());
			}
		} else{
			cerr << "!!strange error for line " << i+1 << ":\t" << line << endl;
		}
		if (recalcLine) {
			line->createLineFromTokens();
		}
	}
	return true;
}



#ifndef HUMDRUMFILE_PARENT
	#define HUMDRUMFILE_PARENT HumdrumFileContent
#endif

class HumdrumFile : public HUMDRUMFILE_PARENT {
	public:
		              HumdrumFile          (void);
		              HumdrumFile          (const string& filename);
		              HumdrumFile          (istream& filename);
		             ~HumdrumFile          ();

		ostream&      printXml             (ostream& out = cout, int level = 0,
		                                    const string& indent = "\t");
		ostream&      printXmlParameterInfo(ostream& out, int level,
		                                    const string& indent);
};



#define GRIDREST NAN

class NoteGrid;


class NoteCell {
	public:
		       NoteCell             (NoteGrid* owner, HTp token);
		      ~NoteCell             (void) { clear();                    }

		double getSgnDiatonicPitch  (void) { return m_b7;                }
		double getSgnMidiPitch      (void) { return m_b12;               }
		double getSgnBase40Pitch    (void) { return m_b40;               }
		double getSgnAccidental     (void) { return m_accidental;        }

		double getAbsDiatonicPitch  (void) { return fabs(m_b7);          }
		double getAbsMidiPitch      (void) { return fabs(m_b12);         }
		double getAbsBase40Pitch    (void) { return fabs(m_b40);         }
		double getAbsAccidental     (void) { return fabs(m_accidental);  }

		HTp    getToken             (void) { return m_token;             }
		int    getNextAttackIndex   (void) { return m_nextAttackIndex;   }
		int    getPrevAttackIndex   (void) { return m_prevAttackIndex;   }
		int    getCurrAttackIndex   (void) { return m_currAttackIndex;   }
		int    getSliceIndex        (void) { return m_timeslice;         }
		int    getVoiceIndex        (void) { return m_voice;             }

		bool   isAttack             (void) { return m_b40>0? true:false; }
		bool   isRest               (void);
		bool   isSustained          (void);

		string getAbsKernPitch      (void);
		string getSgnKernPitch      (void);

		double operator-            (NoteCell& B);
		double operator-            (int B);

		int    getLineIndex         (void);
		ostream& printNoteInfo      (ostream& out);
		double getDiatonicIntervalToNextAttack      (void);
		double getDiatonicIntervalFromPreviousAttack(void);
		double getMetricLevel       (void);
		HumNum getDurationFromStart (void);
		HumNum getDuration          (void);
		void   setMeter             (int topval, HumNum botval);
		int    getMeterTop          (void);
		HumNum getMeterBottom       (void);

		vector<HTp> m_tiedtokens;	// list of tied notes/rests after note attack

	protected:
		void clear                  (void);
		void calculateNumericPitches(void);
		void setVoiceIndex          (int index) { m_voice = index;           }
		void setSliceIndex          (int index) { m_timeslice = index;       }
		void setNextAttackIndex     (int index) { m_nextAttackIndex = index; }
		void setPrevAttackIndex     (int index) { m_prevAttackIndex = index; }
		void setCurrAttackIndex     (int index) { m_currAttackIndex = index; }

	private:
		NoteGrid* m_owner; // the NoteGrid to which this cell belongs.
		HTp m_token;       // pointer to the note in the origina Humdrum file.
		int m_voice;       // index of the voice in the score the note belongs
		                   // 0=bottom voice (HumdrumFile ordering of parts)
		                   // column in NoteGrid.
		int m_timeslice;   // index for the row in NoteGrid.

		double m_b7;         // diatonic note number; NaN=rest; negative=sustain.
		double m_b12;        // MIDI note number; NaN=rest; negative=sustain.
		double m_b40;        // base-40 note number; NaN=rest; negative=sustain.
		double m_accidental; // chromatic alteration of a diatonic pitch.
		                     // NaN=no accidental.
		int m_nextAttackIndex; // index to next note attack (or rest),
		                       // -1 for undefined (interpred as rest).
		int m_prevAttackIndex; // index to previous note attack.
		int m_currAttackIndex; // index to current note attack (useful for
		                       // finding the start of a sustained note.
		int m_metertop = 0;    // top number of prevailing meter signature
		HumNum m_meterbot = 0; // bottom number of prevailing meter signature

	friend NoteGrid;
};



class NoteGrid {
	public:
		           NoteGrid              (void) { }
		           NoteGrid              (HumdrumFile& infile);
		          ~NoteGrid              ();

		void       clear                 (void);

		bool       load                  (HumdrumFile& infile);
		NoteCell*  cell                  (int voiceindex, int sliceindex);
		int        getVoiceCount         (void);
		int        getSliceCount         (void);
		int        getLineIndex          (int sindex);

		void       printDiatonicGrid     (ostream& out);
		void       printMidiGrid         (ostream& out);
		void       printBase40Grid       (ostream& out);
		void       printRawGrid          (ostream& out);
		void       printKernGrid         (ostream& out);

		double     getSgnDiatonicPitch   (int vindex, int sindex);
		double     getSgnMidiPitch       (int vindex, int sindex);
		double     getSgnBase40Pitch     (int vindex, int sindex);
		string     getSgnKernPitch       (int vindex, int sindex);

		double     getAbsDiatonicPitch   (int vindex, int sindex);
		double     getAbsMidiPitch       (int vindex, int sindex);
		double     getAbsBase40Pitch     (int vindex, int sindex);
		string     getAbsKernPitch       (int vindex, int sindex);

		bool       isRest                (int vindex, int sindex);
		bool       isSustained           (int vindex, int sindex);
		bool       isAttack              (int vindex, int sindex);

		HTp        getToken              (int vindex, int sindex);

		int        getPrevAttackDiatonic (int vindex, int sindex);
		int        getNextAttackDiatonic (int vindex, int sindex);

		void       printGridInfo         (ostream& out);
		void       printVoiceInfo        (ostream& out, int vindex);

		void       getNoteAndRestAttacks (vector<NoteCell*>& attacks, int vindex);
		double     getMetricLevel        (int sindex);
		HumNum     getNoteDuration       (int vindex, int sindex);

	protected:
		void       buildAttackIndexes    (void);
		void       buildAttackIndex      (int vindex);

	private:
		vector<vector<NoteCell*> > m_grid;
		vector<HTp>                m_kernspines;
		vector<double>             m_metriclevels;
		HumdrumFile*               m_infile;
};



class Convert {
	public:

		// Rhythm processing, defined in Convert-rhythm.cpp
		static HumNum  recipToDuration      (const string& recip,
		                                     HumNum scale = 4,
		                                     const string& separator = " ");
		static HumNum  recipToDurationNoDots(const string& recip,
		                                     HumNum scale = 4,
		                                     const string& separator = " ");
		static HumNum  recipToDuration      (string* recip,
		                                     HumNum scale = 4,
		                                     const string& separator = " ");
		static HumNum  recipToDurationNoDots(string* recip,
		                                     HumNum scale = 4,
		                                     const string& separator = " ");
		static string  durationToRecip      (HumNum duration,
		                                     HumNum scale = HumNum(1,4));
		static string  durationFloatToRecip (double duration,
		                                     HumNum scale = HumNum(1,4));

		// Pitch processing, defined in Convert-pitch.cpp
		static string  base40ToKern         (int b40);
		static int     base40ToAccidental   (int b40);
		static int     base40ToDiatonic     (int b40);
		static int     base40ToMidiNoteNumber(int b40);
		static string  base40ToIntervalAbbr (int b40);
		static int     kernToOctaveNumber   (const string& kerndata);
		static int     kernToOctaveNumber   (HTp token)
				{ return kernToOctaveNumber((string)*token); }
		static int     kernToAccidentalCount(const string& kerndata);
		static int     kernToAccidentalCount(HTp token)
				{ return kernToAccidentalCount((string)*token); }
		static int     kernToDiatonicPC     (const string& kerndata);
		static int     kernToDiatonicPC     (HTp token)
				{ return kernToDiatonicPC     ((string)*token); }
		static char    kernToDiatonicUC     (const string& kerndata);
		static int     kernToDiatonicUC     (HTp token)
				{ return kernToDiatonicUC     ((string)*token); }
		static char    kernToDiatonicLC     (const string& kerndata);
		static int     kernToDiatonicLC     (HTp token)
				{ return kernToDiatonicLC     ((string)*token); }
		static int     kernToBase40PC       (const string& kerndata);
		static int     kernToBase40PC       (HTp token)
				{ return kernToBase40PC       ((string)*token); }
		static int     kernToBase12PC       (const string& kerndata);
		static int     kernToBase12PC       (HTp token)
				{ return kernToBase12PC       ((string)*token); }
		static int     kernToBase7PC        (const string& kerndata) {
		                                     return kernToDiatonicPC(kerndata); }
		static int     kernToBase7PC        (HTp token)
				{ return kernToBase7PC        ((string)*token); }
		static int     kernToBase40         (const string& kerndata);
		static int     kernToBase40         (HTp token)
				{ return kernToBase40         ((string)*token); }
		static int     kernToBase12         (const string& kerndata);
		static int     kernToBase12         (HTp token)
				{ return kernToBase12         ((string)*token); }
		static int     kernToBase7          (const string& kerndata);
		static int     kernToBase7          (HTp token)
				{ return kernToBase7          ((string)*token); }
		static int     kernToMidiNoteNumber (const string& kerndata);
		static int     kernToMidiNoteNumber(HTp token)
				{ return kernToMidiNoteNumber((string)*token); }
		static string  kernToScientificPitch(const string& kerndata,
		                                     string flat = "b",
		                                     string sharp = "#",
		                                     string separator = "");
		static string  kernToSciPitch       (const string& kerndata,
		      										 string flat = "b",
		                                     string sharp = "#",
		                                     string separator = "")
	       { return kernToScientificPitch(kerndata, flat, sharp, separator); }
		static string  kernToSP             (const string& kerndata,
		                                     string flat = "b",
		                                     string sharp = "#",
		                                     string separator = "")
		      { return kernToScientificPitch(kerndata, flat, sharp, separator); }
		static int     pitchToWbh           (int dpc, int acc, int octave,
		                                     int maxacc);
		static void    wbhToPitch           (int& dpc, int& acc, int& octave,
		                                     int maxacc, int wbh);
		static int     kernClefToBaseline   (const string& input);
		static string  base40ToTrans        (int base40);
		static int     transToBase40        (const string& input);
		static int     base40IntervalToLineOfFifths(int trans);
		static string  keyNumberToKern      (int number);
		static int     base7ToBase40        (int base7);
		static int     base40IntervalToDiatonic(int base40interval);

		// Harmony processing, defined in Convert-harmony.cpp
		static vector<int> minorHScaleBase40(void);
		static vector<int> majorScaleBase40 (void);
		static int         keyToInversion   (const string& harm);
		static int         keyToBase40      (const string& key);
		static vector<int> harmToBase40     (HTp harm, const string& key) {
		                                        return harmToBase40(*harm, key); }
		static vector<int> harmToBase40     (HTp harm, HTp key) {
		                                        return harmToBase40(*harm, *key); }
		static vector<int> harmToBase40     (const string& harm, const string& key);
		static vector<int> harmToBase40     (const string& harm, int keyroot, int keymode);
		static void        makeAdjustedKeyRootAndMode(const string& secondary,
		                                     int& keyroot, int& keymode);
		static int         chromaticAlteration(const string& content);

		// data-type specific (other than pitch/rhythm),
		// defined in Convert-kern.cpp
		static bool isKernRest              (const string& kerndata);
		static bool isKernNote              (const string& kerndata);
		static bool isKernNoteAttack        (const string& kerndata);
		static bool hasKernSlurStart        (const string& kerndata);
		static bool hasKernSlurEnd          (const string& kerndata);
		static int  getKernSlurStartElisionLevel(const string& kerndata, int index);
		static int  getKernSlurEndElisionLevel  (const string& kerndata, int index);

		static bool isKernSecondaryTiedNote (const string& kerndata);
		static string getKernPitchAttributes(const string& kerndata);

		// String processing, defined in Convert-string.cpp
		static vector<string> splitString   (const string& data,
		                                     char separator = ' ');
		static void    replaceOccurrences   (string& source,
		                                     const string& search,
		                                     const string& replace);
		static string  repeatString         (const string& pattern, int count);
		static string  encodeXml            (const string& input);
		static string  getHumNumAttributes  (const HumNum& num);
		static string  trimWhiteSpace       (const string& input);
		static bool    startsWith           (const string& input,
		                                     const string& searchstring);
		static bool    contains(const string& input, const string& pattern);
		static bool    contains(const string& input, char pattern);
		static bool    contains(string* input, const string& pattern);
		static bool    contains(string* input, char pattern);
		static void    makeBooleanTrackList(vector<bool>& spinelist,
		                                     const string& spinestring,
		                                     int maxtrack);

		// Mathematical processing, defined in Convert-math.cpp
		static int     getLcm               (const vector<int>& numbers);
		static int     getGcd               (int a, int b);
		static void    primeFactors         (vector<int>& output, int n);
		static double  nearIntQuantize      (double value,
		                                    double delta = 0.00001);
		static double  significantDigits    (double value, int digits);
		static bool    isNaN                (double value);
		static double  pearsonCorrelation   (vector<double> x, vector<double> y);
		static int     romanNumeralToInteger(const string& roman);

};



// SliceType is a list of various Humdrum line types.  Groupings are 
// segmented by categories which are prefixed with an underscore.
// For example Notes are in the _Duration group, since they have 
// non-zero durations.  Notes and Gracenotes are in the _Data group.
// The indentation shows the various types of groups.
// 

enum class SliceType {
				Notes,
			_Duration,
				GraceNotes,
		_Data,
			Measures,
		_Measure,
				Clefs,
				KeySigs,
				TimeSigs,
				MeterSigs,
			_RegularInterpretation,
				Exclusives,
				Terminators,
				Manipulators,
			_Manipulator,
		_Interpretation,
			Layouts,
			LocalComments,
	_Spined,
		GlobalComment,
		ReferenceRecord,
	_Other,
		Invalid
};


// MeasureType is a list of the style types for a measure (ending type for now)

enum class MeasureStyle {
	Plain,
	RepeatBackward,
	RepeatForward,
	RepeatBoth,
	Double,
	Final
};



class MxmlMeasure;
class MxmlEvent;

class MxmlPart {
	public:
		              MxmlPart             (void);
		             ~MxmlPart             ();
		void          clear                (void);
		void          enableStems          (void);
		bool          readPart             (const string& id, xml_node partdef, 
		                                    xml_node part);
		bool          addMeasure           (xml_node mel);
		bool          addMeasure           (xpath_node mel);
		int           getMeasureCount      (void) const;
		MxmlMeasure*  getMeasure           (int index) const;
		long          getQTicks            (void) const;
		int           setQTicks            (long value);
	   MxmlMeasure*  getPreviousMeasure   (MxmlMeasure* measure) const;
		HumNum        getDuration          (void) const;
		void          allocateSortedEvents (void);
		void          setPartNumber        (int number);
		int           getPartNumber        (void) const;
		int           getPartIndex         (void) const;
		int           getStaffCount        (void) const;
		int           getVerseCount        (void) const;
		int           getVerseCount        (int staffindex) const;
		int           getHarmonyCount      (void) const;
		void          trackStaffVoices     (int staffnum, int voicenum);
		void          printStaffVoiceInfo  (void);
		void          prepareVoiceMapping  (void);
		int           getVoiceIndex        (int voicenum);
		int           getStaffIndex        (int voicenum);
		bool          hasEditorialAccidental(void) const;
		bool          hasDynamics          (void) const;


	private:
		void          receiveStaffNumberFromChild (int staffnum, int voicenum);
		void          receiveVerseCount           (int count);
		void          receiveVerseCount           (int staffnum, int count);
		void          receiveHarmonyCount         (int count);
		void          receiveEditorialAccidental  (void);
		void          receiveDynamic              (void);

	protected:
		vector<MxmlMeasure*> m_measures;
		vector<long>         m_qtick;
		int                  m_partnum;
		int                  m_maxstaff;
		vector<int>          m_verseCount;
		int                  m_harmonyCount;
		bool                 m_editorialAccidental;
		bool                 m_stems = false;
		bool                 m_has_dynamics = false;

		// m_staffvoicehist: counts of staff and voice numbers.  
		// staff=0 is used for items such as measures.
		// voice=0 is used for nonduration items such as harmony.
		vector<vector<int> > m_staffvoicehist;
	 	vector<pair<int, int> > m_voicemapping; // voicenum -> (staff, voiceindex)
		
	friend MxmlMeasure;
	friend MxmlEvent;

};



class GridSide {
	public:
		GridSide(void);
		~GridSide();

		int   getVerseCount     (void);
		HTp   getVerse          (int index);
		void  setVerse          (int index, HTp token);

		int   getHarmonyCount   (void);
		void  setHarmony        (HTp token);
		void  detachHarmony     (void);
		HTp   getHarmony        (void);

		int   getDynamicsCount  (void);
		void  setDynamics       (HTp token);
		void  detachDynamics    (void);
		HTp   getDynamics       (void);

	private:
		vector<HumdrumToken*> m_verses;
		HumdrumToken* m_dynamics = NULL;
		HumdrumToken* m_harmony = NULL;
};



class GridStaff : public vector<GridVoice*>, public GridSide {
	public:
		GridStaff(void);
		~GridStaff();
		GridVoice* setTokenLayer (int layerindex, HTp token, HumNum duration);
		void setNullTokenLayer   (int layerindex, SliceType type, HumNum nextdur);
		void appendTokenLayer    (int layerindex, HTp token, HumNum duration,
		                          const string& spacer = " ");
		int getMaxVerseCount     (void);
};

ostream& operator<<(ostream& output, GridStaff* staff);



class GridPart : public vector<GridStaff*>, public GridSide {
	public:
		GridPart(void);
		~GridPart();
};

ostream& operator<<(ostream& output, GridPart* part);
ostream& operator<<(ostream& output, GridPart& part);



class GridSlice;
class HumGrid;

class GridMeasure : public list<GridSlice*> {
	public:
		GridMeasure(HumGrid* owner);
		~GridMeasure();

		bool         transferTokens (HumdrumFile& outfile, bool recip,
		                             bool addbar);
		HumGrid*     getOwner       (void);
		void         setOwner       (HumGrid* owner);
		HumNum       getDuration    (void);
		void         setDuration    (HumNum duration);
		HumNum       getTimestamp   (void);
		void         setTimestamp   (HumNum timestamp);
		HumNum       getTimeSigDur  (void);
		void         setTimeSigDur  (HumNum duration);
		MeasureStyle getStyle       (void) { return m_style; }
		MeasureStyle getBarStyle    (void) { return getStyle(); }
		void         setStyle       (MeasureStyle style) { m_style = style; }
		void         setBarStyle    (MeasureStyle style) { setStyle(style); }

		bool         isDouble(void) 
		                  {return m_style == MeasureStyle::Double;}
		bool         isFinal(void) 
		                  {return m_style == MeasureStyle::Final;}
		bool         isRepeatBackward(void) 
		                  { return m_style == MeasureStyle::RepeatBackward; }
		bool         isRepeatForward(void) 
		                  { return m_style == MeasureStyle::RepeatForward; }
		bool         isRepeatBoth(void) 
		                  { return m_style == MeasureStyle::RepeatBoth; }
		void         addLayoutParameter(GridSlice* slice, int partindex, const string& locomment);
		void         addDynamicsLayoutParameters(GridSlice* slice, int partindex, const string& locomment);
		bool         isInvisible(void);
		bool         isSingleChordMeasure(void);
		bool         isMonophonicMeasure(void);
	

	protected:
		void         appendInitialBarline(HumdrumFile& infile);

	private:
		HumGrid*     m_owner;
		HumNum       m_duration;
		HumNum       m_timestamp;
		HumNum       m_timesigdur;
		MeasureStyle m_style;
};

ostream& operator<<(ostream& output, GridMeasure& measure);
ostream& operator<<(ostream& output, GridMeasure* measure);


class HumGrid;


class GridSlice : public vector<GridPart*> {
	public:
		GridSlice(GridMeasure* measure, HumNum timestamp, SliceType type,
		          int partcount = 0);
		GridSlice(GridMeasure* measure, HumNum timestamp, SliceType type,
		          const GridSlice& slice);
		GridSlice(GridMeasure* measure, HumNum timestamp, SliceType type,
		          GridSlice* slice);
		~GridSlice();

		bool isNoteSlice(void)        { return m_type == SliceType::Notes;      }
		bool isGraceSlice(void)       { return m_type == SliceType::GraceNotes; }
		bool isMeasureSlice(void)     { return m_type == SliceType::Measures;   }
		bool isClefSlice(void)        { return m_type == SliceType::Clefs;      }
		bool isTimeSigSlice(void)     { return m_type == SliceType::TimeSigs;   }
		bool isMeterSigSlice(void)    { return m_type == SliceType::MeterSigs;  }
		bool isManipulatorSlice(void) { return m_type==SliceType::Manipulators; }
		bool isLayoutSlice(void)      { return m_type ==  SliceType::Layouts;   }
		bool isInvalidSlice(void)     { return m_type == SliceType::Invalid;    }
		bool isInterpretationSlice(void);
		bool isDataSlice(void);
		SliceType getType(void)    { return m_type; }

		void transferTokens        (HumdrumFile& outfile, bool recip);
		void initializePartStaves  (vector<MxmlPart>& partdata);
		void initializeBySlice     (GridSlice* slice);

		HumNum       getDuration        (void);
		void         setDuration        (HumNum duration);
		HumNum       getTimestamp       (void);
		void         setTimestamp       (HumNum timestamp);
		void         setOwner           (HumGrid* owner);
		HumGrid*     getOwner           (void);
		HumNum       getMeasureDuration (void);
		HumNum       getMeasureTimestamp(void);
		GridMeasure* getMeasure         (void);
		void         invalidate         (void);

		void transferSides        (HumdrumLine& line, GridStaff& sides, 
		                           const string& empty, int maxvcount,
		                           int maxhcount);
		void transferSides        (HumdrumLine& line, GridPart& sides, 
		                           int partindex, const string& empty,
		                           int maxvcount, int maxhcount,
		                           int maxdcount);
		int getVerseCount         (int partindex, int staffindex);
		int getHarmonyCount       (int partindex, int staffindex = -1);
		int getDynamicsCount      (int partindex, int staffindex = -1);

	protected:
		HTp  createRecipTokenFromDuration  (HumNum duration);

	private:
		HumGrid*     m_owner;
		GridMeasure* m_measure;
		HumNum       m_timestamp;
		HumNum       m_duration;
		SliceType    m_type;

};


ostream& operator<<(ostream& output, GridSlice* slice);



class GridVoice {
	public:
		GridVoice(void);
		GridVoice(HTp token, HumNum duration);
		GridVoice(const char* token, HumNum duration);
		GridVoice(const string& token, HumNum duration);
		~GridVoice();

		bool   isTransfered       (void);

		HTp    getToken           (void) const;
		void   setToken           (HTp token);
		void   setToken           (const string& token);
		void   setToken           (const char* token);
		bool   isNull             (void) const;

		void   setDuration        (HumNum duration);
		HumNum getDuration        (void) const;
		HumNum getDurationToNext  (void) const;
		HumNum getDurationToPrev  (void) const;
		void   setDurationToPrev  (HumNum dur);
		void   incrementDuration  (HumNum duration);
		void   forgetToken        (void);

	protected:
		void   setTransfered      (bool state);

	private:
		HTp    m_token;
		HumNum m_nextdur;
		HumNum m_prevdur;
		bool   m_transfered;

	friend class GridSlice;
};

ostream& operator<<(ostream& output, GridVoice* voice);
ostream& operator<<(ostream& output, GridVoice& voice);



class HumGrid : public vector<GridMeasure*> {
	public:
		HumGrid(void);
		~HumGrid();
		void enableRecipSpine           (void);
		bool transferTokens             (HumdrumFile& outfile);
		int  getHarmonyCount            (int partindex);
		int  getDynamicsCount           (int partindex);
		int  getVerseCount              (int partindex, int staffindex);
		bool hasDynamics                (int partindex);
		void setDynamicsPresent         (int partindex);
		void setVerseCount              (int partindex, int staffindex, int count);
		void setHarmonyCount            (int partindex, int count);
		void removeRedundantClefChanges (void);
		void removeSibeliusIncipit      (void);
		bool hasPickup                  (void);

	protected:
		void calculateGridDurations        (void);
		void insertExclusiveInterpretationLine (HumdrumFile& outfile);
		void insertDataTerminationLine     (HumdrumFile& outfile);
		void appendMeasureLine             (HumdrumFile& outfile,
		                                    GridSlice& slice);
		void insertPartIndications         (HumdrumFile& outfile);
		void insertStaffIndications        (HumdrumFile& outfile);
		void addNullTokens                 (void);
		void addNullTokensForGraceNotes    (void);
		void FillInNullTokensForGraceNotes(GridSlice* graceslice, GridSlice* lastnote,
		                                   GridSlice* nextnote);
		void addNullTokensForClefChanges  (void);
		void FillInNullTokensForClefChanges (GridSlice* clefslice,
		                                    GridSlice* lastnote, GridSlice* nextnote);
		void adjustClefChanges             (void);
		bool buildSingleList               (void);
		void extendDurationToken           (int slicei, int parti,
		                                    int staffi, int voicei);
		GridVoice* getGridVoice(int slicei, int parti, int staffi, int voicei);
		void addMeasureLines               (void);
		void addLastMeasure                (void);
		bool manipulatorCheck              (void);
		GridSlice* manipulatorCheck        (GridSlice* ice1, GridSlice* ice2);
		void cleanupManipulators           (void);
		void cleanManipulator              (vector<GridSlice*>& newslices,
		                                    GridSlice* curr);
		GridSlice* checkManipulatorExpand  (GridSlice* curr);
		GridSlice* checkManipulatorContract(GridSlice* curr);
		void transferMerges                (GridStaff* oldstaff,
		                                    GridStaff* oldlaststaff,
		                                    GridStaff* newstaff,
		                                    GridStaff* newlaststaff);
		void insertExInterpSides           (HumdrumLine* line, int part,
		                                    int staff);
		void insertSideTerminals           (HumdrumLine* line, int part,
		                                    int staff);
		void insertSidePartInfo            (HumdrumLine* line, int part,
		                                    int staff);
		void insertSideStaffInfo           (HumdrumLine* line, int part,
		                                    int staff, int staffnum);
		void getMetricBarNumbers           (vector<int>& barnums);
		string  createBarToken             (int m, int barnum,
		                                    GridMeasure* measure);
		string getBarStyle                 (GridMeasure* measure);
		void adjustExpansionsInStaff       (GridSlice* newmanip, GridSlice* curr,
		                                    int p, int s);
		void transferNonDataSlices         (GridMeasure* output, GridMeasure* input);
		string extractMelody               (GridMeasure* measure);
		void insertMelodyString            (GridMeasure* measure, const string& melody);

	private:
		vector<GridSlice*>   m_allslices;
		vector<vector<int> > m_verseCount;
		vector<int>          m_harmonyCount;
		bool                 m_pickup;
		vector<bool>         m_dynamics;

		// options:
		bool m_recip;               // include **recip spine in output
		bool m_musicxmlbarlines;    // use measure numbers from <measure> element

};



class MxmlMeasure;
class MxmlPart;

// Event types: These are all of the XML elements which can be children of
// the measure element in MusicXML.

enum measure_event_type {
	mevent_unknown,
	mevent_attributes,
	mevent_backup,
	mevent_barline,
	mevent_bookmark,
	mevent_direction,
	mevent_figured_bass,
	mevent_forward,
	mevent_grouping,
	mevent_harmony,
	mevent_link,
	mevent_note,
	mevent_print,
	mevent_sound,
	mevent_float       // category for GridSides not attached to note onsets
};


class MxmlEvent {
	public:
		                   MxmlEvent          (MxmlMeasure* measure);
		                  ~MxmlEvent          ();
		void               clear              (void);
		void               enableStems        (void);
		bool               parseEvent         (xml_node el, xml_node nextel,
		                                       HumNum starttime);
		bool               parseEvent         (xpath_node el, HumNum starttime);
		void               setTickStart       (long value, long ticks);
		void               setTickDur         (long value, long ticks);
		void               setStartTime       (HumNum value);
		void               setDuration        (HumNum value);
		void               setDurationByTicks (long value,
		                                       xml_node el = xml_node(NULL));
		HumNum             getStartTime       (void) const;
		HumNum             getDuration        (void) const;
		void               setOwner           (MxmlMeasure* measure);
		MxmlMeasure*       getOwner           (void) const;
		const char*        getName            (void) const;
		int                setQTicks          (long value);
		long               getQTicks          (void) const;
		long               getIntValue        (const char* query) const;
		bool               hasChild           (const char* query) const;
		void               link               (MxmlEvent* event);
		bool               isLinked           (void) const;
		bool               isRest             (void);
		bool               isGrace            (void);
		bool               isFloating         (void);
		bool               hasSlurStart       (int& direction);
		bool               hasSlurStop        (void);
		void               setLinked          (void);
		vector<MxmlEvent*> getLinkedNotes     (void);
		void               attachToLastEvent  (void);
		bool               isChord            (void) const;
		void               printEvent         (void);
		int                getSequenceNumber  (void) const;
		int                getVoiceNumber     (void) const;
		void               setVoiceNumber     (int value);
		int                getStaffNumber     (void) const;
		int                getStaffIndex      (void) const;
		int                getVoiceIndex      (int maxvoice = 4) const;
		void               setStaffNumber     (int value);
		measure_event_type getType            (void) const;
		int                getPartNumber      (void) const;
		int                getPartIndex       (void) const;
		string             getRecip           (void) const;
		string             getKernPitch       (void);
		string             getPrefixNoteInfo  (void) const;
		string             getPostfixNoteInfo (bool primarynote) const;
		xml_node           getNode            (void);
		xml_node           getHNode           (void);
		HumNum             getTimeSigDur      (void);
		string             getElementName     (void);
		void               addNotations       (stringstream& ss, 
		                                       xml_node notations) const;
		void               reportVerseCountToOwner         (int count);
		void               reportVerseCountToOwner         (int staffnum, int count);
		void               reportHarmonyCountToOwner       (int count);
		void               reportMeasureStyleToOwner       (MeasureStyle style);
		void               reportEditorialAccidentalToOwner(void);
		void               reportDynamicToOwner            (void);
      void               makeDummyRest      (MxmlMeasure* owner, 
		                                       HumNum startime,
		                                       HumNum duration,
		                                       int staffindex = 0,
		                                       int voiceindex = 0);
		void               setVoiceIndex      (int voiceindex);
		void               forceInvisible     (void);
		bool               isInvisible        (void);
		void               setBarlineStyle    (xml_node node);
		void               setTexts           (vector<xml_node>& nodes);
		vector<xml_node>&  getTexts           (void);
		void               setDynamics        (xml_node node);
		xml_node           getDynamics        (void);

	protected:
		HumNum             m_starttime;  // start time in quarter notes of event
		HumNum             m_duration;   // duration in quarter notes of event
		measure_event_type m_eventtype;  // enumeration type of event
		xml_node           m_node;       // pointer to event in XML structure
		MxmlMeasure*       m_owner;      // measure that contains this event
		vector<MxmlEvent*> m_links;      // list of secondary chord notes
		bool               m_linked;     // true if a secondary chord note
		int                m_sequence;   // ordering of event in XML file
		static int         m_counter;    // counter for sequence variable
		short              m_staff;      // staff number in part for event
		short              m_voice;      // voice number in part for event
		int                m_voiceindex; // voice index of item (remapping)
      int                m_maxstaff;   // maximum staff number for measure
		xml_node           m_hnode;      // harmony label starting at note event
		bool               m_invisible;  // for forceInvisible();
		bool               m_stems;      // for preserving stems

		xml_node          m_dynamics;    // dynamics <direction> starting just before note
		vector<xml_node>  m_text;        // text <direction> starting just before note

	private:
   	void   reportStaffNumberToOwner  (int staffnum, int voicenum);
		void   reportTimeSigDurToOwner   (HumNum duration);
		int    getDotCount               (void) const;

	public:
		static HumNum getEmbeddedDuration  (xml_node el = xml_node(NULL));
		static HumNum getQuarterDurationFromType (const char* type);
		static bool   nodeType             (xml_node node, const char* testname);


	friend MxmlMeasure;
	friend MxmlPart;
};



class MxmlEvent;
class MxmlPart;


class SimultaneousEvents {
	public:
		SimultaneousEvents(void) { }
		~SimultaneousEvents() { }
		HumNum starttime;              // start time of events
		HumNum duration;               // duration to next non-zero duration
		vector<MxmlEvent*> zerodur;    // zero-duration elements at this time
		vector<MxmlEvent*> nonzerodur; // non-zero dur elements at this time
};


class MxmlMeasure {
	public:
		              MxmlMeasure        (MxmlPart* part);
		             ~MxmlMeasure        (void);
		void          clear              (void);
		void          enableStems        (void);
		bool          parseMeasure       (xml_node mel);
		bool          parseMeasure       (xpath_node mel);
		void          setStartTimeOfMeasure (HumNum value);
		void          setStartTimeOfMeasure (void);
		void          setDuration        (HumNum value);
		HumNum        getStartTime       (void) const;
		HumNum        getTimestamp       (void) const { return getStartTime(); }
		HumNum        getDuration        (void) const;
		void          setOwner           (MxmlPart* part);
		MxmlPart*     getOwner           (void) const;
		int           getPartNumber      (void) const;
		int           getPartIndex       (void) const;
		int           setQTicks          (long value);
		long          getQTicks          (void) const;
		void          attachLastEventToPrevious  (void);
		void          calculateDuration  (void);
		int           getEventCount      (void) const;
		vector<SimultaneousEvents>* getSortedEvents(void);
		MxmlEvent*    getEvent           (int index) const;

		void          setNextMeasure     (MxmlMeasure* event);
		MxmlMeasure*  getNextMeasure     (void) const;
		MxmlMeasure*  getPreviousMeasure (void) const;
		void          setPreviousMeasure (MxmlMeasure* event);

		int           getVoiceIndex      (int voicenum);
		int           getStaffIndex      (int voicenum);
		void          setTimeSigDur      (HumNum duration);
		HumNum        getTimeSigDur      (void);
		void          addDummyRest       (void);
		void          addDummyRest       (HumNum starttime, HumNum duration, 
		                                  int staffindex, int voiceindex);
		vector<MxmlEvent*>& getEventList (void);
		void  sortEvents                 (void);
		void  forceLastInvisible         (void);
		MeasureStyle  getStyle           (void);
		MeasureStyle  getBarStyle        (void);
		void  setStyle                   (MeasureStyle style);
		void  setBarStyle                (MeasureStyle style);
		void  makeFinalBarline(void)   { m_style = MeasureStyle::Final; }
		bool  isFinal(void)            { return m_style == MeasureStyle::Final; }
		bool  isDouble(void)           { return m_style == MeasureStyle::Double; }
		bool  isRepeatBackward(void)   { return m_style == MeasureStyle::RepeatBackward; }
		bool  isRepeatForward(void)    { return m_style == MeasureStyle::RepeatForward; }
		bool  isRepeatBoth(void)       { return m_style == MeasureStyle::RepeatBoth; }

	private:
		void  receiveStaffNumberFromChild         (int staffnum, int voicenum);
		void  receiveTimeSigDurFromChild          (HumNum duration);
		void  receiveMeasureStyleFromChild        (MeasureStyle style);
		void  receiveEditorialAccidentalFromChild (void);
   	void  reportStaffNumberToOwner            (int staffnum, int voicenum);
		void  reportVerseCountToOwner             (int count);
		void  reportVerseCountToOwner             (int staffindex, int count);
		void  reportHarmonyCountToOwner           (int count);
		void  reportEditorialAccidentalToOwner    (void);
		void  reportDynamicToOwner                (void);

	protected:
		HumNum             m_starttime; // start time of measure in quarter notes
		HumNum             m_duration;  // duration of measure in quarter notes
		HumNum             m_timesigdur; // duration of measure according to 
													// prevailing time signature.
		MxmlPart*          m_owner;     // part which contains measure
		MxmlMeasure*       m_previous;  // previous measure in part or null
		MxmlMeasure*       m_following; // following measure in part or null
		vector<MxmlEvent*> m_events;    // list of semi-ordered events in measure
		vector<SimultaneousEvents> m_sortedevents; // list of time-sorted events
		MeasureStyle       m_style;     // measure style type
		bool               m_stems = false;

	friend MxmlEvent;
	friend MxmlPart;
};



class Option_register {
	public:
		         Option_register     (void);
		         Option_register     (const string& aDefinition, char aType,
		                                  const string& aDefaultOption);
		         Option_register     (const string& aDefinition, char aType,
		                                  const string& aDefaultOption,
		                                  const string& aModifiedOption);
		         Option_register     (const Option_register& reg);
		        ~Option_register     ();

		Option_register& operator=(const Option_register& reg);
		void     clearModified      (void);
		string   getDefinition      (void);
		string   getDefault         (void);
		string   getOption          (void);
		string   getModified        (void);
		string   getDescription     (void);
		int      isModified         (void);
		char     getType            (void);
		void     reset              (void);
		void     setDefault         (const string& aString);
		void     setDefinition      (const string& aString);
		void     setDescription     (const string& aString);
		void     setModified        (const string& aString);
		void     setType            (char aType);
		ostream& print              (ostream& out);

	protected:
		string       m_definition;
		string       m_description;
		string       m_defaultOption;
		string       m_modifiedOption;
		int          m_modifiedQ;
		char         m_type;
};


class Options {
	public:
		                Options           (void);
		                Options           (int argc, char** argv);
		                Options           (const Options& options);
		               ~Options           ();

		Options&        operator=         (const Options& options);
		int             argc              (void) const;
		const vector<string>& argv        (void) const;
		int             define            (const string& aDefinition);
		int             define            (const string& aDefinition,
		                                   const string& description);
		string          getArg            (int index);
		string          getArgument       (int index);
		int             getArgCount       (void);
		int             getArgumentCount  (void);
		vector<string>& getArgList        (vector<string>& output);
		vector<string>& getArgumentList   (vector<string>& output);
		int             getBoolean        (const string& optionName);
		string          getCommand        (void);
		string          getCommandLine    (void);
		string          getDefinition     (const string& optionName);
		double          getDouble         (const string& optionName);
		char            getFlag           (void);
		char            getChar           (const string& optionName);
		float           getFloat          (const string& optionName);
		int             getInt            (const string& optionName);
		int             getInteger        (const string& optionName);
		string          getString         (const string& optionName);
		char            getType           (const string& optionName);
		int             optionsArg        (void);
		ostream&        print             (ostream& out);
		ostream&        printOptionList   (ostream& out);
		ostream&        printOptionListBooleanState(ostream& out);
		bool            process           (int error_check = 1, int suppress = 0);
		bool            process           (int argc, char** argv,
		                                      int error_check = 1,
		                                      int suppress = 0);
		bool            process           (const vector<string>& argv,
		                                      int error_check = 1,
		                                      int suppress = 0);
		bool            process           (string& argv, int error_check = 1,
		                                      int suppress = 0);
		void            reset             (void);
		void            xverify           (int argc, char** argv,
		                                      int error_check = 1,
		                                      int suppress = 0);
		void            xverify           (int error_check = 1,
		                                      int suppress = 0);
		void            setFlag           (char aFlag);
		void            setModified       (const string& optionName,
		                                   const string& optionValue);
		void            setOptions        (int argc, char** argv);
		void            setOptions        (const vector<string>& argv);
		void            setOptions        (string& args);
		void            appendOptions     (int argc, char** argv);
		void            appendOptions     (string& args);
		void            appendOptions     (vector<string>& argv);
		ostream&        printRegister     (ostream& out);
		int             isDefined         (const string& name);
		static vector<string>  tokenizeCommandLine(string& args);
		bool            hasParseError     (void);
		string          getParseError     (void);
		ostream&        getParseError     (ostream& out);

	protected:
		// m_argv: the list of raw command line strings including
		// a mix of options and non-option argument.
		vector<string> m_argv;

		// m_arguments: list of parsed command-line arguments which
		// are not options, or the command (argv[0]);
		vector<string> m_arguments;

		// m_optionRegister: store for the states/values of each option.
		vector<Option_register*> m_optionRegister;

		// m_optionFlag: the character which indicates an option.
		// Generally a dash, but could be made a slash for Windows environments.
		char m_optionFlag = '-';

		// m_optionList:
		map<string, int> m_optionList;

		//
		// boolern options for object:
		//

		// m_options_error_check: for .verify() function.
		bool m_options_error_checkQ = true;

		// m_processedQ: true if process() was run.  This will parse
		// the command-line arguments into a list of options, and also
		// enable boolean versions of the options.
		bool m_processedQ = false;

		// m_suppressQ: true means to suppress automatic --options option
		// listing.
		bool m_suppressQ = false;

		// m_optionsArgument: indicate that --options was used.
		bool m_optionsArgQ = false;

		// m_error: used to store errors in parsing command-line options.
		stringstream m_error;

	private:
		int     getRegIndex    (const string& optionName);
		bool    isOption       (const string& aString, int& argp);
		int     storeOption    (int gargp, int& position, int& running);
};

#define OPTION_BOOLEAN_TYPE   'b'
#define OPTION_CHAR_TYPE      'c'
#define OPTION_DOUBLE_TYPE    'd'
#define OPTION_FLOAT_TYPE     'f'
#define OPTION_INT_TYPE       'i'
#define OPTION_STRING_TYPE    's'
#define OPTION_UNKNOWN_TYPE   'x'



class HumTool : public Options {
	public:
		         HumTool         (void);
		        ~HumTool         ();

		void     clearOutput     (void);

		bool     hasAnyText      (void);
		string   getAllText      (void);
		ostream& getAllText      (ostream& out);

		bool     hasHumdrumText  (void);
		string   getHumdrumText  (void);
		ostream& getHumdrumText  (ostream& out);

		bool     hasJsonText     (void);
		string   getJsonText     (void);
		ostream& getJsonText     (ostream& out);

		bool     hasFreeText     (void);
		string   getFreeText     (void);
		ostream& getFreeText     (ostream& out);

		bool     hasWarning      (void);
		string   getWarning      (void);
		ostream& getWarning      (ostream& out);

		bool     hasError        (void);
		string   getError        (void);
		ostream& getError        (ostream& out);

	protected:
		stringstream m_humdrum_text;  // output text in Humdrum syntax.
		stringstream m_json_text;     // output text in JSON syntax.
		stringstream m_free_text;     // output for plain text content.
	  	stringstream m_warning_text;  // output for warning messages;
	  	stringstream m_error_text;    // output for error messages;

};


///////////////////////////////////////////////////////////////////////////
//
// common command-line Interfaces
//

//////////////////////////////
//
// BASIC_INTERFACE -- Expects one Humdurm file, either from the
//    first command-line argument (left over after options have been
//    parsed out), or from standard input.
//
// function call that the interface must implement:
//  .run(HumdrumFile& infile, ostream& out)
//
//

#define BASIC_INTERFACE(CLASS)                 \
using namespace std;                           \
using namespace hum;                           \
int main(int argc, char** argv) {              \
	CLASS interface;                            \
	if (!interface.process(argc, argv)) {       \
		interface.getError(cerr);                \
		return -1;                               \
	}                                           \
	HumdrumFile infile;                         \
	if (interface.getArgCount() > 0) {          \
		infile.read(interface.getArgument(1));   \
	} else {                                    \
		infile.read(cin);                        \
	}                                           \
	int status = interface.run(infile, cout);   \
	if (interface.hasWarning()) {               \
		interface.getWarning(cerr);              \
		return 0;                                \
	}                                           \
	if (interface.hasError()) {                 \
		interface.getError(cerr);                \
		return -1;                               \
	}                                           \
	return !status;                             \
}



//////////////////////////////
//
// STREAM_INTERFACE -- Expects one Humdurm file, either from the
//    first command-line argument (left over after options have been
//    parsed out), or from standard input.
//
// function call that the interface must implement:
//  .run(HumdrumFile& infile, ostream& out)
//
//

#define STREAM_INTERFACE(CLASS)                                  \
using namespace std;                                             \
using namespace hum;                                             \
int main(int argc, char** argv) {                                \
	CLASS interface;                                              \
	if (!interface.process(argc, argv)) {                         \
		interface.getError(cerr);                                  \
		return -1;                                                 \
	}                                                             \
	HumdrumFileStream streamer(static_cast<Options&>(interface)); \
	HumdrumFile infile;                                           \
	bool status = true;                                           \
	while (streamer.read(infile)) {                               \
		status &= interface.run(infile);                           \
		if (interface.hasWarning()) {                              \
			interface.getWarning(cerr);                             \
		}                                                          \
		if (interface.hasAnyText()) {                              \
		   interface.getAllText(cout);                             \
		}                                                          \
		if (interface.hasError()) {                                \
			interface.getError(cerr);                               \
         return -1;                                              \
		}                                                          \
		if (!interface.hasAnyText()) {                             \
			cout << infile;                                         \
		}                                                          \
		interface.clearOutput();                                   \
	}                                                             \
	return !status;                                               \
}



class HumdrumFileStream {
	public:
		                HumdrumFileStream  (void);
		                HumdrumFileStream  (char** list);
		                HumdrumFileStream  (const vector<string>& list);
		                HumdrumFileStream  (Options& options);

		int             setFileList        (char** list);
		int             setFileList        (const vector<string>& list);

		void            clear              (void);
		int             eof                (void);

		int             getFile            (HumdrumFile& infile);
		int             read               (HumdrumFile& infile);

	protected:
		ifstream        m_instream;       // used to read from list of files.
		stringstream    m_urlbuffer;      // used to read data over internet.
		string          m_newfilebuffer;  // used to keep track of !!!!segment:
		                                  // records.

		vector<string>  m_filelist;       // used when not using cin
		int             m_curfile;        // index into filelist

		vector<string>  m_universals;     // storage for universal comments

		// Automatic URL downloading of data from internet in read():
		void     fillUrlBuffer            (stringstream& uribuffer,
		                                   const string& uriname);

};



class Tool_autobeam : public HumTool {
	public:
		         Tool_autobeam   (void);
		        ~Tool_autobeam   () {};

		bool     run             (HumdrumFile& infile);
		bool     run             (const string& indata, ostream& out);
		bool     run             (HumdrumFile& infile, ostream& out);

	protected:
		void     initialize      (HumdrumFile& infile);
		void     processStrand   (HTp strandstart, HTp strandend);
		void     processMeasure  (vector<HTp>& measure);
		void     addBeam         (HTp startnote, HTp endnote);
		void     addBeams        (HumdrumFile& infile);
		void     removeBeams     (HumdrumFile& infile);

	private:
		vector<vector<pair<int, HumNum> > > m_timesigs;
		vector<HTp> m_kernspines;
		bool        m_overwriteQ;
		int         m_track;

};



class Coord {
   public:
           Coord(void) { clear(); }
      void clear(void) { i = j = -1; }
      int i;
      int j;
};


class Tool_autostem : public HumTool {
	public:
		         Tool_autostem         (void);
		        ~Tool_autostem         () {};

		bool     run                   (HumdrumFile& infile);
		bool     run                   (const string& indata, ostream& out);
		bool     run                   (HumdrumFile& infile, ostream& out);

	protected:
		void     initialize            (HumdrumFile& infile);
		void      example              (void);
		void      usage                (void);
		void      autostem             (HumdrumFile& infile);
		void      getClefInfo          (vector<vector<int> >& baseline,
		                                HumdrumFile& infile);
		void      addStem              (string& input, const string& piece);
		void      processKernTokenStemsSimpleModel(HumdrumFile& infile,
		                                vector<vector<int> >& baseline,
		                                int row, int col);
		void      removeStems          (HumdrumFile& infile);
		void      removeStem2          (HumdrumFile& infile, int row, int col);
		int       getVoice             (HumdrumFile& infile, int row, int col);
		void      getNotePositions     (vector<vector<vector<int> > >& notepos,
		                                vector<vector<int> >& baseline,
		                                HumdrumFile& infile);
		void      printNotePositions   (HumdrumFile& infile,
		                                vector<vector<vector<int> > >& notepos);
		void      getVoiceInfo         (vector<vector<int> >& voice, HumdrumFile& infile);
		void      printVoiceInfo       (HumdrumFile& infile, vector<vector<int> >& voice);
		void      processKernTokenStems(HumdrumFile& infile,
		                                vector<vector<int> >& baseline, int row, int col);
		void      getMaxLayers         (vector<int>& maxlayer, vector<vector<int> >& voice,
		                                HumdrumFile& infile);
		void      assignStemDirections (vector<vector<int> >& stemdir,
		                                vector<vector<int> > & voice,
		                                vector<vector<vector<int> > >& notepos,
		                                HumdrumFile& infile);
		void      assignBasicStemDirections(vector<vector<int> >& stemdir,
		                                vector<vector<int> >& voice,
		                                vector<vector<vector<int> > >& notepos,
		                                HumdrumFile& infile);
		int       determineChordStem   (vector<vector<int> >& voice,
		                                vector<vector<vector<int> > >& notepos,
		                                HumdrumFile& infile, int row, int col);
		void      insertStems          (HumdrumFile& infile,
		                                vector<vector<int> >& stemdir);
		void      setStemDirection     (HumdrumFile& infile, int row, int col,
		                                int direction);
		void      getBeamState         (vector<vector<string > >& beams,
		                                HumdrumFile& infile);
		void      countBeamStuff       (const string& token, int& start, int& stop,
		                                int& flagr, int& flagl);
		void      getBeamSegments      (vector<vector<Coord> >& beamednotes,
		                                vector<vector<string > >& beamstates,
		                                HumdrumFile& infile, vector<int> maxlayer);
		int       getBeamDirection     (vector<Coord>& coords,
		                                vector<vector<int> >& voice,
		                                vector<vector<vector<int> > >& notepos);
		void      setBeamDirection     (vector<vector<int> >& stemdir,
		                                vector<Coord>& bnote, int direction);

	private:
		int    debugQ        = 0;       // used with --debug option
		int    removeQ       = 0;       // used with -r option
		int    noteposQ      = 0;       // used with -p option
		int    voiceQ        = 0;       // used with --voice option
		int    removeallQ    = 0;       // used with -R option
		int    overwriteQ    = 0;       // used with -o option
		int    overwriteallQ = 0;       // used with -O option
		int    Middle        = 4;       // used with -u option
		int    Borderline    = 0;       // really used with -u option
		int    notlongQ      = 0;       // used with -L option
		bool   m_quit        = false;

};


class NoteNode {
   public:
		int b40;         // base-40 pitch number or 0 if a rest, negative if tied
		int line;        // line number in original score of note
		int spine;       // spine number in original score of note
		int measure;     // measure number of note
		int serial;      // serial number 
		int mark;        // for marking search matches
		int notemarker;  // for pass-through of marks
		double beatsize; // time signature bottom value which or
		                 // 3 times the bottom if compound meter
		HumNum   duration;  // duration

		         NoteNode             (void) { clear(); }
		         NoteNode             (const NoteNode& anode);
		         NoteNode& operator=  (NoteNode& anode);
		        ~NoteNode             (void);
		void     clear                (void);
		int      isRest               (void) { return b40 == 0 ? 1 : 0; }
		int      isSustain            (void) { return b40 < 0 ? 1 : 0; }
		int      isAttack             (void) { return b40 > 0 ? 1 : 0; }
		int      getB40               (void) { return abs(b40); }
		void     setId                (const string& anid);
		string   getIdString          (void);
		string   getId                (void);

   protected:
		string  protected_id; // id number provided by data
};



class Tool_cint : public HumTool {
	public:
		         Tool_cint    (void);
		        ~Tool_cint    () {};

		bool     run                    (HumdrumFile& infile);
		bool     run                    (const string& indata, ostream& out);
		bool     run                    (HumdrumFile& infile, ostream& out);

	protected:

		void      initialize           (void);
		void      example              (void);
		void      usage                (const string& command);
		int       processFile          (HumdrumFile& infile);
		void      getKernTracks        (vector<int>& ktracks, HumdrumFile& infile);
		int       validateInterval     (vector<vector<NoteNode> >& notes, 
		                                int i, int j, int k);
		void      printIntervalInfo    (HumdrumFile& infile, int line, 
		                                int spine, vector<vector<NoteNode> >& notes, 
		                                int noteline, int noteindex, 
		                                vector<string >& abbr);
		void      getAbbreviations     (vector<string >& abbreviations, 
		                                vector<string >& names);
		void      getAbbreviation      (string& abbr, string& name);
		void      extractNoteArray     (vector<vector<NoteNode> >& notes, 
		                                HumdrumFile& infile, vector<int>& ktracks, 
		                                vector<int>& reverselookup);
		int       onlyRests            (vector<NoteNode>& data);
		int       hasAttack            (vector<NoteNode>& data);
		int       allSustained         (vector<NoteNode>& data);
		void      printPitchGrid       (vector<vector<NoteNode> >& notes, 
		                                HumdrumFile& infile);
		void      getNames             (vector<string >& names, 
		                                vector<int>& reverselookup, HumdrumFile& infile);
		void      printLattice         (vector<vector<NoteNode> >& notes, 
		                                HumdrumFile& infile, vector<int>& ktracks, 
		                                vector<int>& reverselookup, int n);
		void      printSpacer          (ostream& out);
		int       printInterval        (ostream& out, NoteNode& note1, NoteNode& note2,
		                                int type, int octaveadjust = 0);
		int       printLatticeItem     (vector<vector<NoteNode> >& notes, int n, 
		                                int currentindex, int fileline);
		int       printLatticeItemRows (vector<vector<NoteNode> >& notes, int n, 
		                                int currentindex, int fileline);
		int       printLatticeModule   (ostream& out, vector<vector<NoteNode> >& notes, 
		                                int n, int startline, int part1, int part2);
		void      printInterleaved     (HumdrumFile& infile, int line, 
		                                vector<int>& ktracks, vector<int>& reverselookup, 
		                                const string& interstring);
		void      printLatticeInterleaved(vector<vector<NoteNode> >& notes, 
		                                HumdrumFile& infile, vector<int>& ktracks, 
		                                vector<int>& reverselookup, int n);
		int       printInterleavedLattice(HumdrumFile& infile, int line, 
		                                vector<int>& ktracks, vector<int>& reverselookup,
		                                int n, int currentindex,
		                                vector<vector<NoteNode> >& notes);
		int       printCombinations    (vector<vector<NoteNode> >& notes, 
		                                HumdrumFile& infile, vector<int>& ktracks, 
		                                vector<int>& reverselookup, int n,
		                                vector<vector<string> >& retrospective,
		                                const string& searchstring);
		void      printAsCombination   (HumdrumFile& infile, int line, 
		                                vector<int>& ktracks, vector<int>& reverselookup,
		                                const string& interstring);
		int       printModuleCombinations(HumdrumFile& infile, int line, 
		                                vector<int>& ktracks, vector<int>& reverselookup,
		                                int n, int currentindex, 
		                                vector<vector<NoteNode> >& notes, 
		                                int& matchcount, 
		                                vector<vector<string> >& retrospective,
		                                const string& searchstring);
		int       printCombinationsSuspensions(vector<vector<NoteNode> >& notes, 
		                                HumdrumFile& infile, vector<int>& ktracks, 
		                                vector<int>& reverselookup, int n,
		                                vector<vector<string> >& retrospective);
		int       printCombinationModule(ostream& out, const string& filename, 
		                                vector<vector<NoteNode> >& notes, 
		                                int n, int startline, int part1, int part2,
		                                vector<vector<string> >& retrospective,
		                                char& notemarker, int markstate = 0);
		int       printCombinationModulePrepare(ostream& out, const string& filename,
		                                vector<vector<NoteNode> >& notes, int n, 
		                                int startline, int part1, int part2,
		                                vector<vector<string> >& retrospective,
		                                HumdrumFile& infile, const string& searchstring);
		int       getOctaveAdjustForCombinationModule(vector<vector<NoteNode> >& notes, 
		                                int n, int startline, int part1, int part2);
		void      addMarksToInputData  (HumdrumFile& infile, 
		                                vector<vector<NoteNode> >& notes,
		                                vector<int>& ktracks,
		                                vector<int>& reverselookup);
		void      markNote              (HumdrumFile& infile, int line, int col);
		void      initializeRetrospective(vector<vector<string> >& retrospective, 
		                                HumdrumFile& infile, vector<int>& ktracks);
		int       getTriangleIndex(int number, int num1, int num2);
		void      adjustKTracks        (vector<int>& ktracks, const string& koption);
		int       getMeasure           (HumdrumFile& infile, int line);

	private:

		int       debugQ       = 0;      // used with --debug option
		int       base40Q      = 0;      // used with --40 option
		int       base12Q      = 0;      // used with --12 option
		int       base7Q       = 0;      // used with -7 option
		int       pitchesQ     = 0;      // used with --pitches option
		int       rhythmQ      = 0;      // used with -r option and others
		int       durationQ    = 0;      // used with --dur option
		int       latticeQ     = 0;      // used with -l option
		int       interleavedQ = 0;      // used with -L option
		int       Chaincount   = 1;      // used with -n option
		int       chromaticQ   = 0;      // used with --chromatic option
		int       sustainQ     = 0;      // used with -s option
		int       zeroQ        = 0;      // used with -z option
		int       topQ         = 0;      // used with -t option
		int       toponlyQ     = 0;      // used with -T option
		int       hparenQ      = 0;      // used with -h option
		int       mparenQ      = 0;      // used with -y option
		int       locationQ    = 0;      // used with --location option
		int       koptionQ     = 0;      // used with -k option
		int       parenQ       = 0;      // used with -p option
		int       rowsQ        = 0;      // used with --rows option
		int       hmarkerQ     = 0;      // used with -h option
		int       mmarkerQ     = 0;      // used with -m option
		int       attackQ      = 0;      // used with --attacks option
		int       rawQ         = 0;      // used with --raw option
		int       raw2Q        = 0;      // used with --raw2 option
		int       xoptionQ     = 0;      // used with -x option
		int       octaveallQ   = 0;      // used with -O option
		int       octaveQ      = 0;      // used with -o option
		int       noharmonicQ  = 0;      // used with -H option
		int       nomelodicQ   = 0;      // used with -M option
		int       norestsQ     = 0;      // used with -R option
		int       nounisonsQ   = 0;      // used with -U option
		int       filenameQ    = 0;      // used with -f option
		int       searchQ      = 0;      // used with --search option
		int       markQ        = 0;      // used with --mark option
		int       countQ       = 0;      // used with --count option
		int       suspensionsQ = 0;      // used with --suspensions option
		int       uncrossQ     = 0;      // used with -c option
		int       retroQ       = 0;      // used with --retro option
		int       idQ          = 0;      // used with --id option
		vector<string> Ids;              // used with --id option
		char      NoteMarker   = '\0';   // used with -N option
		string    SearchString;
		string Spacer;

};


class Tool_dissonant : public HumTool {
	public:
		         Tool_dissonant    (void);
		        ~Tool_dissonant    () {};

		bool     run               (HumdrumFile& infile);
		bool     run               (const string& indata, ostream& out);
		bool     run               (HumdrumFile& infile, ostream& out);

	protected:
		void    doAnalysis         (vector<vector<string> >& results,
		                            NoteGrid& grid,
		                            vector<vector<NoteCell*> >& attacks,
		                            bool debug);
		void    doAnalysisForVoice (vector<vector<string> >& results,
		                            NoteGrid& grid,
		                            vector<NoteCell*>& attacks,
		                            int vindex, bool debug);
		void    findFakeSuspensions(vector<vector<string> >& results, 
		                            NoteGrid& grid,
		                            vector<NoteCell*>& attacks, int vindex);
		void    findAppoggiaturas  (vector<vector<string> >& results, 
		                            NoteGrid& grid,
		                            vector<NoteCell*>& attacks, int vindex);
		void    findLs             (vector<vector<string> >& results, 
		                            NoteGrid& grid,
		                            vector<NoteCell*>& attacks, int vindex);
		void    findYs             (vector<vector<string> >& results, 
		                            NoteGrid& grid,
		                            vector<NoteCell*>& attacks, int vindex);
		void	findCadentialVoiceFunctions(vector<vector<string> >& results,
									NoteGrid& grid,	vector<NoteCell*>& attacks,
									vector<vector<string> >& voiceFuncs,
									int vindex);
		void    changePitch        (HTp note2, HTp note1);

		void    printColorLegend   (HumdrumFile& infile);
		int     getNextPitchAttackIndex(NoteGrid& grid, int voicei,
		                            int sliceindex);
		void    fillLabels         (void);
		void    fillLabels2        (void);
		void    printCountAnalysis (vector<vector<string> >& data);
		void    suppressDissonances(HumdrumFile& infile, NoteGrid& grid,
		                            vector<vector<NoteCell* > >& attacks,
		                            vector<vector<string> >& results);
		void    suppressDissonancesInVoice(HumdrumFile& infile, 
		                            NoteGrid& grid, int vindex,
		                            vector<NoteCell*>& attacks,
		                            vector<string>& results);
		void    mergeWithPreviousNote(HumdrumFile& infile,
		                            vector<NoteCell*>& attacks, int index);

	private:
	 	vector<HTp> m_kernspines;
		bool diss2Q = false;
		bool diss7Q = false;
		bool diss4Q = false;
		bool dissL0Q = false;
		bool dissL1Q = false;
		bool dissL2Q = false;
		bool suppressQ = false;
		bool voiceFuncsQ = false;
		bool m_voicenumQ = false;
		bool m_selfnumQ = false;

		vector<string> m_labels;

		// unaccdented non-harmonic tones:
		const int PASSING_UP           =  0; // rising passing tone
		const int PASSING_DOWN         =  1; // downward passing tone
		const int NEIGHBOR_UP          =  2; // upper neighbor
		const int NEIGHBOR_DOWN        =  3; // lower neighbor
		const int ECHAPPEE_UP          =  4; // upper échappée
		const int ECHAPPEE_DOWN        =  5; // lower échappée
		const int CAMBIATA_UP_S        =  6; // ascending short nota cambiata
		const int CAMBIATA_DOWN_S      =  7; // descending short nota cambiata
		const int CAMBIATA_UP_L        =  8; // ascending long nota cambiata
		const int CAMBIATA_DOWN_L      =  9; // descending long nota cambiata
		const int REV_CAMBIATA_UP      = 10; // incomplete anterior upper neighbor
		const int REV_CAMBIATA_DOWN    = 11; // incomplete anterior lower neighbor
		const int REV_ECHAPPEE_UP      = 12; // incomplete posterior upper neighbor
		const int REV_ECHAPPEE_DOWN    = 13; // incomplete posterior lower neighbor
		const int ANT_UP               = 14; // rising anticipation
		const int ANT_DOWN             = 15; // descending anticipation
		const int DBL_NEIGHBOR_UP      = 16; // double neighbor beginning with upper neighbor
		const int DBL_NEIGHBOR_DOWN    = 17; // double neighbor beginning with lower neighbor

		// accented non-harmonic tones:
		const int THIRD_Q_PASS_UP      = 18; // dissonant third quarter
		const int THIRD_Q_PASS_DOWN    = 19; // dissonant third quarter
		const int THIRD_Q_UPPER_NEI    = 20; // dissonant third quarter
		const int THIRD_Q_LOWER_NEI    = 21; // dissonant third quarter
		const int ACC_PASSING_UP	   = 22; // appoggiatura
		const int ACC_PASSING_DOWN	   = 23; // appoggiatura
		const int ACC_UP_NEI		   = 24; // appoggiatura
		const int ACC_LO_NEI		   = 25; // appoggiatura
		const int APP_UPPER            = 26; // appoggiatura
		const int APP_LOWER            = 27; // appoggiatura
		const int SUS_BIN  	           = 28; // binary suspension
		const int SUS_TERN  	       = 29; // ternary suspension
		const int AGENT_BIN		       = 30; // binary agent
		const int AGENT_TERN		   = 31; // ternary agent
		const int SUSPENSION_REP       = 32; // suspension repeated note
		const int FAKE_SUSPENSION_LEAP = 33; // fake suspension approached by leap
		const int FAKE_SUSPENSION_STEP = 34; // fake suspension approached by step or anticipation
		const int SUS_NO_AGENT_LEAP    = 35; // suspension missing a normal agent approached by leap
		const int SUS_NO_AGENT_STEP    = 36; // suspension missing a normal agent approached by step or anticipation
		const int CHANSON_IDIOM        = 37; // chanson idiom

		// unknown dissonances:
		const int PARALLEL_UP          = 38; // moves in parallel with known dissonant, approached from below
		const int PARALLEL_DOWN        = 39; // moves in parallel with known dissonant, approached from above
		const int RES_PITCH			   = 40; // note of resolution of a suspension against suspension dissonance

		const int ONLY_WITH_VALID_UP   = 41; // only dissonant with identifiable dissonances, approached from below
		const int ONLY_WITH_VALID_DOWN = 42; // only dissonant with identifiable dissonances, approached from above
		const int UNKNOWN_DISSONANCE   = 43; // unknown dissonance type
		const int UNLABELED_Z2         = 44; // unknown dissonance type, 2nd interval
		const int UNLABELED_Z7         = 45; // unknown dissonance type, 7th interval
		const int UNLABELED_Z4         = 46; // unknown dissonance type, 4th interval

		const int LABELS_SIZE          = 47; // one more than last index
};



#define ND_NOTE 0  /* notes or rests + text and phrase markings */
#define ND_BAR  1  /* explicit barlines */


class NoteData {
	public:
		NoteData(void) { clear(); }
		void clear(void) { bar = pitch = phstart = phend = 0;
							  phnum = -1;
							  lyricerr = lyricnum = 0;
							  tiestart = tiecont = tieend = 0;
							  slstart = slend = 0;
							  num = denom = barnum = 0;
							  barinterp = 0; bardur = 0.0;
							  duration = 0.0; text = ""; }
		double duration;
		int    bar;       int    num;
		int    denom;     int    barnum;
		double bardur;    int    barinterp;
		int    pitch;     int    lyricerr;
		int    phstart;   int    phend;    int phnum;
		int    slstart;   int    slend;    int lyricnum;
		int    tiestart;  int    tiecont;  int tieend;
		string text;
};

		

class Tool_esac2hum : public HumTool {
	public:
		         Tool_esac2hum         (void);
		        ~Tool_esac2hum         () {};

		bool    convertFile          (ostream& out, const string& filename);
		bool    convert              (ostream& out, const string& input);
		bool    convert              (ostream& out, istream& input);

	protected:
		bool      initialize            (void);
		void      checkOptions          (Options& opts, int argc, char** argv);
		void      example               (void);
		void      usage                 (const string& command);
		void      convertEsacToHumdrum  (ostream& out, istream& input);
		bool      getSong               (vector<string>& song, istream& infile, 
		                                int init);
		void      convertSong           (vector<string>& song, ostream& out);
		bool      getKeyInfo            (vector<string>& song, string& key, 
		                                 double& mindur, int& tonic, string& meter,
		                                 ostream& out);
		void      printNoteData         (NoteData& data, int textQ, ostream& out);
		bool      getNoteList           (vector<string>& song, 
		                                 vector<NoteData>& songdata, double mindur,
		                                 int tonic);
		void      getMeterInfo          (string& meter, vector<int>& numerator, 
		                                 vector<int>& denominator);
		void      postProcessSongData   (vector<NoteData>& songdata,
		                                 vector<int>& numerator,vector<int>& denominator);
		void      printKeyInfo          (vector<NoteData>& songdata, int tonic, 
		                                 int textQ, ostream& out);
		int       getAccidentalMax      (int a, int b, int c);
		bool      printTitleInfo        (vector<string>& song, ostream& out);
		void      getLineRange          (vector<string>& song, const string& field, 
		                                 int& start, int& stop);
		void      printChar             (unsigned char c, ostream& out);
		void      printBibInfo          (vector<string>& song, ostream& out);
		void      printString           (const string& string, ostream& out);
		void      printSpecialChars     (ostream& out);
		bool      placeLyrics           (vector<string>& song,
		                                 vector<NoteData>& songdata);
		bool      placeLyricPhrase      (vector<NoteData>& songdata, 
		                                 vector<string>& lyrics, int line);
		void      getLyrics             (vector<string>& lyrics, const string& buffer);
		void      cleanupLyrics         (vector<string>& lyrics);
		bool      getFileContents       (vector<string>& array, const string& filename);
		void      chopExtraInfo         (char* holdbuffer);
		void      printHumdrumHeaderInfo(ostream& out, vector<string>& song);
		void      printHumdrumFooterInfo(ostream& out, vector<string>& song);
		
	private:
		int            debugQ = 0;        // used with --debug option
		int            verboseQ = 0;      // used with -v option
		int            splitQ = 0;        // used with -s option
		int            firstfilenum = 1;  // used with -f option
		vector<string> header;            // used with -h option
		vector<string> trailer;           // used with -t option
		string         fileextension;     // used with -x option
		string         namebase;          // used with -s option

		vector<int>    chartable;  // used printChars() & printSpecialChars()
		int inputline = 0;

};


class Tool_extract : public HumTool {
	public:
		         Tool_extract  (void);
		        ~Tool_extract  () {};

		bool     run                    (HumdrumFile& infile);
		bool     run                    (const string& indata, ostream& out);
		bool     run                    (HumdrumFile& infile, ostream& out);

	protected:

		// auto transpose functions:
		void     initialize             (HumdrumFile& infile);

		// function declarations
		void    processFile             (HumdrumFile& infile);
		void    excludeFields           (HumdrumFile& infile, vector<int>& field,
		                                 vector<int>& subfield, vector<int>& model);
		void    extractFields           (HumdrumFile& infile, vector<int>& field,
		                                 vector<int>& subfield, vector<int>& model);
		void    extractTrace            (HumdrumFile& infile, const string& tracefile);
		void    getInterpretationFields (vector<int>& field, vector<int>& subfield,
		                                 vector<int>& model, HumdrumFile& infile,
		                                 string& interps, int state);
		//void    extractInterpretations  (HumdrumFile& infile, string& interps);
		void    example                 (void);
		void    usage                   (const string& command);
		void    fillFieldData           (vector<int>& field, vector<int>& subfield,
		                                 vector<int>& model, string& fieldstring,
		                                 HumdrumFile& infile);
		void    processFieldEntry       (vector<int>& field, vector<int>& subfield,
		                                 vector<int>& model, const string& astring,
		                                 HumdrumFile& infile);
		void    removeDollarsFromString (string& buffer, int maxtrack);
		int     isInList                (int number, vector<int>& listofnum);
		void    getTraceData            (vector<int>& startline,
		                                 vector<vector<int> >& fields,
		                                 const string& tracefile, HumdrumFile& infile);
		void    printTraceLine          (HumdrumFile& infile, int line,
		                                 vector<int>& field);
		void    dealWithSpineManipulators(HumdrumFile& infile, int line,
		                                 vector<int>& field, vector<int>& subfield,
		                                 vector<int>& model);
		void    storeToken              (vector<string>& storage,
		                                 const string& string);
		void    storeToken              (vector<string>& storage, int index,
		                                 const string& string);
		void    printMultiLines         (vector<int>& vsplit, vector<int>& vserial,
		                                 vector<string>& tempout);
		void    reverseSpines           (vector<int>& field, vector<int>& subfield,
		                                 vector<int>& model, HumdrumFile& infile,
		                                 const string& exinterp);
		void    getSearchPat            (string& spat, int target,
		                                 const string& modifier);
		void    expandSpines            (vector<int>& field, vector<int>& subfield,
		                                 vector<int>& model, HumdrumFile& infile,
		                                 string& interp);
		void    dealWithSecondarySubspine(vector<int>& field, vector<int>& subfield,
		                                 vector<int>& model, int targetindex,
		                                 HumdrumFile& infile, int line, int spine,
		                                 int submodel);
		void    dealWithCospine         (vector<int>& field, vector<int>& subfield,
		                                 vector<int>& model, int targetindex,
		                                 HumdrumFile& infile, int line, int cospine,
		                                 int comodel, int submodel,
		                                 const string& cointerp);
		void    printCotokenInfo        (int& start, HumdrumFile& infile, int line,
		                                 int spine, vector<string>& cotokens,
		                                 vector<int>& spineindex,
		                                 vector<int>& subspineindex);
		void    fillFieldDataByGrep     (vector<int>& field, vector<int>& subfield,
		                                 vector<int>& model, const string& grepString,
		                                 HumdrumFile& infile, int state);

	private:

		// global variables
		int          excludeQ = 0;        // used with -x option
		int          expandQ  = 0;        // used with -e option
		string       expandInterp = "";   // used with -E option
		int          interpQ  = 0;        // used with -i option
		string       interps  = "";       // used with -i option
		int          debugQ   = 0;        // used with --debug option
		int          kernQ    = 0;        // used with -k option
		int          fieldQ   = 0;        // used with -f or -p option
		string       fieldstring = "";    // used with -f or -p option
		vector<int>  field;               // used with -f or -p option
		vector<int>  subfield;            // used with -f or -p option
		vector<int>  model;               // used with -p, or -e options and similar
		int          countQ   = 0;        // used with -C option
		int          traceQ   = 0;        // used with -t option
		string       tracefile = "";      // used with -t option
		int          reverseQ = 0;        // used with -r option
		string       reverseInterp = "**kern"; // used with -r and -R options.
		// sub-spine "b" expansion model: how to generate data for a secondary
		// spine if the primary spine is not divided.  Models are:
		//    'd': duplicate primary spine (or "a" subspine) data (default)
		//    'n': null = use a null token
		//    'r': rest = use a rest instead of a primary spine note (in **kern)
		//         data.  'n' will be used for non-kern spines when 'r' is used.
		int          submodel = 'd';       // used with -m option
		string editorialInterpretation = "yy";
		string      cointerp = "**kern";   // used with -c option
		int         comodel  = 0;          // used with -M option
		string subtokenseparator = " "; // used with a future option
		int         interpstate = 0;       // used -I or with -i
		int         grepQ       = 0;       // used with -g option
		string      grepString  = "";      // used with -g option

};



class Tool_filter : public HumTool {
	public:
		         Tool_filter        (void);
		        ~Tool_filter        () {};

		bool     run                (HumdrumFile& infile);
		bool     run                (const string& indata, ostream& out);
		bool     run                (HumdrumFile& infile, ostream& out);

	protected:
		void     getCommandList     (vector<pair<string, string> >& commands,
		                             HumdrumFile& infile);
		void     initialize         (HumdrumFile& infile);
		void     removeFilterLines  (HumdrumFile& infile);

	private:
		string   m_variant;        // used with -v option.
		bool     m_debugQ = false; // used with --debug option

};


class Tool_hproof : public HumTool {
	public:
		      Tool_hproof      (void);
		     ~Tool_hproof      () {};

		bool  run              (HumdrumFile& infile);
		bool  run              (const string& indata, ostream& out);
		bool  run              (HumdrumFile& infile, ostream& out);

	protected:
		void  markNonChordTones(HumdrumFile& infile);
		void  processHarmSpine (HumdrumFile& infile, HTp hstart);
		void  markNotesInRange (HumdrumFile& infile, HTp ctoken, HTp ntoken, const string& key);
		void  markHarmonicTones(HTp tok, vector<int>& cts);
		void  getNewKey        (HTp token, HTp ntoken, string& key);

	private:
		vector<HTp> m_kernspines;

};



class Tool_imitation : public HumTool {
	public:
		         Tool_imitation    (void);
		        ~Tool_imitation    () {};

		bool     run               (HumdrumFile& infile);
		bool     run               (const string& indata, ostream& out);
		bool     run               (HumdrumFile& infile, ostream& out);

	protected:
		void    doAnalysis         (vector<vector<string>>& results, NoteGrid& grid,
		                            vector<vector<NoteCell*>>& attacks,
		                            vector<vector<double>>& intervals,
		                            HumdrumFile& infile, bool debug);
		void    analyzeImitation  (vector<vector<string>>& results,
		                            vector<vector<NoteCell*>>& attacks,
		                            vector<vector<double>>& intervals,
		                            int v1, int v2);
		void    getIntervals       (vector<double>& intervals,
		                            vector<NoteCell*>& attacks);
		int     compareSequences   (vector<NoteCell*>& attack1, vector<double>& seq1,
		                            int i1, vector<NoteCell*>& attack2,
		                            vector<double>& seq2, int i2);
		int     checkForIntervalSequence(vector<int>& m_intervals,
		                            vector<double>& v1i, int starti, int count);
		void    markedTiedNotes    (vector<HTp>& tokens);

	private:
	 	vector<HTp> m_kernspines;
		int m_threshold;
		bool m_duration;
		bool m_rest;
		bool m_rest2;
		double m_maxdistance;
		bool m_maxdistanceQ;
		vector<int> m_intervals;
		bool m_mark;
		char m_marker = '@';
		static int Enumerator;
};


class Tool_metlev : public HumTool {
	public:
		      Tool_metlev      (void);
		     ~Tool_metlev      () {};

		bool  run              (HumdrumFile& infile);
		bool  run              (const string& indata, ostream& out);
		bool  run              (HumdrumFile& infile, ostream& out);

	protected:
		void  fillVoiceResults (vector<vector<double> >& results,
		                        HumdrumFile& infile,
		                        vector<double>& beatlev);

	private:
		vector<HTp> m_kernspines;

};



class Tool_musicxml2hum : public HumTool {
	public:
		        Tool_musicxml2hum    (void);
		       ~Tool_musicxml2hum    () {}

		bool    convertFile          (ostream& out, const char* filename);
		bool    convert              (ostream& out, xml_document& infile);
		bool    convert              (ostream& out, const char* input);
		bool    convert              (ostream& out, istream& input);

		void    setOptions           (int argc, char** argv);
		void    setOptions           (const vector<string>& argvlist);
		Options getOptionDefinitions (void);

	protected:
		void   initialize           (void);
		string getChildElementText  (xml_node root, const char* xpath);
		string getChildElementText  (xpath_node root, const char* xpath);
		string getAttributeValue    (xml_node xnode, const string& target);
		string getAttributeValue    (xpath_node xnode, const string& target);
		void   printAttributes      (xml_node node);
		bool   getPartInfo          (map<string, xml_node>& partinfo,
		                             vector<string>& partids, xml_document& doc);
		bool   stitchParts          (HumGrid& outdata,
		                             vector<string>& partids,
		                             map<string, xml_node>& partinfo,
		                             map<string, xml_node>& partcontent,
		                             vector<MxmlPart>& partdata);
		bool   getPartContent       (map<string, xml_node>& partcontent,
		                             vector<string>& partids, xml_document& doc);
		void   printPartInfo        (vector<string>& partids,
		                             map<string, xml_node>& partinfo,
		                             map<string, xml_node>& partcontent,
		                             vector<MxmlPart>& partdata);
		bool   fillPartData         (vector<MxmlPart>& partdata,
		                             const vector<string>& partids,
		                             map<string, xml_node>& partinfo,
		                             map<string, xml_node>& partcontent);
		bool   fillPartData         (MxmlPart& partdata, const string& id,
		                             xml_node partdeclaration,
		                             xml_node partcontent);
		void   appendZeroEvents     (GridMeasure* outfile,
		                             vector<SimultaneousEvents*>& nowevents,
		                             HumNum nowtime,
		                             vector<MxmlPart>& partdata);
		void   appendNonZeroEvents   (GridMeasure* outdata,
		                              vector<SimultaneousEvents*>& nowevents,
		                              HumNum nowtime,
		                              vector<MxmlPart>& partdata);
		void   addGraceLines         (GridMeasure* outdata,
		                              vector<vector<vector<vector<MxmlEvent*> > > >& notes,
		                              vector<MxmlPart>& partdata, HumNum nowtime);
		void   addEventToList        (vector<vector<vector<vector<MxmlEvent*> > > >& list, 
		                              MxmlEvent* event);
		void   addHeaderRecords      (HumdrumFile& outfile, xml_document& doc);
		void   addFooterRecords      (HumdrumFile& outfile, xml_document& doc);
		string cleanSpaces           (string& input);
		void setEditorialAccidental  (int accidental, GridSlice* slice, 
		                              int partindex, int staffindex, int voiceindex);

		bool convert          (ostream& out);
		bool convertPart      (ostream& out, const string& partname,
		                       int partindex);
		bool insertMeasure    (HumGrid& outdata, int mnum,
		                       vector<MxmlPart>& partdata,
		                       vector<int> partstaves);
		bool convertNowEvents (GridMeasure* outdata, 
		                       vector<SimultaneousEvents*>& nowevents,
		                       vector<int>& nowparts, 
		                       HumNum nowtime,
		                       vector<MxmlPart>& partdata, 
		                       vector<int>& partstaves);
		void appendNullTokens (HumdrumLine* line, MxmlPart& part);
		void appendEvent      (HumdrumLine* line, MxmlEvent* event);
		void insertExclusiveInterpretationLine(HumdrumFile& outfile,
		                       vector<MxmlPart>& partdata);
		void insertAllToken   (HumdrumFile& outfile, vector<MxmlPart>& partdata,
		                       const string& common);
		void insertSingleMeasure(HumdrumFile& outfile);
		void cleanupMeasures   (HumdrumFile& outfile,
		                        vector<HumdrumLine*> measures);

		void addClefLine       (GridMeasure* outdata, vector<vector<xml_node> >& clefs,
		                        vector<MxmlPart>& partdata, HumNum nowtime);
		void insertPartClefs   (xml_node clef, GridPart& part);
		xml_node convertClefToHumdrum(xml_node clef, HTp& token, int& staffindex);

		void addKeySigLine    (GridMeasure* outdata, vector<vector<xml_node> >& keysigs,
		                        vector<MxmlPart>& partdata, HumNum nowtime);
		void insertPartKeySigs (xml_node keysig, GridPart& part);
		xml_node convertKeySigToHumdrum(xml_node keysig, 
		                        HTp& token, int& staffindex);

		void addTimeSigLine    (GridMeasure* outdata, vector<vector<xml_node> >& timesigs,
		                        vector<MxmlPart>& partdata, HumNum nowtime);
		bool insertPartTimeSigs (xml_node timesig, GridPart& part);
		void insertPartMensurations(xml_node timesig, GridPart& part);
		bool checkForMensuration(xml_node timesig);
		xml_node convertTimeSigToHumdrum(xml_node timesig, 
		                        HTp& token, int& staffindex);
		xml_node convertMensurationToHumdrum(xml_node timesig,
		                        HTp& token, int& staffindex);

		void addEvent          (GridSlice* slice, GridMeasure* outdata, MxmlEvent* event);
		void fillEmpties       (GridPart* part, const char* string);
		void addSecondaryChordNotes (ostream& output, MxmlEvent* head, const string& recip);
		bool isInvisible       (MxmlEvent* event);
		int  addLyrics         (GridStaff* staff, MxmlEvent* event);
		int  addHarmony        (GridPart* oart, MxmlEvent* event);
		void addDynamic        (GridPart* part, MxmlEvent* event);
		void addTexts          (GridSlice* slice, GridMeasure* measure, int partindex,
		                        int staffindex, int voiceindex, MxmlEvent* event);
		void addText           (GridSlice* slice, GridMeasure* measure, int partindex, 
		                        int staffindex, int voiceindex, xml_node node);
		string getHarmonyString(xml_node hnode);
		string getDynamicString(xml_node element);
		string getDynamicsParameters(xml_node element);
		string getHairpinString(xml_node element);
		string cleanSpaces     (const string& input);
		void checkForDummyRests(MxmlMeasure* measure);
		void reindexVoices     (vector<MxmlPart>& partdata);
		void reindexMeasure    (MxmlMeasure* measure);

	public:

	static bool nodeType      (xml_node node, const char* testname);

	private:
		Options m_options;
		bool DebugQ;
		bool VoiceDebugQ;
		bool m_recipQ = false;
		bool m_stemsQ = false;
		int m_slurabove = 0;
		int m_slurbelow = 0;
		char m_hasEditorial = '\0';

		xml_node m_current_dynamic = xml_node(NULL);
		vector<xml_node> m_current_text;

};



class MyCoord {
	public:
		     MyCoord   (void) { clear(); }
		void clear   (void) { x = -1; y = -1; }
		bool isValid (void) { return ((x < 0) || (y < 0)) ? false : true; }
		int  x;
		int  y;
};

class MeasureInfo {
	public:
		MeasureInfo(void) { clear(); }
		void clear(void)  { num = seg = start = stop = -1; 
			sclef.resize(0); skeysig.resize(0); skey.resize(0);
			stimesig.resize(0); smet.resize(0); stempo.resize(0);
			eclef.resize(0); ekeysig.resize(0); ekey.resize(0);
			etimesig.resize(0); emet.resize(0); etempo.resize(0);
			file = NULL;
		}
		void setTrackCount(int tcount) {
			sclef.resize(tcount+1);
			skeysig.resize(tcount+1);
			skey.resize(tcount+1);
			stimesig.resize(tcount+1);
			smet.resize(tcount+1);
			stempo.resize(tcount+1);
			eclef.resize(tcount+1);
			ekeysig.resize(tcount+1);
			ekey.resize(tcount+1);
			etimesig.resize(tcount+1);
			emet.resize(tcount+1);
			etempo.resize(tcount+1);
			int i;
			for (i=0; i<tcount+1; i++) {
				sclef[i].clear();
				skeysig[i].clear();
				skey[i].clear();
				stimesig[i].clear();
				smet[i].clear();
				stempo[i].clear();
				eclef[i].clear();
				ekeysig[i].clear();
				ekey[i].clear();
				etimesig[i].clear();
				emet[i].clear();
				etempo[i].clear();
			}
			tracks = tcount;
		}
		int num;          // measure number
		int seg;          // measure segment
		int start;        // starting line of segment
		int stop;         // ending line of segment
		int tracks;       // number of primary tracks in file.
		HumdrumFile* file;
	 
		// musical settings at start of measure
		vector<MyCoord> sclef;     // starting clef of segment
		vector<MyCoord> skeysig;   // starting keysig of segment
		vector<MyCoord> skey;      // starting key of segment
		vector<MyCoord> stimesig;  // starting timesig of segment
		vector<MyCoord> smet;      // starting met of segment
		vector<MyCoord> stempo;    // starting tempo of segment

		// musical settings at start of measure
		vector<MyCoord> eclef;     // ending clef    of segment
		vector<MyCoord> ekeysig;   // ending keysig  of segment
		vector<MyCoord> ekey;      // ending key     of segment
		vector<MyCoord> etimesig;  // ending timesig of segment
		vector<MyCoord> emet;      // ending met     of segment
		vector<MyCoord> etempo;    // ending tempo   of segment
};



class Tool_myank : public HumTool {
	public:
		         Tool_myank            (void);
		        ~Tool_myank            () {};

		bool     run                   (HumdrumFile& infile);
		bool     run                   (const string& indata, ostream& out);
		bool     run                   (HumdrumFile& infile, ostream& out);

	protected:
		void      initialize            (HumdrumFile& infile);
		void      example              (void);
		void      usage                (const string& command);
		void      myank                (HumdrumFile& infile, 
		                                vector<MeasureInfo>& outmeasure);
		void      removeDollarsFromString(string& buffer, int maxx);
		void      processFieldEntry    (vector<MeasureInfo>& field, 
		                                const string& str, 
		                                HumdrumFile& infile, int maxmeasure, 
		                                vector<MeasureInfo>& inmeasures, 
		                                vector<int>& inmap);
		void      expandMeasureOutList (vector<MeasureInfo>& measureout, 
		                                vector<MeasureInfo>& measurein, 
		                                HumdrumFile& infile, const string& optionstring);
		void      getMeasureStartStop  (vector<MeasureInfo>& measurelist, 
		                                HumdrumFile& infile);
		void      printEnding          (HumdrumFile& infile, int lastline, int adjlin);
		void      printStarting        (HumdrumFile& infile);
		void      reconcileSpineBoundary(HumdrumFile& infile, int index1, int index2);
		void      reconcileStartingPosition(HumdrumFile& infile, int index2);
		void      printJoinLine        (vector<int>& splits, int index, int count);
		void      printInvisibleMeasure(HumdrumFile& infile, int line);
		void      fillGlobalDefaults   (HumdrumFile& infile, 
		                                vector<MeasureInfo>& measurein, 
		                                vector<int>& inmap);
		void      adjustGlobalInterpretations(HumdrumFile& infile, int ii,
		                                vector<MeasureInfo>& outmeasures,
		                                int index);
		void      adjustGlobalInterpretationsStart(HumdrumFile& infile, int ii,
		                                vector<MeasureInfo>& outmeasures, 
		                                int index);
		void      getMarkString        (ostream& out, HumdrumFile& infile);
		void      printDoubleBarline   (HumdrumFile& infile, int line);
		void      insertZerothMeasure  (vector<MeasureInfo>& measurelist, 
		                                HumdrumFile& infile);
		void      getMetStates         (vector<vector<MyCoord> >& metstates, 
		                                HumdrumFile& infile);
		MyCoord   getLocalMetInfo      (HumdrumFile& infile, int row, int track);
		int       atEndOfFile          (HumdrumFile& infile, int line);
		void      processFile          (HumdrumFile& infile);
		int       getSectionCount      (HumdrumFile& infile);
		void      getSectionString     (string& sstring, HumdrumFile& infile,
		                                int sec);

	private:
		int    debugQ      = 0;             // used with --debug option
		// int    inputlist   = 0;             // used with --inlist option
		int    inlistQ     = 0;             // used with --inlist option
		int    outlistQ    = 0;             // used with --outlist option
		int    verboseQ    = 0;             // used with -v option
		int    invisibleQ  = 1;             // used with --visible option
		int    maxQ        = 0;             // used with --max option
		int    minQ        = 0;             // used with --min option
		int    instrumentQ = 0;             // used with -I option
		int    nolastbarQ  = 0;             // used with -B option
		int    markQ       = 0;             // used with --mark option
		int    doubleQ     = 0;             // used with --mdsep option
		int    barnumtextQ = 0;             // used with -T option
		int    Section     = 0;             // used with --section option
		int    sectionCountQ = 0;           // used with --section-count option
		vector<MeasureInfo> MeasureOutList; // used with -m option
		vector<MeasureInfo> MeasureInList;  // used with -m option
		vector<vector<MyCoord> > metstates;

};


class Tool_recip : public HumTool {
	public:
		      Tool_recip               (void);
		     ~Tool_recip               () {};

		bool  run                      (HumdrumFile& infile);
		bool  run                      (const string& indata, ostream& out);
		bool  run                      (HumdrumFile& infile, ostream& out);

	protected:
		void  initialize               (HumdrumFile& infile);
		void  replaceKernWithRecip     (HumdrumFile& infile);
		void  doCompositeAnalysis      (HumdrumFile& infile);
		void  insertAnalysisSpines     (HumdrumFile& infile, HumdrumFile& cfile);

	private:
		vector<HTp> m_kernspines;
		bool        m_graceQ = true;
		string      m_exinterp = "**recip";

};



class Tool_ruthfix : public HumTool {
	public:
		         Tool_ruthfix      (void);
		        ~Tool_ruthfix      () {};

		bool     run               (HumdrumFile& infile);
		bool     run               (const string& indata, ostream& out);
		bool     run               (HumdrumFile& infile, ostream& out);

	protected:
		void    insertCrossBarTies (HumdrumFile& infile);
		void    insertCrossBarTies (HumdrumFile& infile, int strand);
		void    createTiedNote     (HTp left, HTp right);

};


class Tool_satb2gs : public HumTool {
	public:
		         Tool_satb2gs    (void);
		        ~Tool_satb2gs    () {};

		bool     run             (HumdrumFile& infile);
		bool     run             (const string& indata, ostream& out);
		bool     run             (HumdrumFile& infile, ostream& out);

	protected:
		void     initialize      (HumdrumFile& infile);
		void     processFile     (HumdrumFile& infile);
		void     example         (void);
		void     usage           (const string& command);
		void     convertData     (HumdrumFile& infile);
		int      getSatbTracks   (vector<int>& tracks, HumdrumFile& infile);
		void     printSpine      (HumdrumFile& infile, int row, int col, 
		                          vector<int>& satbtracks);
		void     printExInterp   (HumdrumFile& infile, int line, 
		                          vector<int>& tracks);
		void     printLastLine   (HumdrumFile& infile, int line, 
		                          vector<int>& tracks);
	private:
		int    debugQ    = 0;             // used with --debug option
};



class Tool_transpose : public HumTool {
	public:
		         Tool_transpose  (void);
		        ~Tool_transpose  () {};

		bool     run             (HumdrumFile& infile);
		bool     run             (const string& indata, ostream& out);
		bool     run             (HumdrumFile& infile, ostream& out);

	protected:

		// auto transpose functions:
		void     initialize             (HumdrumFile& infile);
		void     convertScore           (HumdrumFile& infile, int style);
		void     processFile            (HumdrumFile& infile,
		                                 vector<bool>& spineprocess);
		void     convertToConcertPitches(HumdrumFile& infile, int line,
		                                 vector<int>& tvals);
		void     convertToWrittenPitches(HumdrumFile& infile, int line,
		                                 vector<int>& tvals);
		void     printNewKeySignature   (const string& keysig, int trans);
		void     processInterpretationLine(HumdrumFile& infile, int line,
		                                 vector<int>& tvals, int style);
		int      isKeyMarker            (const string& str);
		void     printNewKeyInterpretation(HumdrumLine& aRecord,
		                                 int index, int transval);
		int      hasTrMarkers           (HumdrumFile& infile, int line);
		void     printHumdrumKernToken  (HumdrumLine& record, int index,
		                                 int transval);
		int      checkForDeletedLine    (HumdrumFile& infile, int line);
		int      getBase40ValueFromInterval(const string& string);
		void     example                (void);
		void     usage                  (const string& command);
		void     printHumdrumDataRecord (HumdrumLine& record,
		                                 vector<bool>& spineprocess);

		double   pearsonCorrelation     (int size, double* x, double* y);
		void     doAutoTransposeAnalysis(HumdrumFile& infile);
		void     addToHistogramDouble   (vector<vector<double> >& histogram,
		                                 int pc, double start, double dur,
		                                 double tdur, int segments);
		double   storeHistogramForTrack (vector<vector<double> >& histogram, 
		                                 HumdrumFile& infile, int track,
		                                 int segments);
		void     printHistograms        (int segments, vector<int> ktracks, 
		                                vector<vector<vector<double> > >&
		                                 trackhist);
		void     doAutoKeyAnalysis      (vector<vector<vector<double> > >&
		                                 analysis, int level, int hop, int count,
		                                 int segments, vector<int>& ktracks, 
		                                 vector<vector<vector<double> > >&
		                                 trackhist);
		void     doTrackKeyAnalysis     (vector<vector<double> >& analysis,
		                                 int level, int hop, int count, 
		                                 vector<vector<double> >& trackhist,
		                                 vector<double>& majorweights,
		                                 vector<double>& minorweights);
		void     identifyKeyDouble      (vector<double>& correls, 
		                                 vector<double>& histogram, 
		                                 vector<double>& majorweights, 
		                                 vector<double>& minorweights);
		void     fillWeightsWithKostkaPayne(vector<double>& maj,
		                                 vector<double>& min);
		void     printRawTrackAnalysis  (vector<vector<vector<double> > >&
		                                 analysis, vector<int>& ktracks);
		void     doSingleAnalysis       (vector<double>& analysis,
		                                 int startindex, int length,
		                                 vector<vector<double> >& trackhist, 
		                                 vector<double>& majorweights, 
		                                 vector<double>& minorweights);
		void     identifyKey            (vector<double>& correls, 
		                                 vector<double>& histogram,
		                                 vector<double>& majorweights, 
		                                 vector<double>& minorweights);
		void     doTranspositionAnalysis(vector<vector<vector<double> > >&
		                                 analysis);
		int      calculateTranspositionFromKey(int targetkey,
		                                 HumdrumFile& infile);
		void     printTransposedToken   (HumdrumFile& infile, int row, int col,
		                                 int transval);
		void     printTransposeInformation(HumdrumFile& infile,
		                                 vector<bool>& spineprocess,
		                                 int line, int transval);
		int      getTransposeInfo       (HumdrumFile& infile, int row, int col);
		void     printNewKernString     (const string& string, int transval);

	private:
		int      transval     = 0;   // used with -b option
		int      ssetkeyQ     = 0;   // used with -k option
		int      ssetkey      = 0;   // used with -k option
		int      currentkey   = 0;
		int      autoQ        = 0;   // used with --auto option
		int      debugQ       = 0;   // used with --debug option
		int      spineQ       = 0;   // used with -s option
		string   spinestring  = "";  // used with -s option
		int      octave       = 0;   // used with -o option
		int      concertQ     = 0;   // used with -C option
		int      writtenQ     = 0;   // used with -W option
		int      quietQ       = 0;   // used with -q option
		int      instrumentQ  = 0;   // used with -I option
};



} // end of namespace hum


#endif /* _HUMLIB_H_INCLUDED */


<|MERGE_RESOLUTION|>--- conflicted
+++ resolved
@@ -1,11 +1,7 @@
 //
 // Programmer:    Craig Stuart Sapp <craig@ccrma.stanford.edu>
 // Creation Date: Sat Aug  8 12:24:49 PDT 2015
-<<<<<<< HEAD
 // Last Modified: Sat, Aug 26, 2017 10:51:06 PM
-=======
-// Last Modified: Sat Aug 26 16:20:12 PDT 2017
->>>>>>> 747e8a73
 // Filename:      humlib.h
 // URL:           https://github.com/craigsapp/humlib/blob/master/include/humlib.h
 // Syntax:        C++11
