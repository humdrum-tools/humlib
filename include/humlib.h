//
// Programmer:    Craig Stuart Sapp <craig@ccrma.stanford.edu>
// Creation Date: Sat Aug  8 12:24:49 PDT 2015
<<<<<<< HEAD
// Last Modified: Wed Jan 16 01:47:04 EST 2019
=======
// Last Modified: Mon Jan 14 20:43:44 PST 2019
>>>>>>> 681c649e
// Filename:      humlib.h
// URL:           https://github.com/craigsapp/humlib/blob/master/include/humlib.h
// Syntax:        C++11
// vim:           ts=3
//
// Description:   Include file for humlib library.
//
/*
Copyright (c) 2015, 2016, 2017, 2018 Craig Stuart Sapp
All rights reserved.

Redistribution and use in source and binary forms, with or without
modification, are permitted provided that the following conditions are met:

1. Redistributions of source code must retain the above copyright notice, this
   list of conditions and the following disclaimer.
2. Redistributions in binary form must reproduce the above copyright notice,
   and the following disclaimer in the documentation and/or other materials
   provided with the distribution.

THIS SOFTWARE IS PROVIDED BY THE COPYRIGHT HOLDERS AND CONTRIBUTORS "AS IS" AND
ANY EXPRESS OR IMPLIED WARRANTIES, INCLUDING, BUT NOT LIMITED TO, THE IMPLIED
WARRANTIES OF MERCHANTABILITY AND FITNESS FOR A PARTICULAR PURPOSE ARE
DISCLAIMED. IN NO EVENT SHALL THE COPYRIGHT OWNER OR CONTRIBUTORS BE LIABLE FOR
ANY DIRECT, INDIRECT, INCIDENTAL, SPECIAL, EXEMPLARY, OR CONSEQUENTIAL DAMAGES
(INCLUDING, BUT NOT LIMITED TO, PROCUREMENT OF SUBSTITUTE GOODS OR SERVICES;
LOSS OF USE, DATA, OR PROFITS; OR BUSINESS INTERRUPTION) HOWEVER CAUSED AND
ON ANY THEORY OF LIABILITY, WHETHER IN CONTRACT, STRICT LIABILITY, OR TORT
(INCLUDING NEGLIGENCE OR OTHERWISE) ARISING IN ANY WAY OUT OF THE USE OF THIS
SOFTWARE, EVEN IF ADVISED OF THE POSSIBILITY OF SUCH DAMAGE.

*/

#ifndef _HUMLIB_H_INCLUDED
#define _HUMLIB_H_INCLUDED

#include <stdarg.h>
#include <string.h>

#include <algorithm>
#include <cctype>
#include <cmath>
#include <cstring>
#include <fstream>
#include <functional>
#include <iostream>
#include <list>
#include <locale>
#include <map>
#include <regex>
#include <set>
#include <sstream>
#include <string>
#include <utility>
#include <vector>

using std::cerr;
using std::cin;
using std::cout;
using std::endl;
using std::ends;
using std::ifstream;
using std::invalid_argument;
using std::istream;
using std::istreambuf_iterator;
using std::list;
using std::map;
using std::ostream;
using std::pair;
using std::regex;
using std::set;
using std::string;
using std::stringstream;
using std::to_string;
using std::vector;

#ifdef USING_URI
	#include <sys/types.h>   /* socket, connect */
	#include <sys/socket.h>  /* socket, connect */
	#include <netinet/in.h>  /* htons           */
	#include <netdb.h>       /* gethostbyname   */
	#include <unistd.h>      /* read, write     */
	#include <string.h>      /* memcpy          */
   #include <sstream>
#endif

#include "pugiconfig.hpp"
#include "pugixml.hpp"

using pugi::xml_node;
using pugi::xml_attribute;
using pugi::xml_document;
using pugi::xpath_node;

namespace hum {

class Convert;
class HumNum;
class HumAddress;
class HumdrumToken;
typedef HumdrumToken* HTp;
class HumdrumLine;
class HumdrumFileBase;
class HumdrumFileStructure;
class HumdrumFileContent;
class HumdrumFile;
class GridVoice;


class HumParameter : public std::string {
	public:
		HumParameter(void);
		HumParameter(const std::string& str);
		HumdrumToken* origin;
};

typedef std::map<std::string, std::map<std::string, std::map<std::string, HumParameter> > > MapNNKV;
typedef std::map<std::string, std::map<std::string, HumParameter> > MapNKV;
typedef std::map<std::string, HumParameter> MapKV;

class HumHash {
	public:
		               HumHash             (void);
		              ~HumHash             ();

		std::string    getValue            (const std::string& key) const;
		std::string    getValue            (const std::string& ns2,
		                                    const std::string& key) const;
		std::string    getValue            (const std::string& ns1, const std::string& ns2,
		                                    const std::string& key) const;
		HTp            getValueHTp         (const std::string& key) const;
		HTp            getValueHTp         (const std::string& ns2,
		                                    const std::string& key) const;
		HTp            getValueHTp         (const std::string& ns1, const std::string& ns2,
		                                    const std::string& key) const;
		int            getValueInt         (const std::string& key) const;
		int            getValueInt         (const std::string& ns2,
		                                    const std::string& key) const;
		int            getValueInt         (const std::string& ns1, const std::string& ns2,
		                                    const std::string& key) const;
		HumNum         getValueFraction    (const std::string& key) const;
		HumNum         getValueFraction    (const std::string& ns2,
		                                    const std::string& key) const;
		HumNum         getValueFraction    (const std::string& ns1, const std::string& ns2,
		                                    const std::string& key)const ;
		double         getValueFloat       (const std::string& key)const ;
		double         getValueFloat       (const std::string& ns2,
		                                    const std::string& key) const;
		double         getValueFloat       (const std::string& ns1, const std::string& ns2,
		                                    const std::string& key) const;
		bool           getValueBool        (const std::string& key) const;
		bool           getValueBool        (const std::string& ns2,
		                                    const std::string& key) const;
		bool           getValueBool        (const std::string& ns1, const std::string& ns2,
		                                    const std::string& key) const;

		void           setValue            (const std::string& key,
		                                    const std::string& value);
		void           setValue            (const std::string& ns2,
		                                    const std::string& key,
		                                    const std::string& value);
		void           setValue            (const std::string& ns1,
		                                    const std::string& ns2,
		                                    const std::string& key,
		                                    const std::string& value);
		void           setValue            (const std::string& key,
		                                    const char* value);
		void           setValue            (const std::string& ns2,
		                                    const std::string& key,
		                                    const char* value);
		void           setValue            (const std::string& ns1,
		                                    const std::string& ns2,
		                                    const std::string& key,
		                                    const char* value);
		void           setValue            (const std::string& key, int value);
		void           setValue            (const std::string& ns2, const std::string& key,
		                                    int value);
		void           setValue            (const std::string& ns1, const std::string& ns2,
		                                    const std::string& key, int value);
		void           setValue            (const std::string& key, HTp value);
		void           setValue            (const std::string& ns2, const std::string& key,
		                                    HTp value);
		void           setValue            (const std::string& ns1, const std::string& ns2,
		                                    const std::string& key, HTp value);
		void           setValue            (const std::string& key, HumNum value);
		void           setValue            (const std::string& ns2, const std::string& key,
		                                    HumNum value);
		void           setValue            (const std::string& ns1, const std::string& ns2,
		                                    const std::string& key, HumNum value);
		void           setValue            (const std::string& key, double value);
		void           setValue            (const std::string& ns2, const std::string& key,
		                                    double value);
		void           setValue            (const std::string& ns1, const std::string& ns2,
		                                    const std::string& key, double value);
		bool           isDefined           (const std::string& key) const;
		bool           isDefined           (const std::string& ns2,
		                                    const std::string& key) const;
		bool           isDefined           (const std::string& ns1, const std::string& ns2,
		                                    const std::string& key) const;
		void           deleteValue         (const std::string& key);
		void           deleteValue         (const std::string& ns2, const std::string& key);
		void           deleteValue         (const std::string& ns1, const std::string& ns2,
		                                    const std::string& key);
		std::vector<std::string> getKeys             (void) const;
		std::vector<std::string> getKeys             (const std::string& ns) const;
		std::vector<std::string> getKeys             (const std::string& ns1,
		                                    const std::string& ns2) const;
		bool           hasParameters       (void) const;
		bool           hasParameters       (const std::string& ns) const;
		bool           hasParameters       (const std::string& ns1,
		                                    const std::string& ns2) const;
		int            getParameterCount   (void) const;
		int            getParameterCount   (const std::string& ns) const;
		int            getParameterCount   (const std::string& ns1,
		                                    const std::string& ns2) const;
		void           setPrefix           (const std::string& value);
		std::string    getPrefix           (void) const;
		std::ostream&       printXml            (std::ostream& out = std::cout, int level = 0,
		                                    const std::string& indent = "\t");
		std::ostream&       printXmlAsGlobal    (std::ostream& out = std::cout, int level = 0,
		                                    const std::string& indent = "\t");

		void           setOrigin           (const std::string& key,
		                                    HumdrumToken* tok);
		void           setOrigin           (const std::string& key,
		                                    HumdrumToken& tok);
		void           setOrigin           (const std::string& ns2, const std::string& key,
		                                    HumdrumToken* tok);
		void           setOrigin           (const std::string& ns2, const std::string& key,
		                                    HumdrumToken& tok);
		void           setOrigin           (const std::string& ns1, const std::string& ns2,
		                                    const std::string& parameter,
		                                    HumdrumToken* tok);
		void           setOrigin           (const std::string& ns1, const std::string& ns2,
		                                    const std::string& parameter,
		                                    HumdrumToken& tok);

		HumdrumToken*  getOrigin           (const std::string& key) const;
		HumdrumToken*  getOrigin           (const std::string& ns2,
		                                    const std::string& key) const;
		HumdrumToken*  getOrigin           (const std::string& ns1,
		                                    const std::string& ns2,
		                                    const std::string& parameter) const;

	protected:
		void                     initializeParameters  (void);
		std::vector<std::string> getKeyList            (const std::string& keys) const;

	private:
		MapNNKV*    parameters;
		std::string prefix;

	friend std::ostream& operator<<(std::ostream& out, const HumHash& hash);
};



class HumNum {
	public:
		         HumNum             (void);
		         HumNum             (int value);
		         HumNum             (int numerator, int denominator);
		         HumNum             (const HumNum& rat);
		         HumNum             (const std::string& ratstring);
		         HumNum             (const char* ratstring);
		        ~HumNum             ();

		bool     isNegative         (void) const;
		bool     isPositive         (void) const;
		bool     isZero             (void) const;
		bool     isNonZero          (void) const;
		bool     isNonNegative      (void) const;
		bool     isNonPositive      (void) const;
		bool     isInfinite         (void) const;
		bool     isFinite           (void) const;
		bool     isNaN              (void) const;
		bool     isInteger          (void) const;
		bool     isPowerOfTwo       (void) const;
		double   getFloat           (void) const;
		double   toFloat  (void) const { return getFloat(); }
		int      getInteger         (double round = 0.0) const;
		int      toInteger (double round = 0.0) const {
		                                            return getInteger(round); }
		int      getNumerator       (void) const;
		int      getDenominator     (void) const;
		HumNum   getRemainder       (void) const;
		void     setValue           (int numerator);
		void     setValue           (int numerator, int denominator);
		void     setValue           (const std::string& ratstring);
		void     setValue           (const char* ratstring);
		void     invert             (void);
		HumNum   getAbs             (void) const;
		HumNum&  makeAbs            (void);
		HumNum&  operator=          (const HumNum& value);
		HumNum&  operator=          (int value);
		HumNum&  operator+=         (const HumNum& value);
		HumNum&  operator+=         (int value);
		HumNum&  operator-=         (const HumNum& value);
		HumNum&  operator-=         (int value);
		HumNum&  operator*=         (const HumNum& value);
		HumNum&  operator*=         (int value);
		HumNum&  operator/=         (const HumNum& value);
		HumNum&  operator/=         (int value);
		HumNum   operator-          (void) const;
		HumNum   operator+          (const HumNum& value) const;
		HumNum   operator+          (int value) const;
		HumNum   operator-          (const HumNum& value) const;
		HumNum   operator-          (int value) const;
		HumNum   operator*          (const HumNum& value) const;
		HumNum   operator*          (int value) const;
		HumNum   operator/          (const HumNum& value) const;
		HumNum   operator/          (int value) const;
		bool     operator==         (const HumNum& value) const;
		bool     operator==         (double value) const;
		bool     operator==         (int value) const;
		bool     operator!=         (const HumNum& value) const;
		bool     operator!=         (double value) const;
		bool     operator!=         (int value) const;
		bool     operator<          (const HumNum& value) const;
		bool     operator<          (double value) const;
		bool     operator<          (int value) const;
		bool     operator<=         (const HumNum& value) const;
		bool     operator<=         (double value) const;
		bool     operator<=         (int value) const;
		bool     operator>          (const HumNum& value) const;
		bool     operator>          (double value) const;
		bool     operator>          (int value) const;
		bool     operator>=         (const HumNum& value) const;
		bool     operator>=         (double value) const;
		bool     operator>=         (int value) const;
		std::ostream& printFraction      (std::ostream& = std::cout) const;
		std::ostream& printMixedFraction (std::ostream& out = std::cout,
		                             std::string separator = "_") const;
		std::ostream& printList          (std::ostream& out) const;

	protected:
		void     reduce             (void);
		int      gcdIterative       (int a, int b);
		int      gcdRecursive       (int a, int b);

	private:
		int top;
		int bot;
};


std::ostream& operator<<(std::ostream& out, const HumNum& number);

template <typename A>
std::ostream& operator<<(std::ostream& out, const std::vector<A>& v);



class HumRegex {
	public:
		            HumRegex           (void);
		            HumRegex           (const std::string& exp,
		                                const std::string& options = "");
		           ~HumRegex           ();

		// setting persistent options for regular expression contruction
		void        setIgnoreCase      (void);
		bool        getIgnoreCase      (void);
		void        unsetIgnoreCase    (void);

		// setting persistent search/match options
		void        setGlobal          (void);
		bool        getGlobal          (void);
		void        unsetGlobal        (void);

		// replacing
		std::string&     replaceDestructive (std::string& input, const std::string& replacement,
		                                const std::string& exp);
		std::string&     replaceDestructive (std::string& input, const std::string& replacement,
		                                const std::string& exp,
		                                const std::string& options);
		std::string      replaceCopy        (const std::string& input,
		                                const std::string& replacement,
		                                const std::string& exp);
		std::string      replaceCopy        (const std::string& input,
		                                const std::string& replacement,
		                                const std::string& exp,
		                                const std::string& options);

		std::string&     replaceDestructive (std::string* input, const std::string& replacement,
		                                const std::string& exp);
		std::string&     replaceDestructive (std::string* input, const std::string& replacement,
		                                const std::string& exp,
		                                const std::string& options);
		std::string      replaceCopy        (std::string* input, const std::string& replacement,
		                                const std::string& exp);
		std::string      replaceCopy        (std::string* input, const std::string& replacement,
		                                const std::string& exp,
		                                const std::string& options);
		std::string&      tr                 (std::string& input, const std::string& from,
		                                const std::string& to);

		// matching (full-string match)
		bool        match              (const std::string& input, const std::string& exp);
		bool        match              (const std::string& input, const std::string& exp,
		                                const std::string& options);
		bool        match              (const std::string* input, const std::string& exp);
		bool        match              (const std::string* input, const std::string& exp,
		                                const std::string& options);


		// searching
		// http://www.cplusplus.com/reference/regex/regex_search
		int         search             (const std::string& input, const std::string& exp);
		int         search             (const std::string& input, const std::string& exp,
		                                const std::string& options);
		int         search             (const std::string& input, int startindex,
		                                const std::string& exp);
		int         search             (const std::string& input, int startindex,
		                                const std::string& exp,
		                                const std::string& options);

		int         search             (std::string* input, const std::string& exp);
		int         search             (std::string* input, const std::string& exp,
		                                const std::string& options);
		int         search             (std::string* input, int startindex,
		                                const std::string& exp);
		int         search             (std::string* input, int startindex,
		                                const std::string& exp,
		                                const std::string& options);

		int         getMatchCount      (void);
		std::string getMatch           (int index);
		int         getMatchInt        (int index);
		double      getMatchDouble     (int index);
		std::string getPrefix          (void);
		std::string getSuffix          (void);
		int         getMatchStartIndex (int index = 0);
		int         getMatchEndIndex   (int index = 0);
		int         getMatchLength     (int index = 0);

		// token lists:
		bool        split              (std::vector<std::string>& entries,
		                                const std::string& buffer,
		                                const std::string& separator);

	protected:
		std::regex_constants::syntax_option_type
				getTemporaryRegexFlags(const std::string& sflags);
		std::regex_constants::match_flag_type
				getTemporarySearchFlags(const std::string& sflags);


	private:

		// m_regex: stores the regular expression to use as a default.
		//
		// http://en.cppreference.com/w/cpp/regex/basic_regex
		// .assign(string) == set the regular expression.
		// operator=       == set the regular expression.
		// .flags()        == return syntax_option_type used to construct.
		std::regex m_regex;

		// m_matches: stores the matches from a search:
		//
		// http://en.cppreference.com/w/cpp/regex/match_results
		// .empty()     == check if match was successful.
		// .size()      == number of matches.
		// .length(i)   == return length of a submatch.
		// .position(i) == return start index of submatch in search string.
		// .str(i)      == return string of submatch.
		// operator[i]  == return submatch.
		// .prefix
		// .suffix
		// .begin()     == start of submatch list.
		// .end()       == end of submatch list.
		std::smatch m_matches;

		// m_regexflags: store default settings for regex processing
		// http://en.cppreference.com/w/cpp/regex/syntax_option_type
		// http://en.cppreference.com/w/cpp/regex/basic_regex
		// /usr/local/Cellar/gcc49/4.9.3/include/c++/4.9.3/bits/regex_constants.h
		//
		// Options (in the namespace std::regex_constants):
		//    icase      == Ignore case.
		//    nosubs     == Don't collect submatches.
		//    optimize   == Make matching faster, but construction slower.
		//    collate    == locale character ranges.
		//    multiline  == C++17 only.
		//
		// Only one of the following can be given.  EMCAScript will be
		// used by default if none specified.
		//    EMCAScript == Use EMCAScript regex syntax.
		//    basic      == Use basic POSIX syntax.
		//    extended   == Use extended POSIX syntax.
		//    awk        == Use awk POSIX syntax.
		//    grep       == Use grep POSIX syntax.
		//    egrep      == Use egrep POSIX syntax.
		std::regex_constants::syntax_option_type m_regexflags;

		// m_flags: store default settings for regex processing
		// http://www.cplusplus.com/reference/regex/regex_search
		//    match_default     == clear all options.
		//    match_not_bol     == not beginning of line.
		//    match_not_eol     == not end of line.
		//    match_not_bow     == not beginning of word for \b.
		//    match_not_eow     == not end of word for \b.
		//    match_any         == any match acceptable if more than 1 possible..
		//    match_not_null    == empty sequence does note match.
		//    match_continuous  ==
		//    match_prev_avail  ==
		//    format_default    == same as match_default.
		std::regex_constants::match_flag_type m_searchflags;

};



enum signifier_type {
	signifier_unknown,
	signifier_link,
	signifier_above,
	signifier_below
};

class HumSignifier {

	public:
		            HumSignifier     (void);
		            HumSignifier     (const std::string& rdfline);
		           ~HumSignifier     ();
		bool        parseSignifier   (const std::string& rdfline);
		void        clear            (void);
		std::string getSignifier     (void);
		std::string getDefinition    (void);
		std::string getParameter     (const std::string& key);
		bool        isKernLink       (void);
		bool        isKernAbove      (void);
		bool        isKernBelow      (void);

	private:
		std::string m_exinterp;
		std::string m_signifier;
		std::string m_definition;
		int         m_sigtype = signifier_type::signifier_unknown;
		std::map<std::string, std::string> m_parameters;
};



class HumSignifiers {
	public:
		              HumSignifiers    (void);
		             ~HumSignifiers    ();

		void          clear            (void);
		bool          addSignifier     (const std::string& rdfline);
		bool          hasKernLinkSignifier (void);
		std::string   getKernLinkSignifier (void);
		bool          hasKernAboveSignifier (void);
		std::string   getKernAboveSignifier (void);
		bool          hasKernBelowSignifier (void);
		std::string   getKernBelowSignifier (void);
		int           getSignifierCount(void);
		HumSignifier* getSignifier(int index);

	private:
		std::vector<HumSignifier*> m_signifiers;
		int  m_kernLinkIndex = -1;
		int  m_kernAboveIndex = -1;
		int  m_kernBelowIndex = -1;

};



class HumdrumLine;
class HumdrumToken;

class HumAddress {
	public:
		                    HumAddress        (void);
		                    HumAddress        (HumAddress& address);
		                   ~HumAddress        ();

		HumAddress&         operator=         (const HumAddress& address);
		int                 getLineIndex      (void) const;
		int                 getLineNumber     (void) const;
		int                 getFieldIndex     (void) const;
		const HumdrumToken& getDataType       (void) const;
		const std::string&  getSpineInfo      (void) const;
		int                 getTrack          (void) const;
		int                 getSubtrack       (void) const;
		int                 getSubtrackCount  (void) const;
		std::string         getTrackString    (std::string separator = ".") const;
		HumdrumLine*        getLine           (void) const;
		HumdrumLine*        getOwner          (void) const { return getLine(); }
		bool                hasOwner          (void) const;

	protected:
		void                setOwner          (HumdrumLine* aLine);
		void                setFieldIndex     (int fieldlindex);
		void                setSpineInfo      (const std::string& spineinfo);
		void                setTrack          (int aTrack, int aSubtrack);
		void                setTrack          (int aTrack);
		void                setSubtrack       (int aSubtrack);
		void                setSubtrackCount  (int aSubtrack);

	private:

		// fieldindex: This is the index of the token in the HumdrumLine
		// which owns this token.
		int m_fieldindex;

		// spining: This is the spine position of the token. A simple spine
		// position is an integer, starting with "1" for the first spine
		// of the file (left-most spine).  When the spine splits, "(#)a"
		// is wrapped around the left-subspine's spine info, and "(#)b"
		// around the right-subspine's info. Merged spines will add a space
		// between the two or more merged spines information, such as
		// "(#)a (#)b" for two sub-spines merged into a single spine again.
		// But in this case there is a spine info simplification which will
		// convert "(#)a (#)b" into "#" where # is the original spine number.
		// Other more complicated mergers may be simplified in the future.
		std::string m_spining;

		// track: This is the track number of the spine.  It is the first
		// number found in the spineinfo string.
		int m_track;

		// subtrack: This is the subtrack number for the spine.  When a spine
		// is not split, it will be 0, if the spine has been split with *^,
		// then the left-subspine will be in subtrack 1 and the right-spine
		// will be subtrack 2.  If subspines are exchanged with *x, then their
		// subtrack assignments will also change.
		int m_subtrack;

		// subtrackcount: The number of currently active subtracks tokens
		// on the owning HumdrumLine (in the same track).  The subtrack range
		// is from 1 (if there is only a primary spine), to a larger number.
		// if subtrackcount is 0, then the variable is not set, or there are
		// no tokens in the track (such as for global comments).
		int m_subtrackcount;

		// owner: This is the line which manages the given token.
		HumdrumLine* m_owner;

	friend class HumdrumToken;
	friend class HumdrumLine;
	friend class HumdrumFile;
};



class HumParamSet {

	public:
		              HumParamSet        (void);
		              HumParamSet        (const std::string& token);
		              HumParamSet        (HTp token);
		             ~HumParamSet        ();

		const std::string& getNamespace1      (void);
		const std::string& getNamespace2      (void);
		std::string   getNamespace       (void);
		void          setNamespace1      (const std::string& name);
		void          setNamespace2      (const std::string& name);
		void          setNamespace       (const std::string& name);
		void          setNamespace       (const std::string& name1, const std::string& name2);

		void          clear              (void);
		int           getCount           (void);
		const std::string& getParameterName   (int index);
		const std::string& getParameterValue  (int index);
		int           addParameter       (const std::string& name, const std::string& value);
		int           setParameter       (const std::string& name, const std::string& value);
		void          readString         (const std::string& text);
		std::ostream& printXml           (std::ostream& out = std::cout, int level = 0,
		                                  const std::string& indent = "\t");

	private:
		std::string m_ns1;
		std::string m_ns2;
		std::vector<std::pair<std::string, std::string>> m_parameters;

};


std::ostream& operator<<(std::ostream& out, HumParamSet* hps);
std::ostream& operator<<(std::ostream& out, HumParamSet& hps);



class _HumInstrument {
	public:
		_HumInstrument    (void) { humdrum = ""; name = ""; gm = 0; }
	  ~_HumInstrument    ()     { humdrum = ""; name = ""; gm = 0; }

		std::string humdrum;
		std::string name;
		int         gm;
};


class HumInstrument {
	public:
		            HumInstrument       (void);
		            HumInstrument       (const std::string& Hname);
		           ~HumInstrument       ();

		std::string getName             (void);
		std::string getName             (const std::string& Hname);
		std::string getHumdrum          (void);
		int         getGM               (void);
		int         getGM               (const std::string& Hname);
		void        setHumdrum          (const std::string& Hname);
		int         setGM               (const std::string& Hname, int aValue);

	private:
		int                            index;
		static std::vector<_HumInstrument>  data;
		static int                     classcount;

	protected:
		void       initialize          (void);
		void       afi                 (const char* humdrum_name, int midinum,
		                                const char* EN_name);
		int        find                (const std::string& Hname);
		void       sortData            (void);
		static int data_compare_by_humdrum_name(const void* a, const void* b);
};


///////////////////////////////////////////////////////////////////////////
//
// General MIDI instrument definitions
//

#define  CH_1                             0
#define  CH_2                             1
#define  CH_3                             2
#define  CH_4                             3
#define  CH_5                             4
#define  CH_6                             5
#define  CH_7                             6
#define  CH_8                             7
#define  CH_9                             8
#define  CH_10                            9
#define  CH_11                            10
#define  CH_12                            11
#define  CH_13                            12
#define  CH_14                            13
#define  CH_15                            14
#define  CH_16                            15

#define  GM_PIANO(X)                      (0+(X))
#define  GM_ACOUSTIC_GRAND_PIANO          (0)
#define  GM_BRIGHT_ACOUSTIC_PIANO         (1)
#define  GM_ELECTRIC_GRAND_PIANO          (1)
#define  GM_HONKYTONK_PIANO               (2)
#define  GM_HONKY_TONK_PIANO              (3)
#define  GM_ELECTRIC_PIANO_1              (4)
#define  GM_ELECTRIC_PIANO_2              (5)
#define  GM_HARPSICHORD                   (6)
#define  GM_CLAVI                         (7)

#define  GM_CHROMATIC(X)                  (8+(X))
#define  GM_CELESTA                       (8)
#define  GM_GLOCKENSPIEL                  (9)
#define  GM_MUSIC_BOX                     (10)
#define  GM_VIBRAPHONE                    (11)
#define  GM_MARIMBA                       (12)
#define  GM_XYLOPHONE                     (13)
#define  GM_TUBULAR_BELLS                 (14)
#define  GM_DULCIMER                      (15)

#define  GM_ORGAN(X)                      (16+(X))
#define  GM_DRAWBAR_ORGAN                 (16)
#define  GM_PERCUSSIVE_ORGAN              (17)
#define  GM_ROCK_ORGAN                    (18)
#define  GM_CHURCH_ORGAN                  (19)
#define  GM_REED_ORGAN                    (20)
#define  GM_ACCORDION                     (21)
#define  GM_HARMONICA                     (22)
#define  GM_TANGO_ACCORDION               (23)

#define  GM_GUITAR(X)                     (24+(X))
#define  GM_ACOUSTIC_GUITAR_NYLON         (24)
#define  GM_ACOUSTIC_GUITAR_STEEL         (25)
#define  GM_ELECTRIC_GUITAR_JAZZ          (26)
#define  GM_ELECTRIC_GUITAR_CLEAN         (27)
#define  GM_ELECTRIC_GUITAR_MUTED         (28)
#define  GM_OVERDRIVEN_GUITAR             (29)
#define  GM_DISTORTION_GUITAR             (30)
#define  GM_GUITAR_HARMONICS              (31)

#define  GM_BASS(X)                       (32+(X))
#define  GM_ACOUSTIC_BASS                 (32)
#define  GM_ELECTRIC_BASS_FINGER          (33)
#define  GM_ELECTRIC_BASS_PICK            (34)
#define  GM_FRETLESS_BASS                 (35)
#define  GM_SLAP_BASS_1                   (36)
#define  GM_SLAP_BASS_2                   (37)
#define  GM_SYNTH_BASS_1                  (38)
#define  GM_SYNTH_BASS_2                  (39)

#define  GM_STRINGS(X)                    (40+(X))
#define  GM_VIOLIN                        (40)
#define  GM_VIOLA                         (41)
#define  GM_CELLO                         (42)
#define  GM_CONTRABASS                    (43)
#define  GM_TREMOLO_STRINGS               (44)
#define  GM_PIZZACATO_STRINGS             (45)
#define  GM_ORCHESTRAL_HARP               (46)
#define  GM_TIMPANI                       (47)

#define  GM_ENSEMBLE(X)                   (48+(X))
#define  GM_STRING_ENSEMBLE_1             (48)
#define  GM_STRING_ENSEMBLE_2             (49)
#define  GM_SYNTHSTRINGS_1                (50)
#define  GM_SYNTHSTRINGS_2                (51)
#define  GM_CHOIR_AAHS                    (52)
#define  GM_VOICE_OOHS                    (53)
#define  GM_SYNTH_VOICE                   (54)
#define  GM_ORCHESTRA_HIT                 (55)

#define  GM_BRASS(X)                      (56+(X))
#define  GM_TRUMPET                       (56)
#define  GM_TROMBONE                      (57)
#define  GM_TUBA                          (58)
#define  GM_MUTED_TRUMPED                 (59)
#define  GM_FRENCH_HORN                   (60)
#define  GM_BRASS_SECTION                 (61)
#define  GM_SYNTHBRASS_1                  (62)
#define  GM_SYNTHBRASS_2                  (63)

#define  GM_REED(X)                       (64+(X))
#define  GM_SOPRANO_SAX                   (64)
#define  GM_ALTO_SAX                      (65)
#define  GM_TENOR_SAX                     (66)
#define  GM_BARITONE_SAX                  (67)
#define  GM_OBOE                          (68)
#define  GM_ENGLISH_HORN                  (69)
#define  GM_BASSOON                       (70)
#define  GM_CLARINET                      (71)

#define  GM_PIPE(X)                       (72+(X))
#define  GM_PICCOLO                       (72)
#define  GM_FLUTE                         (73)
#define  GM_RECORDER                      (74)
#define  GM_PAN_FLUTE                     (75)
#define  GM_BLOWN_BOTTLE                  (76)
#define  GM_SHAKUHACHI                    (77)
#define  GM_WHISTLE                       (78)
#define  GM_OCARINA                       (79)

#define  GM_LEAD(X)                       (80+(X))
#define  GM_LEAD_SQUARE                   (80)
#define  GM_LEAD_SAWTOOTH                 (81)
#define  GM_LEAD_CALLIOPE                 (82)
#define  GM_LEAD_CHIFF                    (83)
#define  GM_LEAD_CHARANG                  (84)
#define  GM_LEAD_VOICE                    (85)
#define  GM_LEAD_FIFTHS                   (86)
#define  GM_LEAD_BASS                     (87)

#define  GM_PAD(X)                        (88+(X))
#define  GM_PAD_NEW_AGE                   (88)
#define  GM_PAD_WARM                      (89)
#define  GM_PAD_POLYSYNTH                 (90)
#define  GM_PAD_CHOIR                     (91)
#define  GM_PAD_BOWED                     (92)
#define  GM_PAD_METALLIC                  (93)
#define  GM_PAD_HALO                      (94)
#define  GM_PAD_SWEEP                     (95)

#define  GM_FX(X)                         (96+(X))
#define  GM_FX_TRAIN                      (96)
#define  GM_FX_SOUNDTRACK                 (97)
#define  GM_FX_CRYSTAL                    (98)
#define  GM_FX_ATMOSPHERE                 (99)
#define  GM_FX_BRIGHTNESS                 (100)
#define  GM_FX_GOBLINS                    (101)
#define  GM_FX_ECHOES                     (102)
#define  GM_FX_SCI_FI                     (103)

#define  GM_ETHNIC(X)                     (104+(X))
#define  GM_SITAR                         (104)
#define  GM_BANJO                         (105)
#define  GM_SHAMISEN                      (106)
#define  GM_KOTO                          (107)
#define  GM_KALIMBA                       (108)
#define  GM_BAGPIPE                       (109)
#define  GM_FIDDLE                        (110)
#define  GM_SHANAI                        (111)

#define  GM_PERCUSSION(X)                 (112+(X))
#define  GM_TINKLE_BELL                   (112)
#define  GM_AGOGO                         (113)
#define  GM_STEEL_DRUMS                   (114)
#define  GM_WOODBLOCKS                    (115)
#define  GM_TAIKO_DRUM                    (116)
#define  GM_MELODIC_DRUM                  (117)
#define  GM_SYNTH_DRUM                    (118)
#define  GM_REVERSE_CYMBAL                (119)

#define  GM_SOUNDEFFECT(X)                (120+(X))
#define  GM_GUITAR_FRET_NOISE             (120)
#define  GM_BREATH_NOISE                  (121)
#define  GM_SEASHORE                      (122)
#define  GM_BIRD_TWEET                    (123)
#define  GM_TELEPHONE_RING                (124)
#define  GM_HELICOPTER                    (125)
#define  GM_APPLAUSE                      (126)
#define  GM_GUNSHOT                       (127)

//
// Percussion instruments on channel 10
//

#define  GM_ACOUSTIC_BASS_DRUM            (35)
#define  GM_BASS_DRUM_1                   (36)
#define  GM_SIDE_STICK                    (37)
#define  GM_ACOUSTIC_SNARE                (38)
#define  GM_HAND_CLAP                     (39)
#define  GM_ELECTRIC_SNARE                (40)
#define  GM_LOW_FLOOR_TOM                 (41)
#define  GM_CLOSED_HI_HAT                 (42)
#define  GM_HIGH_FLOOR_TOM                (43)
#define  GM_PEDAL_HI_HAT                  (44)
#define  GM_LOW_TOM                       (45)
#define  GM_OPEN_HI_HAT                   (46)
#define  GM_LOW_MID_TOM                   (47)
#define  GM_HIGH_MID_TOM                  (48)
#define  GM_CRASH_CYMBAL_1                (49)
#define  GM_HIGH_TOM                      (50)
#define  GM_RIDE_CYMBAL_1                 (51)
#define  GM_CHINESE_CYMBAL                (52)
#define  GM_RIDE_BELL                     (53)
#define  GM_TAMBOURINE                    (54)
#define  GM_SPLASH_CYMBAL                 (55)
#define  GM_COWBELL                       (56)
#define  GM_CRASH_CYMBAL_2                (57)
#define  GM_VIBRASLAP                     (58)
#define  GM_RIDE_CYMBAL_2                 (59)
#define  GM_HI_BONGO                      (60)
#define  GM_LOW_BONGO                     (61)
#define  GM_MUTE_HI_CONGA                 (62)
#define  GM_OPEN_HI_CONGA                 (63)
#define  GM_LOW_CONGA                     (64)
#define  GM_HIGH_TIMBALE                  (65)
#define  GM_LOW_TIMBALE                   (66)
#define  GM_HIGH_AGOGO                    (67)
#define  GM_LOW_AGOGO                     (68)
#define  GM_CABASA                        (69)
#define  GM_MARACAS                       (70)
#define  GM_SHORT_WHISTLE                 (71)
#define  GM_LONG_WHISTLE                  (72)
#define  GM_SHORT_GUIRO                   (73)
#define  GM_LONG_GUIRO                    (74)
#define  GM_CLAVES                        (75)
#define  GM_HI_WOOD_BLOCK                 (76)
#define  GM_LOW_WOOD_BLOCK                (77)
#define  GM_MUTE_CUICA                    (78)
#define  GM_OPEN_CUICA                    (79)
#define  GM_MUTE_TRIANGLE                 (80)
#define  GM_OPEN_TRIANGLE                 (81)



class HumdrumLine : public std::string, public HumHash {
	public:
		            HumdrumLine            (void);
		            HumdrumLine            (const std::string& aString);
		            HumdrumLine            (const char* aString);
		            HumdrumLine            (HumdrumLine& line);
		            HumdrumLine            (HumdrumLine& line, void* owner);
		           ~HumdrumLine            ();

		HumdrumLine& operator=             (HumdrumLine& line);
		bool        isComment              (void) const;
		bool        isCommentLocal         (void) const;
		bool        isLocalComment         (void) const { return isCommentLocal(); }
		bool        isCommentGlobal        (void) const;
		bool        isReference            (void) const;
		bool        isSignifier            (void) const;
		std::string getReferenceKey        (void) const;
		std::string getReferenceValue      (void) const;
		bool        isGlobalComment         (void) const { return isCommentGlobal(); }
		bool        isExclusive            (void) const;
		bool        isExclusiveInterpretation (void) const { return isExclusive(); }
		bool        isTerminator           (void) const;
		bool        isInterp               (void) const;
		bool        isInterpretation       (void) const { return isInterp(); }
		bool        isBarline              (void) const;
		bool        isData                 (void) const;
		bool        isAllNull              (void) const;
		bool        isAllRhythmicNull      (void) const;
		bool        isEmpty                (void) const;
		bool        isBlank                (void) const { return isEmpty(); }
		bool        isManipulator          (void) const;
		bool        hasSpines              (void) const;
		bool        isGlobal               (void) const;
		HTp         token                  (int index) const;
		void        getTokens              (std::vector<HTp>& list);
		int         getTokenCount          (void) const;
		int         getFieldCount          (void) const { return getTokenCount(); }
		std::string getTokenString         (int index) const;
		bool        equalChar              (int index, char ch) const;
		char        getChar                (int index) const;
		bool        isKernBoundaryStart    (void) const;
		bool        isKernBoundaryEnd      (void) const;
		std::ostream& printSpineInfo       (std::ostream& out = std::cout);
		std::ostream& printTrackInfo       (std::ostream& out = std::cout);
		std::ostream& printDataTypeInfo    (std::ostream& out = std::cout);
		std::ostream& printDurationInfo    (std::ostream& out = std::cout);
		std::ostream& printCsv             (std::ostream& out = std::cout,
		                                    const std::string& separator = ",");
		std::ostream& printXml             (std::ostream& out = std::cout, int level = 0,
		                                    const std::string& indent = "\t");
		std::ostream& printXmlParameterInfo(std::ostream& out, int level,
		                                    const std::string& indent);
		std::ostream& printGlobalXmlParameterInfo(std::ostream& out, int level,
		                                    const std::string& indent);
		std::string   getXmlId             (const std::string& prefix = "") const;
		std::string   getXmlIdPrefix       (void) const;
		void          createLineFromTokens (void);
		int           getLineIndex         (void) const;
		int           getLineNumber        (void) const;
		HumdrumFile*  getOwner             (void);
		void          setText              (const std::string& text);
		std::string   getText              (void);

		HumNum   getDuration            (void) const;
		HumNum   getDurationFromStart   (void) const;
		HumNum   getDurationToEnd       (void) const;
		HumNum   getDurationFromBarline (void) const;
		HumNum   getDurationToBarline   (void) const;
		HumNum   getBarlineDuration     (void) const;

		HumNum   getDuration            (HumNum scale) const;
		HumNum   getDurationFromStart   (HumNum scale) const;
		HumNum   getDurationToEnd       (HumNum scale) const;
		HumNum   getDurationFromBarline (HumNum scale) const;
		HumNum   getDurationToBarline   (HumNum scale) const;
		HumNum   getBarlineDuration     (HumNum scale) const;
		int      getKernNoteAttacks     (void);
		int      addLinkedParameter     (HTp token);

		HumNum   getBeat                (HumNum beatdur = "1") const;
		HumNum   getBeat                (std::string beatrecip = "4") const;
		HTp      getTrackStart          (int track) const;
		void     setLineFromCsv         (const char* csv,
		                                 const std::string& separator = ",");
		void     setLineFromCsv         (const std::string& csv,
		                                 const std::string& separator = ",");

		// low-level editing functions (need to re-analyze structure after using)
		void     appendToken            (HTp token);
		void     appendToken            (const HumdrumToken& token);
		void     appendToken            (const std::string& token);
		void     appendToken            (const char* token);

		void     appendToken            (int index, HTp token);
		void     appendToken            (int index, const HumdrumToken& token);
		void     appendToken            (int index, const std::string& token);
		void     appendToken            (int index, const char* token);

		void     insertToken            (int index, HTp token);
		void     insertToken            (int index, const HumdrumToken& token);
		void     insertToken            (int index, const std::string& token);
		void     insertToken            (int index, const char* token);

		void     setDuration            (HumNum aDur);
		void     setDurationFromStart   (HumNum dur);
		void     setDurationFromBarline (HumNum dur);
		void     setDurationToBarline   (HumNum dur);

	protected:
		bool     analyzeTracks          (std::string& err);
		bool     analyzeTokenDurations  (std::string& err);
		void     setLineIndex           (int index);
		void     clear                  (void);
		void     setOwner               (void* hfile);
		int      createTokensFromLine   (void);
		void     setLayoutParameters    (void);
		void     setParameters          (const std::string& pdata);
		void     storeGlobalLinkedParameters(void);
		std::ostream&	printXmlGlobalLinkedParameterInfo(std::ostream& out = std::cout, int level = 0,
		                                 const std::string& indent = "\t");
		std::ostream& printXmlGlobalLinkedParameters(std::ostream& out = std::cout, int level = 0,
		                                 const std::string& indent = "\t");

	private:

		//
		// State variables managed by the HumdrumLine class:
		//

		// m_lineindex: Used to store the index number of the HumdrumLine in
		// the owning HumdrumFile object.
		// This variable is filled by HumdrumFileStructure::analyzeLines().
		int m_lineindex;

		// m_tokens: Used to store the individual tab-separated token fields
		// on a line.  These are prepared automatically after reading in
		// a full line of text (which is accessed throught the string parent
		// class).  If the full line is changed, the tokens are not updated
		// automatically -- use createTokensFromLine().  Likewise the full
		// text line is not updated if any tokens are changed -- use
		// createLineFromTokens() in that case.  The second case is more
		// useful: you can read in a HumdrumFile, tweak the tokens, then
		// reconstruct the full line and print out again.
		// This variable is filled by HumdrumFile::read().
		// The contents of this vector should be deleted when deconstructing
		// a HumdrumLine object.
		std::vector<HumdrumToken*> m_tokens;

		// m_duration: This is the "duration" of a line.  The duration is
		// equal to the minimum time unit of all durational tokens on the
		// line.  This also includes null tokens when the duration of a
		// previous note in a previous spine is ending on the line, so it is
		// not just the minimum duration on the line.
		// This variable is filled by HumdrumFileStructure::analyzeRhythm().
		HumNum m_duration;

		// m_durationFromStart: This is the cumulative duration of all lines
		// prior to this one in the owning HumdrumFile object.  For example,
		// the first notes in a score start at time 0, If the duration of the
		// first data line is 1 quarter note, then the durationFromStart for
		// the second line will be 1 quarter note.
		// This variable is filled by HumdrumFileStructure::analyzeRhythm().
		HumNum m_durationFromStart;

		// m_durationFromBarline: This is the cumulative duration from the
		// last barline to the current data line.
		// This variable is filled by HumdrumFileStructure::analyzeMeter().
		HumNum m_durationFromBarline;

		// m_durationToBarline: This is the duration from the start of the
		// current line to the next barline in the owning HumdrumFile object.
		// This variable is filled by HumdrumFileStructure::analyzeMeter().
		HumNum m_durationToBarline;

		// m_linkedParameters: List of Humdrum tokens which are parameters
		// (mostly only layout parameters at the moment)
		std::vector<HTp> m_linkedParameters;

		// owner: This is the HumdrumFile which manages the given line.
		void* m_owner;

	friend class HumdrumFileBase;
	friend class HumdrumFileStructure;
	friend class HumdrumFileContent;
	friend class HumdrumFile;
};

std::ostream& operator<< (std::ostream& out, HumdrumLine& line);
std::ostream& operator<< (std::ostream& out, HumdrumLine* line);




typedef HumdrumToken* HTp;

class HumdrumToken : public std::string, public HumHash {
	public:
		         HumdrumToken              (void);
		         HumdrumToken              (const HumdrumToken& token);
		         HumdrumToken              (HumdrumToken* token);
		         HumdrumToken              (const HumdrumToken& token,
		                                    HumdrumLine* owner);
		         HumdrumToken              (HumdrumToken* token,
		                                    HumdrumLine* owner);
		         HumdrumToken              (const char* token);
		         HumdrumToken              (const std::string& token);
		        ~HumdrumToken              ();

		bool     isNull                    (void) const;
		bool     isManipulator             (void) const;

		bool     isExclusiveInterpretation (void) const;
		bool     isSplitInterpretation     (void) const;
		bool     isMergeInterpretation     (void) const;
		bool     isExchangeInterpretation  (void) const;
		bool     isTerminateInterpretation (void) const;
		bool     isAddInterpretation       (void) const;

		// alises for the above
		bool     isExclusive               (void) const
		                                  { return isExclusiveInterpretation(); }
		bool     isExInterp                (void) const
		                                  { return isExclusiveInterpretation(); }
		bool     isSplit                   (void) const
		                                      { return isSplitInterpretation(); }
		bool     isMerge                   (void) const
		                                      { return isMergeInterpretation(); }
		bool     isExchange                (void) const
		                                   { return isExchangeInterpretation(); }
		bool     isTerminate               (void) const
		                                  { return isTerminateInterpretation(); }
		bool     isTerminator              (void) const
		                                  { return isTerminateInterpretation(); }
		bool     isAdd                     (void) const
		                                      { return isSplitInterpretation(); }

		bool     isBarline                 (void) const;
		bool     isCommentLocal            (void) const;
		bool     isCommentGlobal           (void) const;
		bool     isComment                 (void) const;
		bool     isData                    (void) const;
		bool     isInterpretation          (void) const;
		bool     isNonNullData             (void) const;
		bool     isNullData                (void) const;
		bool     isChord                   (const std::string& separator = " ");
		bool     isLabel                   (void) const;
		bool     hasRhythm                 (void) const;
		bool     hasBeam                   (void) const;
		bool     equalTo                   (const std::string& pattern);

		// kern-specific functions:
		bool     isRest                    (void);
		bool     isNote                    (void);
		bool     isSecondaryTiedNote       (void);
		bool     isSustainedNote           (void);
		bool     isNoteAttack              (void);
		bool     isInvisible               (void);
		bool     isGrace                   (void);
		bool     isClef                    (void);
		bool     isKeySignature            (void);
		bool     isKeyDesignation          (void);
		bool     isTimeSignature           (void);
		bool     isMensurationSymbol       (void);

		bool     hasSlurStart              (void);
		bool     hasSlurEnd                (void);
		int      hasVisibleAccidental      (int subtokenIndex) const;
		int      hasCautionaryAccidental   (int subtokenIndex) const;
		bool     hasLigatureBegin          (void);
		bool     hasLigatureEnd            (void);
		char     hasStemDirection          (void);

		HumNum   getDuration               (void) const;
		HumNum   getDuration               (HumNum scale) const;
		HumNum   getTiedDuration           (void);
		HumNum   getTiedDuration           (HumNum scale);
		HumNum   getDurationNoDots         (void) const;
		HumNum   getDurationNoDots         (HumNum scale) const;
		int      getDots                   (char separator = ' ') const;

		HumNum   getDurationFromStart      (void) const;
		HumNum   getDurationFromStart      (HumNum scale) const;

		HumNum   getDurationToEnd          (void) const;
		HumNum   getDurationToEnd          (HumNum scale) const;

		HumNum   getDurationFromBarline    (void) const;
		HumNum   getDurationFromBarline    (HumNum scale) const;

		HumNum   getDurationToBarline      (void) const;
		HumNum   getDurationToBarline      (HumNum scale) const;

		HumNum   getBarlineDuration        (void) const;
		HumNum   getBarlineDuration        (HumNum scale) const;

		HumdrumLine* getOwner              (void) const;
		HumdrumLine* getLine               (void) const { return getOwner(); }
		bool     equalChar                 (int index, char ch) const;

		HTp      resolveNull               (void);
		void     setNullResolution         (HTp resolution);
		int      getLineIndex              (void) const;
		int      getLineNumber             (void) const;
		int      getFieldIndex             (void) const;
		int      getFieldNumber            (void) const;
		int      getTokenIndex             (void) const;
		int      getTokenNumber            (void) const;
		const std::string& getDataType     (void) const;
		bool     isDataType                (const std::string& dtype) const;
		bool     isKern                    (void) const;
		bool     isMens                    (void) const;
		std::string   getSpineInfo         (void) const;
		int      getTrack                  (void) const;
		int      getSubtrack               (void) const;
		bool     noteInLowerSubtrack       (void);
		std::string   getTrackString       (void) const;
		int      getSubtokenCount          (const std::string& separator = " ") const;
		std::string   getSubtoken          (int index,
		                                    const std::string& separator = " ") const;
		std::vector<std::string> getSubtokens (const std::string& separator = " ") const;
		void     replaceSubtoken           (int index, const std::string& newsubtok,
		                                    const std::string& separator = " ");
		void     setParameters             (HTp ptok);
		void     setParameters             (const std::string& pdata, HTp ptok = NULL);
		int      getStrandIndex            (void) const;
		int      getSlurStartElisionLevel  (int index = 0) const;
		int      getSlurEndElisionLevel    (int index = 0) const;
		HTp      getSlurStartToken         (int number = 0);
		HTp      getSlurEndToken           (int number = 0);
		void     storeLinkedParameters     (void);
		bool     linkedParameterIsGlobal   (int index);
		std::ostream& printCsv             (std::ostream& out = std::cout);
		std::ostream& printXml             (std::ostream& out = std::cout, int level = 0,
		                                    const std::string& indent = "\t");
		std::ostream& printGlobalXmlParameterInfo(std::ostream& out = std::cout, int level = 0,
		                                   const std::string& indent = "\t");
		std::string   getXmlId             (const std::string& prefix = "") const;
		std::string   getXmlIdPrefix       (void) const;
		void     setText                   (const std::string& text);
		std::string   getText              (void) const;
		int      addLinkedParameter        (HTp token);
		int      getLinkedParameterCount   (void);
		HumParamSet* getLinkedParameter    (int index);
		HumParamSet* getLinkedParameter    (void);
		std::string getSlurLayoutParameter (const std::string& keyname, int subtokenindex = -1);
		std::string getLayoutParameter     (const std::string& category, const std::string& keyname,
		                                    int subtokenindex = -1);
		std::string getLayoutParameterChord(const std::string& category,
		                                    const std::string& keyname);
		std::string getLayoutParameterNote (const std::string& category,
		                                    const std::string& keyname, int subtokenindex);
		std::ostream& printXmlLinkedParameterInfo(std::ostream& out, int level, const std::string& indent);

		// layout parameter accessors
		std::string   getVisualDuration    (int subtokenindex = -1);
		std::string   getVisualDurationChord(void);
		std::string   getVisualDurationNote(int subtokenindex = -1);

		HumdrumToken& operator=            (HumdrumToken& aToken);
		HumdrumToken& operator=            (const std::string& aToken);
		HumdrumToken& operator=            (const char* aToken);

		// next/previous token functions:
		int         getNextTokenCount      (void) const;
		int         getPreviousTokenCount  (void) const;
		HTp         getNextToken           (int index = 0) const;
		HTp         getPreviousToken       (int index = 0) const;
		std::vector<HTp> getNextTokens     (void) const;
		std::vector<HTp> getPreviousTokens (void) const;

		// next/previous token on line:
		HTp      getNextFieldToken         (void) const;
		HTp      getPreviousFieldToken     (void) const;

		int      getPreviousNonNullDataTokenCount(void);
		int      getPreviousNNDTCount      (void)
		                           { return getPreviousNonNullDataTokenCount(); }
		HTp      getPreviousNonNullDataToken(int index = 0);
		HTp      getPreviousNNDT           (int index = 0)
		                           { return getPreviousNonNullDataToken(index); }
		int      getNextNonNullDataTokenCount(void);
		int      getNextNNDTCount           (void)
		                               { return getNextNonNullDataTokenCount(); }
		HTp      getNextNonNullDataToken   (int index = 0);
		HTp      getNextNNDT               (int index = 0)
		                               { return getNextNonNullDataToken(index); }

		// slur-analysis based functions:
		HumNum   getSlurDuration           (HumNum scale = 1);

		void     setTrack                  (int aTrack, int aSubtrack);
		void     setTrack                  (int aTrack);

	protected:
		void     setLineIndex              (int lineindex);
		void     setFieldIndex             (int fieldlindex);
		void     setSpineInfo              (const std::string& spineinfo);
		void     setSubtrack               (int aSubtrack);
		void     setSubtrackCount          (int count);
		void     setPreviousToken          (HTp aToken);
		void     setNextToken              (HTp aToken);
		void     addNextNonNullToken       (HTp token);
		void     makeForwardLink           (HumdrumToken& nextToken);
		void     makeBackwardLink          (HumdrumToken& previousToken);
		void     setOwner                  (HumdrumLine* aLine);
		int      getState                  (void) const;
		void     incrementState            (void);
		void     setDuration               (const HumNum& dur);
		void     setStrandIndex            (int index);

		bool     analyzeDuration           (std::string& err);
		std::ostream& printXmlBaseInfo     (std::ostream& out = std::cout, int level = 0,
		                                    const std::string& indent = "\t");
		std::ostream& printXmlContentInfo  (std::ostream& out = std::cout, int level = 0,
		                                    const std::string& indent = "\t");
		std::ostream& printXmlStructureInfo(std::ostream& out = std::cout, int level = 0,
		                                    const std::string& indent = "\t");
		std::ostream& printXmlParameterInfo(std::ostream& out = std::cout, int level = 0,
		                                    const std::string& indent = "\t");
		std::ostream&	printXmlLinkedParameters (std::ostream& out = std::cout, int level = 0,
		                                    const std::string& indent = "\t");

	private:
		// address: The address contains information about the location of
		// the token on a HumdrumLine and in a HumdrumFile.
		HumAddress m_address;

		// duration: The duration of the token.  Non-rhythmic data types
		// will have a negative duration (which should be interpreted
		// as a zero duration--See HumdrumToken::hasRhythm()).
		// Grace note will have a zero duration, even if they have a duration
		// list in the token for a graphical display duration.
		HumNum m_duration;

		// nextTokens: This is a list of all previous tokens in the spine which
		// immediately precede this token. Typically there will be one
		// following token, but there can be two tokens if the current
		// token is *^, and there will be zero following tokens after a
		// spine terminating token (*-).
		std::vector<HTp> m_nextTokens;     // link to next token(s) in spine

		// previousTokens: Simiar to nextTokens, but for the immediately
		// follow token(s) in the data.  Typically there will be one
		// preceding token, but there can be multiple tokens when the previous
		// line has *v merge tokens for the spine.  Exclusive interpretations
		// have no tokens preceding them.
		std::vector<HTp> m_previousTokens; // link to last token(s) in spine

		// nextNonNullTokens: This is a list of non-tokens in the spine
		// that follow this one.
		std::vector<HTp> m_nextNonNullTokens;

		// previousNonNullTokens: This is a list of non-tokens in the spine
		// that preced this one.
		std::vector<HTp> m_previousNonNullTokens;

		// rhycheck: Used to perfrom HumdrumFileStructure::analyzeRhythm
		// recursively.
		int m_rhycheck;

		// strand: Used to keep track of contiguous voice connections between
		// secondary spines/tracks.  This is the 1-D strand index number
		// (not the 2-d one).
		int m_strand;

		// m_nullresolve: used to point to the token that a null token
		// refers to.
		HTp m_nullresolve;

		// m_linkedParameters: List of Humdrum tokens which are parameters
		// (mostly only layout parameters at the moment).
		std::vector<HTp> m_linkedParameters;

		// m_linkedParameter: A single parameter encoded in the text of the
		// token.
		HumParamSet* m_linkedParameter = NULL;

	friend class HumdrumLine;
	friend class HumdrumFileBase;
	friend class HumdrumFileStructure;
	friend class HumdrumFileContent;
	friend class HumdrumFile;
};


std::ostream& operator<<(std::ostream& out, const HumdrumToken& token);
std::ostream& operator<<(std::ostream& out, HTp token);

std::ostream& printSequence(std::vector<std::vector<HTp> >& sequence, std::ostream& out=std::cout);
std::ostream& printSequence(std::vector<HTp>& sequence, std::ostream& out = std::cout);



// The following options are used for get[Primary]TrackTokens:
// * OPT_PRIMARY    => only extract primary subspine/subtrack.
// * OPT_NOEMPTY    => don't include null tokens in extracted list if all
//                        extracted subspines contains null tokens.
//                        Includes null interpretations and comments as well.
// * OPT_NONULL     => don't include any null tokens in extracted list.
// * OPT_NOINTERP   => don't include interprtation tokens.
// * OPT_NOMANIP    => don't include spine manipulators (*^, *v, *x, *+,
//                        but still keep ** and *0).
// * OPT_NOCOMMENT  => don't include comment tokens.
// * OPT_NOGLOBALS  => don't include global records (global comments, reference
//                        records, and empty lines). In other words, only return
//                        a list of tokens from lines which hasSpines() it true.
// * OPT_NOREST     => don't include **kern rests.
// * OPT_NOTIE      => don't include **kern secondary tied notes.
//
// Compound options:
// * OPT_DATA      (OPT_NOMANIP | OPT_NOCOMMENT | OPT_NOGLOBAL)
//     Only data tokens (including barlines)
// * OPT_ATTACKS   (OPT_DATA | OPT_NOREST | OPT_NOTIE | OPT_NONULL)
//     Only note-attack tokens (when etracting **kern data)
//
#define OPT_PRIMARY   0x001
#define OPT_NOEMPTY   0x002
#define OPT_NONULL    0x004
#define OPT_NOINTERP  0x008
#define OPT_NOMANIP   0x010
#define OPT_NOCOMMENT 0x020
#define OPT_NOGLOBAL  0x040
#define OPT_NOREST    0x080
#define OPT_NOTIE     0x100
#define OPT_DATA      (OPT_NOMANIP | OPT_NOCOMMENT | OPT_NOGLOBAL)
#define OPT_ATTACKS   (OPT_DATA | OPT_NOREST | OPT_NOTIE | OPT_NONULL)


class TokenPair {
	public:
		TokenPair(void) { clear(); }
		~TokenPair() { clear(); }
		void clear(void) {
			first = NULL;
			last  = NULL;
		}
		HTp first;
		HTp last;
};


bool sortTokenPairsByLineIndex(const TokenPair& a, const TokenPair& b);


class HumdrumFileBase : public HumHash {
	public:
		              HumdrumFileBase          (void);
		              HumdrumFileBase          (HumdrumFileBase& infile);
		              HumdrumFileBase          (const std::string& contents);
		              HumdrumFileBase          (std::istream& contents);
		             ~HumdrumFileBase          ();

		HumdrumFileBase& operator=             (HumdrumFileBase& infile);
		bool          read                     (std::istream& contents);
		bool          read                     (const char* filename);
		bool          read                     (const std::string& filename);
		bool          readCsv                  (std::istream& contents,
		                                        const std::string& separator=",");
		bool          readCsv                  (const char* contents,
		                                        const std::string& separator=",");
		bool          readCsv                  (const std::string& contents,
		                                        const std::string& separator=",");

		bool          readString               (const char* contents);
		bool          readString               (const std::string& contents);
		bool          readStringCsv            (const char* contents,
		                                        const std::string& separator=",");
		bool          readStringCsv            (const std::string& contents,
		                                        const std::string& separator=",");
		bool          isValid                  (void);
		std::string   getParseError            (void) const;
		bool          isQuiet                  (void) const;
		void          setQuietParsing          (void);
		void          setNoisyParsing          (void);
		void          clear                    (void);

		bool          parse                    (std::istream& contents)
		                                    { return read(contents); }
		bool          parse                    (const char* contents)
		                                    { return readString(contents); }
		bool          parse                    (const std::string& contents)
		                                    { return readString(contents); }
		bool          parseCsv                 (std::istream& contents,
		                                        const std::string& separator = ",")
		                                    { return readCsv(contents); }
		bool          parseCsv                 (const char* contents,
		                                        const std::string& separator = ",")
		                                    { return readStringCsv(contents); }
		bool          parseCsv                 (const std::string& contents,
		                                        const std::string& separator = ",")
		                                    { return readStringCsv(contents); }

		void          setXmlIdPrefix           (const std::string& value);
		std::string   getXmlIdPrefix           (void);
		void          setFilename              (const std::string& filename);
		std::string   getFilename              (void);

		void          setSegmentLevel          (int level = 0);
		int           getSegmentLevel          (void);
		std::ostream& printSegmentLabel        (std::ostream& out);
		std::ostream& printNonemptySegmentLabel(std::ostream& out);

		HumdrumLine&  operator[]               (int index);
		HumdrumLine*  getLine                  (int index);
		int           getLineCount             (void) const;
		HTp           token                    (int lineindex, int fieldindex);
		std::string   token                    (int lineindex, int fieldindex,
		                                        int subtokenindex,
		                                        const std::string& separator = " ");
		int           getMaxTrack              (void) const;
		int           getTrackCount            (void) const
		                                                { return getMaxTrack(); }
		int           getSpineCount            (void) const
		                                                { return getMaxTrack(); }
		int           getMeasureNumber         (int line);
		std::ostream& printSpineInfo           (std::ostream& out = std::cout);
		std::ostream& printDataTypeInfo        (std::ostream& out = std::cout);
		std::ostream& printTrackInfo           (std::ostream& out = std::cout);
		std::ostream& printCsv                 (std::ostream& out = std::cout,
		                                        const std::string& separator = ",");
		std::ostream& printFieldNumber         (int fieldnum, std::ostream& out);
		std::ostream& printFieldIndex          (int fieldind, std::ostream& out);
		void          usage                    (const std::string& command);
		void          example                  (void);

		HTp           getTrackStart            (int track) const;
		void          getSpineStopList         (std::vector<HTp>& spinestops);
		HTp           getSpineStart            (int spine) const
		                                       { return getTrackStart(spine+1); }
		void          getSpineStartList        (std::vector<HTp>& spinestarts);
		void          getSpineStartList        (std::vector<HTp>& spinestarts,
		                                        const std::string& exinterp);
		void          getKernSpineStartList    (std::vector<HTp>& spinestarts);
		std::vector<HTp> getKernSpineStartList (void);
		int           getExinterpCount         (const std::string& exinterp);
		void          getSpineStartList        (std::vector<HTp>& spinestarts,
		                                        const std::vector<std::string>& exinterps);
		void          getTrackStartList        (std::vector<HTp>& spinestarts)
		                               { return getSpineStartList(spinestarts); }
		void          getTrackStartList        (std::vector<HTp>& spinestarts,
		                                        const std::string& exinterp)
		                     { return getSpineStartList(spinestarts, exinterp); }
		void          getTrackStartList        (std::vector<HTp>& spinestarts,
		                                        const std::vector<std::string>& exinterps)
		                    { return getSpineStartList(spinestarts, exinterps); }

		int           getTrackEndCount         (int track) const;
		HTp           getTrackEnd              (int track, int subtrack) const;
		void          createLinesFromTokens    (void);

		void          appendLine               (const char* line);
		void          appendLine               (const std::string& line);
		void          appendLine               (HumdrumLine* line);
		void          push_back                (const char* line)
		                                                    { appendLine(line); }
		void          push_back                (const std::string& line)
		                                                    { appendLine(line); }
		void          push_back                (HumdrumLine* line)
		                                                    { appendLine(line); }

		void          insertLine               (int index, const char* line);
		void          insertLine               (int index, const std::string& line);
		void          insertLine               (int index, HumdrumLine* line);

		void          deleteLine               (int index);
//		void          adjustMergeSpineLines    (void);

		HumdrumLine*  back                     (void);
		void          makeBooleanTrackList     (std::vector<bool>& spinelist,
		                                        const std::string& spinestring);
		bool          analyzeBaseFromLines     (void);
		bool          analyzeBaseFromTokens    (void);


		std::vector<HumdrumLine*> getReferenceRecords(void);

		// spine analysis functionality:
		void          getTrackSequence         (std::vector<std::vector<HTp> >& sequence,
		                                        HTp starttoken, int options);
		void          getTrackSequence         (std::vector<std::vector<HTp> >& sequence,
		                                        int track, int options);
		void          getPrimaryTrackSequence  (std::vector<HTp>& sequence,
		                                        int track, int options);

		void          getSpineSequence         (std::vector<std::vector<HTp> >& sequence,
		                                        HTp starttoken, int options);
		void          getSpineSequence         (std::vector<std::vector<HTp> >& sequence,
		                                        int spine, int options);
		void          getPrimarySpineSequence  (std::vector<HTp>& sequence,
		                                        int spine, int options);

		void          getTrackSeq              (std::vector<std::vector<HTp> >& sequence,
		                                        HTp starttoken, int options)
		                     { getTrackSequence(sequence, starttoken, options); }
		void          getTrackSeq              (std::vector<std::vector<HTp> >& sequence,
		                                        int track, int options)
		                          { getTrackSequence(sequence, track, options); }
		void          getPrimaryTrackSeq       (std::vector<HTp>& sequence,
		                                        int track, int options)
		                    {getPrimaryTrackSequence(sequence, track, options); }

		// functions defined in HumdrumFileBase-net.cpp:
		static std::string getUriToUrlMapping        (const std::string& uri);
		void          readFromHumdrumUri        (const std::string& humaddress);
		void          readFromJrpUri            (const std::string& jrpaddress);
		void          readFromHttpUri           (const std::string& webaddress);
		static void   readStringFromHttpUri     (std::stringstream& inputdata,
		                                         const std::string& webaddress);

	protected:
		static int    getChunk                  (int socket_id,
		                                         std::stringstream& inputdata,
		                                         char* buffer, int bufsize);
		static int    getFixedDataSize          (int socket_id,
		                                         int datalength,
		                                         std::stringstream& inputdata,
		                                         char* buffer, int bufsize);
		static void   prepare_address           (struct sockaddr_in *address,
		                                         const std::string& hostname,
		                                         unsigned short int port);
		static int    open_network_socket       (const std::string& hostname,
		                                         unsigned short int port);

	protected:
		bool          analyzeTokens             (void);
		bool          analyzeSpines             (void);
		bool          analyzeLinks              (void);
		bool          analyzeTracks             (void);
		bool          analyzeLines              (void);
		bool          adjustSpines              (HumdrumLine& line,
		                                         std::vector<std::string>& datatype,
		                                         std::vector<std::string>& sinfo);
		std::string   getMergedSpineInfo        (std::vector<std::string>& info,
		                                         int starti, int extra);
		bool          stitchLinesTogether       (HumdrumLine& previous,
		                                         HumdrumLine& next);
		void          addToTrackStarts          (HTp token);
		bool          analyzeNonNullDataTokens  (void);
		void          addUniqueTokens           (std::vector<HTp>& target,
		                                         std::vector<HTp>& source);
		bool          processNonNullDataTokensForTrackForward(HTp starttoken,
		                                         std::vector<HTp> ptokens);
		bool          processNonNullDataTokensForTrackBackward(HTp starttoken,
		                                         std::vector<HTp> ptokens);
		bool          setParseError             (std::stringstream& err);
		bool          setParseError             (const std::string& err);
		bool          setParseError             (const char* format, ...);
//		void          fixMerges                 (int linei);

	protected:

		// m_lines: an array representing lines from the input file.
		// The contents of lines must be deallocated when deconstructing object.
		std::vector<HumdrumLine*> m_lines;

		// m_filename: name of the file which was loaded.
		std::string m_filename;

		// m_segementlevel: segment level (e.g., work/movement)
		int m_segmentlevel;

		// m_trackstarts: list of addresses of the exclusive interpreations
		// in the file.  The first element in the list is reserved, so the
		// number of tracks (primary spines) is equal to one less than the
		// size of this list.
		std::vector<HTp> m_trackstarts;

		// m_trackends: list of the addresses of the spine terminators in the
		// file. It is possible that spines can split and their subspines do not
		// merge before termination; therefore, the ends are stored in
		// a 2d array. The first dimension is the track number, and the second
		// dimension is the list of terminators.
		std::vector<std::vector<HTp> > m_trackends;

		// m_barlines: list of barlines in the data.  If the first measures is
		// a pickup measure, then the first entry will not point to the first
		// starting exclusive interpretation line rather than to a barline.
		std::vector<HumdrumLine*> m_barlines;
		// Maybe also add "measures" which are complete metrical cycles.

		// m_ticksperquarternote: this is the number of tick
		int m_ticksperquarternote;

		// m_idprefix: an XML id prefix used to avoid id collisions when
		// includeing multiple HumdrumFile XML in a single group.
		std::string m_idprefix;

		// m_strands1d: one-dimensional list of spine strands.
		std::vector<TokenPair> m_strand1d;

		// m_strands2d: two-dimensional list of spine strands.
		std::vector<std::vector<TokenPair> > m_strand2d;

		// m_quietParse: Set to true if error messages should not be
		// printed to the console when reading.
		bool m_quietParse;

		// m_parseError: Set to true if a read is successful.
		std::string m_parseError;

		// m_displayError: Used to print error message only once.
		bool m_displayError;

		// m_signifiers: Used to keep track of !!!RDF records.
		HumSignifiers m_signifiers;

	public:
		// Dummy functions to allow the HumdrumFile class's inheritance
		// to be shifted between HumdrumFileContent (the top-level default),
		// HumdrumFileStructure (mid-level interface), or HumdrumFileBase
		// (low-level interface).

		//
		// HumdrumFileStructure public functions:
		//
		bool readNoRhythm      (std::istream& infile) { return read(infile); };
		bool readNoRhythm      (const char*   filename) {return read(filename);};
		bool readNoRhythm      (const std::string& filename) {return read(filename);};
		bool readStringNoRhythm(const char*   contents) {return read(contents);};
		bool readStringNoRhythm(const std::string& contents) {return read(contents);};
		HumNum       getScoreDuration           (void) const { return 0; };
		std::ostream&     printDurationInfo          (std::ostream& out=std::cout) {return out;};
		int          tpq                        (void) { return 0; }
		int          getBarlineCount            (void) const { return 0; }
		HumdrumLine* getBarline                 (int index) const { return NULL;};
		HumNum       getBarlineDuration         (int index) const { return 0; };
		HumNum       getBarlineDurationFromStart(int index) const { return 0; };
		HumNum       getBarlineDurationToEnd    (int index) const { return 0; };

		// HumdrumFileContent public functions:
		// to be added later

};

std::ostream& operator<<(std::ostream& out, HumdrumFileBase& infile);



class HumdrumFileStructure : public HumdrumFileBase {
	public:
		              HumdrumFileStructure         (void);
		              HumdrumFileStructure         (const std::string& filename);
		              HumdrumFileStructure         (std::istream& contents);
		             ~HumdrumFileStructure         ();
		bool          hasFilters                   (void);

		// TSV reading functions:
		bool          read                         (std::istream& contents);
		bool          read                         (const char* filename);
		bool          read                         (const std::string& filename);
		bool          readString                   (const char* contents);
		bool          readString                   (const std::string& contents);
		bool parse(std::istream& contents)      { return read(contents); }
		bool parse(const char* contents)   { return readString(contents); }
		bool parse(const std::string& contents) { return readString(contents); }
		bool          readNoRhythm                 (std::istream& contents);
		bool          readNoRhythm                 (const char* filename);
		bool          readNoRhythm                 (const std::string& filename);
		bool          readStringNoRhythm           (const char* contents);
		bool          readStringNoRhythm           (const std::string& contents);

		// CSV reading functions:
		bool          readCsv                      (std::istream& contents,
		                                            const std::string& separator=",");
		bool          readCsv                      (const char* filename,
		                                            const std::string& separator=",");
		bool          readCsv                      (const std::string& filename,
		                                            const std::string& separator=",");
		bool          readStringCsv                (const char* contents,
		                                            const std::string& separator=",");
		bool          readStringCsv                (const std::string& contents,
		                                            const std::string& separator=",");
		bool parseCsv(std::istream& contents, const std::string& separator = ",")
		                                 { return readCsv(contents, separator); }
		bool parseCsv(const char* contents, const std::string& separator = ",")
		                           { return readStringCsv(contents, separator); }
		bool parseCsv(const std::string& contents, const std::string& separator = ",")
		                           { return readStringCsv(contents, separator); }
		bool          readNoRhythmCsv              (std::istream& contents,
		                                            const std::string& separator = ",");
		bool          readNoRhythmCsv              (const char* filename,
		                                            const std::string& separator = ",");
		bool          readNoRhythmCsv              (const std::string& filename,
		                                            const std::string& separator = ",");
		bool          readStringNoRhythmCsv        (const char* contents,
		                                            const std::string& separator = ",");
		bool          readStringNoRhythmCsv        (const std::string& contents,
		                                            const std::string& separator = ",");

		// rhythmic analysis related functionality:
		HumNum        getScoreDuration             (void) const;
		std::ostream&      printDurationInfo       (std::ostream& out = std::cout);
		int           tpq                          (void);

		// strand functionality:
		HTp           getStrandStart               (int index) const;
		HTp           getStrandEnd                 (int index) const;
		HTp           getStrandStart               (int sindex, int index) const;
		HTp           getStrandEnd                 (int sindex, int index) const;
		int           getStrandCount               (void) const;
		int           getStrandCount               (int spineindex) const;
		void          resolveNullTokens            (void);

		HTp           getStrand                    (int index) const
		                                        { return getStrandStart(index); }
		HTp           getStrand                    (int sindex, int index) const
		                                { return getStrandStart(sindex, index); }

		// barline/measure functionality:
		int           getBarlineCount              (void) const;
		HumdrumLine*  getBarline                   (int index) const;
		HumNum        getBarlineDuration           (int index) const;
		HumNum        getBarlineDurationFromStart  (int index) const;
		HumNum        getBarlineDurationToEnd      (int index) const;

		bool          analyzeStructure             (void);
		bool          analyzeStrands               (void);

		// signifier access
		std::string   getKernLinkSignifier         (void);
		std::string   getKernAboveSignifier        (void);
		std::string   getKernBelowSignifier        (void);

	protected:
		bool          analyzeRhythm                (void);
		bool          assignRhythmFromRecip        (HTp spinestart);
		bool          analyzeMeter                 (void);
		bool          analyzeTokenDurations        (void);
		bool          analyzeGlobalParameters      (void);
		bool          analyzeLocalParameters       (void);
		bool          analyzeDurationsOfNonRhythmicSpines(void);
		HumNum        getMinDur                    (std::vector<HumNum>& durs,
		                                            std::vector<HumNum>& durstate);
		bool          getTokenDurations            (std::vector<HumNum>& durs,
		                                            int line);
		bool          cleanDurs                    (std::vector<HumNum>& durs,
		                                            int line);
		bool          decrementDurStates           (std::vector<HumNum>& durs,
		                                            HumNum linedur, int line);
		bool          assignDurationsToTrack       (HTp starttoken,
		                                            HumNum startdur);
		bool          prepareDurations             (HTp token, int state,
		                                            HumNum startdur);
		bool          setLineDurationFromStart     (HTp token, HumNum dursum);
		bool          analyzeRhythmOfFloatingSpine (HTp spinestart);
		bool          analyzeNullLineRhythms       (void);
		void          fillInNegativeStartTimes     (void);
		void          assignLineDurations          (void);
		void          assignStrandsToTokens        (void);
		std::set<HumNum>   getNonZeroLineDurations      (void);
		std::set<HumNum>   getPositiveLineDurations     (void);
		void          processLocalParametersForStrand(int index);
		bool          processLocalParametersForTrack (HTp starttok, HTp current);
		void          checkForLocalParameters      (HTp token, HTp current);
		bool          assignDurationsToNonRhythmicTrack(HTp endtoken, HTp ptoken);
		void          analyzeSpineStrands          (std::vector<TokenPair>& ends,
		                                            HTp starttok);
		void          analyzeSignifiers            (void);
};



class HumdrumFileContent : public HumdrumFileStructure {
	public:
		       HumdrumFileContent         (void);
		       HumdrumFileContent         (const std::string& filename);
		       HumdrumFileContent         (std::istream& contents);
		      ~HumdrumFileContent         ();

		bool   analyzeSlurs               (void);
		bool   analyzeMensSlurs           (void);
		bool   analyzeKernSlurs           (void);
		bool   analyzeKernTies            (void);
		bool   analyzeKernAccidentals     (void);

		bool   analyzeRScale              (void);

		// in HumdrumFileContent-rest.cpp
		void  analyzeRestPositions                  (void);
		void  assignImplicitVerticalRestPositions   (HTp kernstart);
		void  checkForExplicitVerticalRestPositions (void);

		// in HumdrumFileContent-stem.cpp
		bool analyzeKernStems             (void);

		// in HumdrumFileContent-metlev.cpp
		void  getMetricLevels             (std::vector<double>& output, int track = 0,
		                                   double undefined = NAN);
		// in HumdrumFileContent-timesig.cpp
		void  getTimeSigs                 (std::vector<std::pair<int, HumNum> >& output,
		                                   int track = 0);

		template <class DATATYPE>
		bool   prependDataSpine           (std::vector<DATATYPE> data,
		                                   const std::string& null = ".",
		                                   const std::string& exinterp = "**data",
		                                   bool recalcLine = true);

		template <class DATATYPE>
		bool   appendDataSpine            (std::vector<DATATYPE> data,
		                                   const std::string& null = ".",
		                                   const std::string& exinterp = "**data",
		                                   bool recalcLine = true);

		template <class DATATYPE>
		bool   insertDataSpineBefore      (int nexttrack,
		                                   std::vector<DATATYPE> data,
		                                   const std::string& null = ".",
		                                   const std::string& exinterp = "**data",
		                                   bool recalcLine = true);

		template <class DATATYPE>
		bool   insertDataSpineAfter       (int prevtrack,
		                                   std::vector<DATATYPE> data,
		                                   const std::string& null = ".",
		                                   const std::string& exinterp = "**data",
		                                   bool recalcLine = true);

		// in HumdrumFileContent-ottava.cpp
		void   analyzeOttavas             (void);

		// in HumdrumFileContent-note.cpp
		void   analyzeCrossStaffStemDirections (void);
		void   analyzeCrossStaffStemDirections (HTp kernstart);


	protected:
		bool   analyzeKernSlurs           (HTp spinestart, std::vector<HTp>& slurstarts,
		                                   std::vector<HTp>& slurends,
		                                   const std::string& linksig = "");
		bool   analyzeKernTies            (std::vector<std::pair<HTp, int>>& linkedtiestarts,
		                                   std::vector<std::pair<HTp, int>>& linkedtieends,
		                                   std::string& linkSignifier);
		void   fillKeySignature           (std::vector<int>& states,
		                                   const std::string& keysig);
		void   resetDiatonicStatesWithKeySignature(std::vector<int>& states,
				                             std::vector<int>& signature);
		void    linkSlurEndpoints         (HTp slurstart, HTp slurend);
		void    linkTieEndpoints          (HTp tiestart, int startindex,
		                                   HTp tieend, int endindex);
		bool    isLinkedSlurBegin         (HTp token, int index, const std::string& pattern);
		bool    isLinkedSlurEnd           (HTp token, int index, const std::string& pattern);
		void    createLinkedSlurs         (std::vector<HTp>& linkstarts, std::vector<HTp>& linkends);
		void    assignVerticalRestPosition(HTp first, HTp second, int baseline);
		int     getRestPositionAboveNotes (HTp rest, std::vector<int>& vpos);
		int     getRestPositionBelowNotes (HTp rest, std::vector<int>& vpos);
		void    setRestOnCenterStaffLine  (HTp rest, int baseline);
		bool    checkRestForVerticalPositioning(HTp rest, int baseline);
		bool    analyzeKernStems          (HTp stok, HTp etok, std::vector<std::vector<int>>& centerlines);
		void    getBaselines              (std::vector<std::vector<int>>& centerlines);
		void    createLinkedTies          (std::vector<std::pair<HTp, int>>& starts, 
		                                   std::vector<std::pair<HTp, int>>& ends);
		void    checkCrossStaffStems      (HTp token, std::string& above, std::string& below);
		void    checkDataForCrossStaffStems(HTp token, std::string& above, std::string& below);
		void    prepareStaffAboveNoteStems (HTp token);
		void    prepareStaffBelowNoteStems (HTp token);
};


//
// Templates:
//


//////////////////////////////
//
// HumdrumFileContent::prependDataSpine -- prepend a data spine
//     to the file.  Returns true if successful; false otherwise.
//
//     data == numeric or string data to print
//     null == if the data is converted to a string is equal to this
//             string then set the data spine content to a null token, ".".
//             default is ".".
//     exinterp == the exterp string to use.  Default is "**data".
//     recalcLine == boolean for whether or not to recalculate line string.
//                   Default is true;
//

template <class DATATYPE>
bool HumdrumFileContent::prependDataSpine(std::vector<DATATYPE> data,
		const std::string& null, const std::string& exinterp, bool recalcLine) {

	if ((int)data.size() != getLineCount()) {
		return false;
	}

	std::string ex;
	if (exinterp.find("**") == 0) {
		ex = exinterp;
	} else if (exinterp.find("*") == 0) {
		ex = "*" + exinterp;
	} else {
		ex = "**" + exinterp;
	}
	if (ex.size() <= 2) {
		ex += "data";
	}

	std::stringstream ss;
	HumdrumFileContent& infile = *this;
	HumdrumLine* line;
	for (int i=0; i<infile.getLineCount(); i++) {
		line = infile.getLine(i);
		if (!line->hasSpines()) {
			continue;
		}
		if (line->isExclusive()) {
			line->insertToken(0, ex);
		} else if (line->isTerminator()) {
			line->insertToken(0, "*-");
		} else if (line->isInterpretation()) {
			line->insertToken(0, "*");
		} else if (line->isLocalComment()) {
			line->insertToken(0, "!");
		} else if (line->isBarline()) {
			line->insertToken(0, (std::string)*infile.token(i, 0));
		} else if (line->isData()) {
			ss.str(std::string());
			ss << data[i];
			if (ss.str() == null) {
				line->insertToken(0, ".");
			} else if (ss.str() == "") {
				line->insertToken(0, ".");
			} else {
				line->insertToken(0, ss.str());
			}
		} else{
			std::cerr << "!!strange error for line " << i+1 << ":\t" << line << std::endl;
		}
		if (recalcLine) {
			line->createLineFromTokens();
		}
	}
	return true;
}



//////////////////////////////
//
// HumdrumFileContent::appendDataSpine -- prepend a data spine
//     to the file.  Returns true if successful; false otherwise.
//
//     data == numeric or string data to print
//     null == if the data is converted to a string is equal to this
//             string then set the data spine content to a null token, ".".
//             default is ".".
//     exinterp == the exterp string to use.  Default is "**data".
//     recalcLine == boolean for whether or not to recalculate line string.
//                   Default is true;
//

template <class DATATYPE>
bool HumdrumFileContent::appendDataSpine(std::vector<DATATYPE> data,
		const std::string& null, const std::string& exinterp, bool recalcLine) {

	if ((int)data.size() != getLineCount()) {
		std::cerr << "DATA SIZE DOES NOT MATCH GETLINECOUNT " << std::endl;
		std::cerr << "DATA SIZE " << data.size() << "\tLINECOUNT ";
		std::cerr  << getLineCount() << std::endl;
		return false;
	}

	std::string ex;
	if (exinterp.find("**") == 0) {
		ex = exinterp;
	} else if (exinterp.find("*") == 0) {
		ex = "*" + exinterp;
	} else {
		ex = "**" + exinterp;
	}
	if (ex.size() <= 2) {
		ex += "data";
	}

	std::stringstream ss;
	HumdrumFileContent& infile = *this;
	HumdrumLine* line;
	for (int i=0; i<infile.getLineCount(); i++) {
		line = infile.getLine(i);
		if (!line->hasSpines()) {
			continue;
		}
		if (line->isExclusive()) {
			line->appendToken(ex);
		} else if (line->isTerminator()) {
			line->appendToken("*-");
		} else if (line->isInterpretation()) {
			line->appendToken("*");
		} else if (line->isLocalComment()) {
			line->appendToken("!");
		} else if (line->isBarline()) {
			line->appendToken((std::string)*infile.token(i, 0));
		} else if (line->isData()) {
			ss.str(std::string());
			ss << data[i];
			if (ss.str() == null) {
				line->appendToken(".");
			} else if (ss.str() == "") {
				line->appendToken(".");
			} else {
				line->appendToken(ss.str());
			}
		} else{
			std::cerr << "!!strange error for line " << i+1 << ":\t" << line << std::endl;
		}
		if (recalcLine) {
			line->createLineFromTokens();
		}
	}
	return true;
}



//////////////////////////////
//
// HumdrumFileContent::insertDataSpineBefore -- prepend a data spine
//     to the file before the given spine.  Returns true if successful;
//     false otherwise.
//
//     nexttrack == track number to insert before.
//     data == numeric or string data to print
//     null == if the data is converted to a string is equal to this
//             string then set the data spine content to a null token, ".".
//             default is ".".
//     exinterp == the exterp string to use.  Default is "**data".
//     recalcLine == boolean for whether or not to recalculate line string.
//                   Default is true;
//

template <class DATATYPE>
bool HumdrumFileContent::insertDataSpineBefore(int nexttrack,
		std::vector<DATATYPE> data, const std::string& null, const std::string& exinterp,
		bool recalcLine) {

	if ((int)data.size() != getLineCount()) {
		std::cerr << "DATA SIZE DOES NOT MATCH GETLINECOUNT " << std::endl;
		std::cerr << "DATA SIZE " << data.size() << "\tLINECOUNT ";
		std::cerr  << getLineCount() << std::endl;
		return false;
	}

	std::string ex;
	if (exinterp.find("**") == 0) {
		ex = exinterp;
	} else if (exinterp.find("*") == 0) {
		ex = "*" + exinterp;
	} else {
		ex = "**" + exinterp;
	}
	if (ex.size() <= 2) {
		ex += "data";
	}

	std::stringstream ss;
	HumdrumFileContent& infile = *this;
	HumdrumLine* line;
	int insertionField = -1;
	int track;
	for (int i=0; i<infile.getLineCount(); i++) {
		line = infile.getLine(i);
		if (!line->hasSpines()) {
			continue;
		}
		insertionField = -1;
		for (int j=0; j<line->getFieldCount(); j++) {
			track = line->token(j)->getTrack();
			if (track != nexttrack) {
				continue;
			}
			insertionField = j;
			break;
		}
		if (insertionField < 0) {
			return false;
		}

		if (line->isExclusive()) {
			line->insertToken(insertionField, ex);
		} else if (line->isTerminator()) {
			line->insertToken(insertionField, "*-");
		} else if (line->isInterpretation()) {
			line->insertToken(insertionField, "*");
		} else if (line->isLocalComment()) {
			line->insertToken(insertionField, "!");
		} else if (line->isBarline()) {
			line->insertToken(insertionField, (std::string)*infile.token(i, 0));
		} else if (line->isData()) {
			ss.str(std::string());
			ss << data[i];
			if (ss.str() == null) {
				line->insertToken(insertionField, ".");
			} else if (ss.str() == "") {
				line->insertToken(insertionField, ".");
			} else {
				line->insertToken(insertionField, ss.str());
			}
		} else{
			std::cerr << "!!strange error for line " << i+1 << ":\t" << line << std::endl;
		}
		if (recalcLine) {
			line->createLineFromTokens();
		}
	}
	return true;
}



//////////////////////////////
//
// HumdrumFileContent::insertDataSpineAfter -- appen a data spine
//     to the file after the given spine.  Returns true if successful;
//     false otherwise.
//
//     prevtrack == track number to insert after.
//     data == numeric or string data to print
//     null == if the data is converted to a string is equal to this
//             string then set the data spine content to a null token, ".".
//             default is ".".
//     exinterp == the exterp string to use.  Default is "**data".
//     recalcLine == boolean for whether or not to recalculate line string.
//                   Default is true;
//

template <class DATATYPE>
bool HumdrumFileContent::insertDataSpineAfter(int prevtrack,
		std::vector<DATATYPE> data, const std::string& null, const std::string& exinterp,
		bool recalcLine) {

	if ((int)data.size() != getLineCount()) {
		std::cerr << "DATA SIZE DOES NOT MATCH GETLINECOUNT " << std::endl;
		std::cerr << "DATA SIZE " << data.size() << "\tLINECOUNT ";
		std::cerr  << getLineCount() << std::endl;
		return false;
	}

	std::string ex;
	if (exinterp.find("**") == 0) {
		ex = exinterp;
	} else if (exinterp.find("*") == 0) {
		ex = "*" + exinterp;
	} else {
		ex = "**" + exinterp;
	}
	if (ex.size() <= 2) {
		ex += "data";
	}

	std::stringstream ss;
	HumdrumFileContent& infile = *this;
	HumdrumLine* line;
	int insertionField = -1;
	int track;
	for (int i=0; i<infile.getLineCount(); i++) {
		line = infile.getLine(i);
		if (!line->hasSpines()) {
			continue;
		}
		insertionField = -1;
		for (int j = line->getFieldCount() - 1; j >= 0; j--) {
			track = line->token(j)->getTrack();
			if (track != prevtrack) {
				continue;
			}
			insertionField = j;
			break;
		}
		insertionField++;
		if (insertionField < 0) {
			return false;
		}

		if (line->isExclusive()) {
			line->insertToken(insertionField, ex);
		} else if (line->isTerminator()) {
			line->insertToken(insertionField, "*-");
		} else if (line->isInterpretation()) {
			line->insertToken(insertionField, "*");
		} else if (line->isLocalComment()) {
			line->insertToken(insertionField, "!");
		} else if (line->isBarline()) {
			line->insertToken(insertionField, (std::string)*infile.token(i, 0));
		} else if (line->isData()) {
			ss.str(std::string());
			ss << data[i];
			if (ss.str() == null) {
				line->insertToken(insertionField, ".");
			} else if (ss.str() == "") {
				line->insertToken(insertionField, ".");
			} else {
				line->insertToken(insertionField, ss.str());
			}
		} else{
			std::cerr << "!!strange error for line " << i+1 << ":\t" << line << std::endl;
		}
		if (recalcLine) {
			line->createLineFromTokens();
		}
	}
	return true;
}



#ifndef HUMDRUMFILE_PARENT
	#define HUMDRUMFILE_PARENT HumdrumFileContent
#endif

class HumdrumFile : public HUMDRUMFILE_PARENT {
	public:
		              HumdrumFile          (void);
		              HumdrumFile          (const std::string& filename);
		              HumdrumFile          (std::istream& filename);
		             ~HumdrumFile          ();

		std::ostream& printXml             (std::ostream& out = std::cout, int level = 0,
		                                    const std::string& indent = "\t");
		std::ostream& printXmlParameterInfo(std::ostream& out, int level,
		                                    const std::string& indent);
};



#define GRIDREST NAN

class NoteGrid;


class NoteCell {
	public:
		       NoteCell             (NoteGrid* owner, HTp token);
		      ~NoteCell             (void) { clear();                    }

		double getSgnDiatonicPitch  (void) { return m_b7;                }
		double getSgnMidiPitch      (void) { return m_b12;               }
		double getSgnBase40Pitch    (void) { return m_b40;               }
		double getSgnAccidental     (void) { return m_accidental;        }

		double getSgnDiatonicPitchClass(void);
		double getAbsDiatonicPitchClass(void);

		double getSgnBase40PitchClass(void);
		double getAbsBase40PitchClass(void);

		double getAbsDiatonicPitch  (void) { return fabs(m_b7);          }
		double getAbsMidiPitch      (void) { return fabs(m_b12);         }
		double getAbsBase40Pitch    (void) { return fabs(m_b40);         }
		double getAbsAccidental     (void) { return fabs(m_accidental);  }

		HTp    getToken             (void) { return m_token;             }
		int    getNextAttackIndex   (void) { return m_nextAttackIndex;   }
		int    getPrevAttackIndex   (void) { return m_prevAttackIndex;   }
		int    getCurrAttackIndex   (void) { return m_currAttackIndex;   }
		int    getSliceIndex        (void) { return m_timeslice;         }
		int    getVoiceIndex        (void) { return m_voice;             }

		bool   isAttack             (void) { return m_b40>0? true:false; }
		bool   isRest               (void);
		bool   isSustained          (void);

		std::string getAbsKernPitch (void);
		std::string getSgnKernPitch (void);

		double operator-            (NoteCell& B);
		double operator-            (int B);

		int    getLineIndex         (void);
		int    getFieldIndex        (void);
		std::ostream& printNoteInfo (std::ostream& out);
		double getDiatonicIntervalToNextAttack      (void);
		double getDiatonicIntervalFromPreviousAttack(void);
		double getMetricLevel       (void);
		HumNum getDurationFromStart (void);
		HumNum getDuration          (void);
		void   setMeter             (int topval, HumNum botval);
		int    getMeterTop          (void);
		HumNum getMeterBottom       (void);

		std::vector<HTp> m_tiedtokens;  // list of tied notes/rests after note attack

	protected:
		void clear                  (void);
		void calculateNumericPitches(void);
		void setVoiceIndex          (int index) { m_voice = index;           }
		void setSliceIndex          (int index) { m_timeslice = index;       }
		void setNextAttackIndex     (int index) { m_nextAttackIndex = index; }
		void setPrevAttackIndex     (int index) { m_prevAttackIndex = index; }
		void setCurrAttackIndex     (int index) { m_currAttackIndex = index; }

	private:
		NoteGrid* m_owner; // the NoteGrid to which this cell belongs.
		HTp m_token;       // pointer to the note in the origina Humdrum file.
		int m_voice;       // index of the voice in the score the note belongs
		                   // 0=bottom voice (HumdrumFile ordering of parts)
		                   // column in NoteGrid.
		int m_timeslice;   // index for the row in NoteGrid.

		double m_b7;         // diatonic note number; NaN=rest; negative=sustain.
		double m_b12;        // MIDI note number; NaN=rest; negative=sustain.
		double m_b40;        // base-40 note number; NaN=rest; negative=sustain.
		double m_accidental; // chromatic alteration of a diatonic pitch.
		                     // NaN=no accidental.
		int m_nextAttackIndex; // index to next note attack (or rest),
		                       // -1 for undefined (interpred as rest).
		int m_prevAttackIndex; // index to previous note attack.
		int m_currAttackIndex; // index to current note attack (useful for
		                       // finding the start of a sustained note.
		int m_metertop = 0;    // top number of prevailing meter signature
		HumNum m_meterbot = 0; // bottom number of prevailing meter signature

	friend NoteGrid;
};



class NoteGrid {
	public:
		           NoteGrid              (void) { }
		           NoteGrid              (HumdrumFile& infile);
		          ~NoteGrid              ();

		void       clear                 (void);

		bool       load                  (HumdrumFile& infile);
		NoteCell*  cell                  (int voiceindex, int sliceindex);
		int        getVoiceCount         (void);
		int        getSliceCount         (void);
		int        getLineIndex          (int sindex);
		int        getFieldIndex         (int sindex);

		void       printDiatonicGrid     (ostream& out);
		void       printMidiGrid         (ostream& out);
		void       printBase40Grid       (ostream& out);
		void       printRawGrid          (ostream& out);
		void       printKernGrid         (ostream& out);

		double     getSgnDiatonicPitch   (int vindex, int sindex);
		double     getSgnMidiPitch       (int vindex, int sindex);
		double     getSgnBase40Pitch     (int vindex, int sindex);
		string     getSgnKernPitch       (int vindex, int sindex);

		double     getAbsDiatonicPitch   (int vindex, int sindex);
		double     getAbsMidiPitch       (int vindex, int sindex);
		double     getAbsBase40Pitch     (int vindex, int sindex);
		string     getAbsKernPitch       (int vindex, int sindex);

		bool       isRest                (int vindex, int sindex);
		bool       isSustained           (int vindex, int sindex);
		bool       isAttack              (int vindex, int sindex);

		HTp        getToken              (int vindex, int sindex);

		int        getPrevAttackDiatonic (int vindex, int sindex);
		int        getNextAttackDiatonic (int vindex, int sindex);

		void       printGridInfo         (ostream& out);
		void       printVoiceInfo        (ostream& out, int vindex);

		void       getNoteAndRestAttacks (vector<NoteCell*>& attacks, int vindex);
		double     getMetricLevel        (int sindex);
		HumNum     getNoteDuration       (int vindex, int sindex);

	protected:
		void       buildAttackIndexes    (void);
		void       buildAttackIndex      (int vindex);

	private:
		vector<vector<NoteCell*> > m_grid;
		vector<HTp>                m_kernspines;
		vector<double>             m_metriclevels;
		HumdrumFile*               m_infile;
};



class Convert {
	public:

		// Rhythm processing, defined in Convert-rhythm.cpp
		static HumNum  recipToDuration      (const std::string& recip,
		                                     HumNum scale = 4,
		                                     const std::string& separator = " ");
		static HumNum  recipToDurationNoDots(const std::string& recip,
		                                     HumNum scale = 4,
		                                     const std::string& separator = " ");
		static HumNum  recipToDuration      (std::string* recip,
		                                     HumNum scale = 4,
		                                     const std::string& separator = " ");
		static HumNum  recipToDurationNoDots(std::string* recip,
		                                     HumNum scale = 4,
		                                     const std::string& separator = " ");
		static std::string  durationToRecip      (HumNum duration,
		                                     HumNum scale = HumNum(1,4));
		static std::string  durationFloatToRecip (double duration,
		                                     HumNum scale = HumNum(1,4));

		// Pitch processing, defined in Convert-pitch.cpp
		static std::string  base40ToKern    (int b40);
		static int     base40ToAccidental   (int b40);
		static int     base40ToDiatonic     (int b40);
		static int     base40ToMidiNoteNumber(int b40);
		static std::string  base40ToIntervalAbbr (int b40);
		static int     kernToOctaveNumber   (const std::string& kerndata);
		static int     kernToOctaveNumber   (HTp token)
				{ return kernToOctaveNumber((std::string)*token); }
		static int     kernToAccidentalCount(const std::string& kerndata);
		static int     kernToAccidentalCount(HTp token)
				{ return kernToAccidentalCount((std::string)*token); }
		static int     kernToDiatonicPC     (const std::string& kerndata);
		static int     kernToDiatonicPC     (HTp token)
				{ return kernToDiatonicPC     ((std::string)*token); }
		static char    kernToDiatonicUC     (const std::string& kerndata);
		static int     kernToDiatonicUC     (HTp token)
				{ return kernToDiatonicUC     ((std::string)*token); }
		static char    kernToDiatonicLC     (const std::string& kerndata);
		static int     kernToDiatonicLC     (HTp token)
				{ return kernToDiatonicLC     ((std::string)*token); }
		static int     kernToBase40PC       (const std::string& kerndata);
		static int     kernToBase40PC       (HTp token)
				{ return kernToBase40PC       ((std::string)*token); }
		static int     kernToBase12PC       (const std::string& kerndata);
		static int     kernToBase12PC       (HTp token)
				{ return kernToBase12PC       ((std::string)*token); }
		static int     kernToBase7PC        (const std::string& kerndata) {
		                                     return kernToDiatonicPC(kerndata); }
		static int     kernToBase7PC        (HTp token)
				{ return kernToBase7PC        ((std::string)*token); }
		static int     kernToBase40         (const std::string& kerndata);
		static int     kernToBase40         (HTp token)
				{ return kernToBase40         ((std::string)*token); }
		static int     kernToBase12         (const std::string& kerndata);
		static int     kernToBase12         (HTp token)
				{ return kernToBase12         ((std::string)*token); }
		static int     kernToBase7          (const std::string& kerndata);
		static int     kernToBase7          (HTp token)
				{ return kernToBase7          ((std::string)*token); }
		static int     kernToMidiNoteNumber (const std::string& kerndata);
		static int     kernToMidiNoteNumber(HTp token)
				{ return kernToMidiNoteNumber((std::string)*token); }
		static std::string  kernToScientificPitch(const std::string& kerndata,
		                                     std::string flat = "b",
		                                     std::string sharp = "#",
		                                     std::string separator = "");
		static std::string  kernToSciPitch  (const std::string& kerndata,
		      										 std::string flat = "b",
		                                     std::string sharp = "#",
		                                     std::string separator = "")
	       { return kernToScientificPitch(kerndata, flat, sharp, separator); }
		static std::string  kernToSP        (const std::string& kerndata,
		                                     std::string flat = "b",
		                                     std::string sharp = "#",
		                                     std::string separator = "")
		      { return kernToScientificPitch(kerndata, flat, sharp, separator); }
		static int     pitchToWbh           (int dpc, int acc, int octave,
		                                     int maxacc);
		static void    wbhToPitch           (int& dpc, int& acc, int& octave,
		                                     int maxacc, int wbh);
		static int     kernClefToBaseline   (const std::string& input);
		static int     kernClefToBaseline   (HTp input);
		static std::string  base40ToTrans   (int base40);
		static int     transToBase40        (const std::string& input);
		static int     base40IntervalToLineOfFifths(int trans);
		static std::string  keyNumberToKern (int number);
		static int     base7ToBase40        (int base7);
		static int     base40IntervalToDiatonic(int base40interval);


		// **mens, white mensual notation, defiend in Convert-mens.cpp
		static bool    isMensRest           (const std::string& mensdata);
		static bool    isMensNote           (const std::string& mensdata);
		static bool    hasLigatureBegin     (const std::string& mensdata);
		static bool    hasLigatureEnd       (const std::string& mensdata);
		static bool    getMensStemDirection (const std::string& mensdata);
		static HumNum  mensToDuration       (const std::string& mensdata,
		                                     HumNum scale = 4,
		                                     const std::string& separator = " ");
		static std::string  mensToRecip          (const std::string& mensdata,
		                                     HumNum scale = 4,
		                                     const std::string& separator = " ");
		static HumNum  mensToDurationNoDots(const std::string& mensdata,
		                                     HumNum scale = 4,
		                                     const std::string& separator = " ");

		// Harmony processing, defined in Convert-harmony.cpp
		static std::vector<int> minorHScaleBase40(void);
		static std::vector<int> majorScaleBase40 (void);
		static int         keyToInversion   (const std::string& harm);
		static int         keyToBase40      (const std::string& key);
		static std::vector<int> harmToBase40     (HTp harm, const std::string& key) {
		                                        return harmToBase40(*harm, key); }
		static std::vector<int> harmToBase40     (HTp harm, HTp key) {
		                                        return harmToBase40(*harm, *key); }
		static std::vector<int> harmToBase40     (const std::string& harm, const std::string& key);
		static std::vector<int> harmToBase40     (const std::string& harm, int keyroot, int keymode);
		static void        makeAdjustedKeyRootAndMode(const std::string& secondary,
		                                     int& keyroot, int& keymode);
		static int         chromaticAlteration(const std::string& content);

		// data-type specific (other than pitch/rhythm),
		// defined in Convert-kern.cpp
		static bool isKernRest              (const string& kerndata);
		static bool isKernNote              (const string& kerndata);
		static bool isKernNoteAttack        (const string& kerndata);
		static bool hasKernSlurStart        (const string& kerndata);
		static bool hasKernSlurEnd          (const string& kerndata);
		static int  getKernSlurStartElisionLevel(const string& kerndata, int index);
		static int  getKernSlurEndElisionLevel  (const string& kerndata, int index);
		static char hasKernStemDirection    (const string& kerndata);

		static bool isKernSecondaryTiedNote (const std::string& kerndata);
		static std::string getKernPitchAttributes(const std::string& kerndata);

		// String processing, defined in Convert-string.cpp
		static std::vector<std::string> splitString   (const std::string& data,
		                                     char separator = ' ');
		static void    replaceOccurrences   (std::string& source,
		                                     const std::string& search,
		                                     const std::string& replace);
		static std::string  repeatString         (const std::string& pattern, int count);
		static std::string  encodeXml            (const std::string& input);
		static std::string  getHumNumAttributes  (const HumNum& num);
		static std::string  trimWhiteSpace       (const std::string& input);
		static bool    startsWith           (const std::string& input,
		                                     const std::string& searchstring);
		static bool    contains(const std::string& input, const std::string& pattern);
		static bool    contains(const std::string& input, char pattern);
		static bool    contains(std::string* input, const std::string& pattern);
		static bool    contains(std::string* input, char pattern);
		static void    makeBooleanTrackList(std::vector<bool>& spinelist,
		                                     const std::string& spinestring,
		                                     int maxtrack);

		// Mathematical processing, defined in Convert-math.cpp
		static int     getLcm               (const std::vector<int>& numbers);
		static int     getGcd               (int a, int b);
		static void    primeFactors         (std::vector<int>& output, int n);
		static double  nearIntQuantize      (double value,
		                                    double delta = 0.00001);
		static double  significantDigits    (double value, int digits);
		static bool    isNaN                (double value);
		static double  pearsonCorrelation   (const std::vector<double> &x, const std::vector<double> &y);
		static int     romanNumeralToInteger(const std::string& roman);

};



// SliceType is a list of various Humdrum line types.  Groupings are
// segmented by categories which are prefixed with an underscore.
// For example Notes are in the _Duration group, since they have
// non-zero durations.  Notes and Gracenotes are in the _Data group.
// The indentation shows the various types of groups.
//

enum class SliceType {
				Notes = 1,
			_Duration,
				GraceNotes,
		_Data,
			Measures,
		_Measure,
				Clefs,
				Transpositions,
				KeyDesignations,
				KeySigs,
				TimeSigs,
				MeterSigs,
				Tempos,
				Labels,
				LabelAbbrs,
				Ottavas,
			_RegularInterpretation,
				Exclusives,
				Terminators,
				Manipulators,
			_Manipulator,
		_Interpretation,
			Layouts,
			LocalComments,
	_Spined,
		GlobalComments,
		GlobalLayouts,
		ReferenceRecords,
	_Other,
		Invalid
};


// MeasureType is a list of the style types for a measure (ending type for now)

enum class MeasureStyle {
	Plain,
	RepeatBackward,
	RepeatForward,
	RepeatBoth,
	Double,
	Final
};



class MxmlMeasure;
class MxmlEvent;

class MxmlPart {
	public:
		              MxmlPart             (void);
		             ~MxmlPart             ();
		void          clear                (void);
		void          enableStems          (void);
		bool          readPart             (const string& id, xml_node partdef,
		                                    xml_node part);
		bool          addMeasure           (xml_node mel);
		bool          addMeasure           (xpath_node mel);
		int           getMeasureCount      (void) const;
		MxmlMeasure*  getMeasure           (int index) const;
		long          getQTicks            (void) const;
		int           setQTicks            (long value);
	   MxmlMeasure*  getPreviousMeasure   (MxmlMeasure* measure) const;
		HumNum        getDuration          (void) const;
		void          allocateSortedEvents (void);
		void          setPartNumber        (int number);
		int           getPartNumber        (void) const;
		int           getPartIndex         (void) const;
		int           getStaffCount        (void) const;
		int           getVerseCount        (void) const;
		int           getVerseCount        (int staffindex) const;
		string        getCaesura           (void) const;
		int           getHarmonyCount      (void) const;
		void          trackStaffVoices     (int staffnum, int voicenum);
		void          printStaffVoiceInfo  (void);
		void          prepareVoiceMapping  (void);
		int           getVoiceIndex        (int voicenum);
		int           getStaffIndex        (int voicenum);
		bool          hasEditorialAccidental(void) const;
		bool          hasDynamics          (void) const;
		void          parsePartInfo        (xml_node partdeclaration);
		string        getPartName          (void) const;
		string        getPartAbbr          (void) const;
		string        cleanSpaces          (const string& input);
		bool          hasOrnaments         (void) const;


	private:
		void          receiveStaffNumberFromChild (int staffnum, int voicenum);
		void          receiveVerseCount           (int count);
		void          receiveVerseCount           (int staffnum, int count);
		void          receiveHarmonyCount         (int count);
		void          receiveEditorialAccidental  (void);
		void          receiveDynamic              (void);
		void          receiveCaesura              (const string& letter);
		void          receiveOrnament             (void);

	protected:
		vector<MxmlMeasure*> m_measures;
		vector<long>         m_qtick;
		int                  m_partnum;
		int                  m_maxstaff;
		vector<int>          m_verseCount;
		int                  m_harmonyCount;
		bool                 m_editorialAccidental;
		bool                 m_stems = false;
		bool                 m_has_dynamics = false;
		string               m_partname;
		string               m_partabbr;
		string               m_caesura;
		bool                 m_hasOrnaments = false;

		// m_staffvoicehist: counts of staff and voice numbers.
		// staff=0 is used for items such as measures.
		// voice=0 is used for nonduration items such as harmony.
		vector<vector<int> > m_staffvoicehist;
	 	vector<pair<int, int> > m_voicemapping; // voicenum -> (staff, voiceindex)

	friend MxmlMeasure;
	friend MxmlEvent;

};



class GridSide {
	public:
		GridSide(void);
		~GridSide();

		int   getVerseCount     (void);
		HTp   getVerse          (int index);
		void  setVerse          (int index, HTp token);
		void  setVerse          (int index, const std::string& token);

		int   getHarmonyCount   (void);
		void  setHarmony        (HTp token);
		void  detachHarmony     (void);
		HTp   getHarmony        (void);

		int   getDynamicsCount  (void);
		void  setDynamics       (HTp token);
		void  setDynamics       (const std::string& token);
		void  detachDynamics    (void);
		HTp   getDynamics       (void);

	private:
		std::vector<HumdrumToken*> m_verses;
		HumdrumToken* m_dynamics = NULL;
		HumdrumToken* m_harmony = NULL;
};

std::ostream& operator<<(std::ostream& output, GridSide* side);


class GridStaff : public std::vector<GridVoice*>, public GridSide {
	public:
		GridStaff(void);
		~GridStaff();
		GridVoice* setTokenLayer (int layerindex, HTp token, HumNum duration);
		void setNullTokenLayer   (int layerindex, SliceType type, HumNum nextdur);
		void appendTokenLayer    (int layerindex, HTp token, HumNum duration,
		                          const std::string& spacer = " ");
		int getMaxVerseCount     (void);
};

std::ostream& operator<<(std::ostream& output, GridStaff* staff);



class GridPart : public std::vector<GridStaff*>, public GridSide {
	public:
		GridPart(void);
		~GridPart();
};

std::ostream& operator<<(std::ostream& output, GridPart* part);
std::ostream& operator<<(std::ostream& output, GridPart& part);



class GridSlice;
class HumGrid;

class GridMeasure : public std::list<GridSlice*> {
	public:
		GridMeasure(HumGrid* owner);
		~GridMeasure();

		GridSlice*   addTempoToken  (const std::string& tok, HumNum timestamp,
		                             int part, int staff, int voice, int maxstaff);
		GridSlice*   addTimeSigToken(const std::string& tok, HumNum timestamp,
		                             int part, int staff, int voice, int maxstaff);
		GridSlice*   addKeySigToken (const std::string& tok, HumNum timestamp,
		                             int part, int staff, int voice, int maxstaff);
		GridSlice*   addClefToken   (const std::string& tok, HumNum timestamp,
		                             int part, int staff, int voice, int maxstaff);
		GridSlice*   addTransposeToken(const std::string& tok, HumNum timestamp,
		                             int part, int staff, int voice, int maxstaff);
		GridSlice*   addLabelToken  (const std::string& tok, HumNum timestamp,
		                             int part, int staff, int voice, int maxpart,
		                             int maxstaff);
		GridSlice*   addLabelAbbrToken(const std::string& tok, HumNum timestamp,
		                             int part, int staff, int voice, int maxpart,
		                             int maxstaff);
		GridSlice*   addDataToken   (const std::string& tok, HumNum timestamp,
		                             int part, int staff, int voice, int maxstaff);
		GridSlice*   addGraceToken  (const std::string& tok, HumNum timestamp,
		                             int part, int staff, int voice, int maxstaff,
		                             int gracenumber);
		GridSlice*   addGlobalLayout(const std::string& tok, HumNum timestamp);
		GridSlice*   addGlobalComment(const std::string& tok, HumNum timestamp);
		GridSlice*   appendGlobalLayout(const std::string& tok, HumNum timestamp);
		bool         transferTokens (HumdrumFile& outfile, bool recip,
		                             bool addbar, int startbarnum = 0);
		HumGrid*     getOwner       (void);
		void         setOwner       (HumGrid* owner);
		HumNum       getDuration    (void);
		void         setDuration    (HumNum duration);
		HumNum       getTimestamp   (void);
		void         setTimestamp   (HumNum timestamp);
		HumNum       getTimeSigDur  (void);
		void         setTimeSigDur  (HumNum duration);
		MeasureStyle getStyle       (void) { return m_style; }
		MeasureStyle getBarStyle    (void) { return getStyle(); }
		void         setStyle       (MeasureStyle style) { m_style = style; }
		void         setBarStyle    (MeasureStyle style) { setStyle(style); }
		void         setFinalBarlineStyle(void) { setStyle(MeasureStyle::Final); }
		void         setRepeatEndStyle(void) { setStyle(MeasureStyle::RepeatBackward); }
		void         setRepeatBackwardStyle(void) { setStyle(MeasureStyle::RepeatBackward); }

		bool         isDouble(void)
		                  {return m_style == MeasureStyle::Double;}
		bool         isFinal(void)
		                  {return m_style == MeasureStyle::Final;}
		bool         isRepeatBackward(void)
		                  { return m_style == MeasureStyle::RepeatBackward; }
		bool         isRepeatForward(void)
		                  { return m_style == MeasureStyle::RepeatForward; }
		bool         isRepeatBoth(void)
		                  { return m_style == MeasureStyle::RepeatBoth; }
		void         addLayoutParameter(GridSlice* slice, int partindex, const std::string& locomment);
		void         addDynamicsLayoutParameters(GridSlice* slice, int partindex, const std::string& locomment);
		bool         isInvisible(void);
		bool         isSingleChordMeasure(void);
		bool         isMonophonicMeasure(void);
		GridSlice*   getLastSpinedSlice(void);
		GridSlice*   getFirstSpinedSlice(void);

	protected:
		void         appendInitialBarline(HumdrumFile& infile, int startbarnum = 0);

	private:
		HumGrid*     m_owner;
		HumNum       m_duration;
		HumNum       m_timestamp;
		HumNum       m_timesigdur;
		MeasureStyle m_style;
};

std::ostream& operator<<(std::ostream& output, GridMeasure& measure);
std::ostream& operator<<(std::ostream& output, GridMeasure* measure);


class HumGrid;


class GridSlice : public std::vector<GridPart*> {
	public:
		GridSlice(GridMeasure* measure, HumNum timestamp, SliceType type,
		          int partcount = 0);
		GridSlice(GridMeasure* measure, HumNum timestamp, SliceType type,
		          const GridSlice& slice);
		GridSlice(GridMeasure* measure, HumNum timestamp, SliceType type,
		          GridSlice* slice);
		~GridSlice();

		bool isNoteSlice(void)          { return m_type == SliceType::Notes;            }
		bool isGraceSlice(void)         { return m_type == SliceType::GraceNotes;       }
		bool isMeasureSlice(void)       { return m_type == SliceType::Measures;         }
		bool isClefSlice(void)          { return m_type == SliceType::Clefs;            }
		bool isLabelSlice(void)         { return m_type == SliceType::Labels;           }
		bool isLabelAbbrSlice(void)     { return m_type == SliceType::LabelAbbrs;       }
		bool isTransposeSlice(void)     { return m_type == SliceType::Transpositions;   }
		bool isKeySigSlice(void)        { return m_type == SliceType::KeySigs;          }
		bool isKeyDesignationSlice(void){ return m_type == SliceType::KeyDesignations;  }
		bool isTimeSigSlice(void)       { return m_type == SliceType::TimeSigs;         }
		bool isTempoSlice(void)         { return m_type == SliceType::Tempos;           }
		bool isMeterSigSlice(void)      { return m_type == SliceType::MeterSigs;        }
		bool isManipulatorSlice(void)   { return m_type==SliceType::Manipulators;       }
		bool isLayoutSlice(void)        { return m_type ==  SliceType::Layouts;         }
		bool isLocalLayoutSlice(void)   { return m_type ==  SliceType::Layouts;         }
		bool isInvalidSlice(void)       { return m_type == SliceType::Invalid;          }
		bool isGlobalComment(void)      { return m_type == SliceType::GlobalComments;   }
		bool isGlobalLayout(void)       { return m_type == SliceType::GlobalLayouts;    }
		bool isReferenceRecord(void)    { return m_type == SliceType::ReferenceRecords; }
		bool isOttavaRecord(void)       { return m_type == SliceType::Ottavas;          }
		bool isInterpretationSlice(void);
		bool isDataSlice(void);
		bool hasSpines(void);
		SliceType getType(void)    { return m_type; }

		void transferTokens        (HumdrumFile& outfile, bool recip);
		void initializePartStaves  (std::vector<MxmlPart>& partdata);
		void initializeBySlice     (GridSlice* slice);
		void initializeByStaffCount(int staffcount);

		HumNum       getDuration        (void);
		void         setDuration        (HumNum duration);
		HumNum       getTimestamp       (void);
		void         setTimestamp       (HumNum timestamp);
		void         setOwner           (HumGrid* owner);
		HumGrid*     getOwner           (void);
		HumNum       getMeasureDuration (void);
		HumNum       getMeasureTimestamp(void);
		GridMeasure* getMeasure         (void);
		void         invalidate         (void);

		void transferSides        (HumdrumLine& line, GridStaff& sides,
		                           const std::string& empty, int maxvcount,
		                           int maxhcount);
		void transferSides        (HumdrumLine& line, GridPart& sides,
		                           int partindex, const std::string& empty,
		                           int maxvcount, int maxhcount,
		                           int maxdcount);
		int getVerseCount         (int partindex, int staffindex);
		int getHarmonyCount       (int partindex, int staffindex = -1);
		int getDynamicsCount      (int partindex, int staffindex = -1);
		void addToken             (const std::string& tok, int parti, int staffi, int voicei);

	protected:
		HTp  createRecipTokenFromDuration  (HumNum duration);

	private:
		HumGrid*     m_owner;
		GridMeasure* m_measure;
		HumNum       m_timestamp;
		HumNum       m_duration;
		SliceType    m_type;

};


std::ostream& operator<<(std::ostream& output, GridSlice* slice);



class GridVoice {
	public:
		GridVoice(void);
		GridVoice(HTp token, HumNum duration);
		GridVoice(const char* token, HumNum duration);
		GridVoice(const std::string& token, HumNum duration);
		~GridVoice();

		bool   isTransfered       (void);

		HTp    getToken           (void) const;
		void   setToken           (HTp token);
		void   setToken           (const std::string& token);
		void   setToken           (const char* token);
		bool   isNull             (void) const;

		void   setDuration        (HumNum duration);
		HumNum getDuration        (void) const;
		HumNum getDurationToNext  (void) const;
		HumNum getDurationToPrev  (void) const;
		void   setDurationToPrev  (HumNum dur);
		void   incrementDuration  (HumNum duration);
		void   forgetToken        (void);

	protected:
		void   setTransfered      (bool state);

	private:
		HTp    m_token;
		HumNum m_nextdur;
		HumNum m_prevdur;
		bool   m_transfered;

	friend class GridSlice;
};

std::ostream& operator<<(std::ostream& output, GridVoice* voice);
std::ostream& operator<<(std::ostream& output, GridVoice& voice);



class HumGrid : public std::vector<GridMeasure*> {
	public:
		HumGrid(void);
		~HumGrid();
		void enableRecipSpine           (void);
		bool transferTokens             (HumdrumFile& outfile, int startbarnum = 0);
		int  getHarmonyCount            (int partindex);
		int  getDynamicsCount           (int partindex);
		int  getVerseCount              (int partindex, int staffindex);
		bool hasDynamics                (int partindex);
		void setDynamicsPresent         (int partindex);
		void setVerseCount              (int partindex, int staffindex, int count);
		void setHarmonyCount            (int partindex, int count);
		void removeRedundantClefChanges (void);
		void removeSibeliusIncipit      (void);
		bool hasPickup                  (void);
		GridMeasure*  addMeasureToBack  (void);
		int  getPartCount               (void);
		int  getStaffCount              (int partindex);
		void deleteMeasure              (int index);

	protected:
		void calculateGridDurations        (void);
		void insertExclusiveInterpretationLine (HumdrumFile& outfile);
		void insertDataTerminationLine     (HumdrumFile& outfile);
		void appendMeasureLine             (HumdrumFile& outfile,
		                                    GridSlice& slice);
		void insertPartIndications         (HumdrumFile& outfile);
		void insertStaffIndications        (HumdrumFile& outfile);
		void addNullTokens                 (void);
		void addNullTokensForGraceNotes    (void);
		void addNullTokensForClefChanges   (void);
		void addNullTokensForLayoutComments(void);

		void FillInNullTokensForGraceNotes(GridSlice* graceslice, GridSlice* lastnote,
		                                   GridSlice* nextnote);
		void FillInNullTokensForLayoutComments(GridSlice* layoutslice, GridSlice* lastnote,
		                                   GridSlice* nextnote);
		void FillInNullTokensForClefChanges (GridSlice* clefslice,
		                                    GridSlice* lastnote, GridSlice* nextnote);
		void adjustClefChanges             (void);
		bool buildSingleList               (void);
		void extendDurationToken           (int slicei, int parti,
		                                    int staffi, int voicei);
		GridVoice* getGridVoice(int slicei, int parti, int staffi, int voicei);
		void addMeasureLines               (void);
		void addLastMeasure                (void);
		bool manipulatorCheck              (void);
		GridSlice* manipulatorCheck        (GridSlice* ice1, GridSlice* ice2);
		void cleanupManipulators           (void);
		void cleanManipulator              (std::vector<GridSlice*>& newslices,
		                                    GridSlice* curr);
		GridSlice* checkManipulatorExpand  (GridSlice* curr);
		GridSlice* checkManipulatorContract(GridSlice* curr);
		void transferMerges                (GridStaff* oldstaff,
		                                    GridStaff* oldlaststaff,
		                                    GridStaff* newstaff,
		                                    GridStaff* newlaststaff);
		void transferOtherParts            (GridSlice* oldline, GridSlice* newline, int maxpart);
		void insertExInterpSides           (HumdrumLine* line, int part,
		                                    int staff);
		void insertSideTerminals           (HumdrumLine* line, int part,
		                                    int staff);
		void insertSidePartInfo            (HumdrumLine* line, int part,
		                                    int staff);
		void insertSideStaffInfo           (HumdrumLine* line, int part,
		                                    int staff, int staffnum);
		void getMetricBarNumbers           (std::vector<int>& barnums);
		string  createBarToken             (int m, int barnum,
		                                    GridMeasure* measure);
		string getBarStyle                 (GridMeasure* measure);
		void adjustExpansionsInStaff       (GridSlice* newmanip, GridSlice* curr,
		                                    int p, int s);
		void transferNonDataSlices         (GridMeasure* output, GridMeasure* input);
		string extractMelody               (GridMeasure* measure);
		void insertMelodyString            (GridMeasure* measure, const string& melody);

		GridSlice* getNextSpinedLine       (const GridMeasure::iterator& it, int measureindex);

	private:
		std::vector<GridSlice*>       m_allslices;
		std::vector<std::vector<int>> m_verseCount;
		std::vector<int>              m_harmonyCount;
		bool                          m_pickup;
		std::vector<bool>             m_dynamics;

		// options:
		bool m_recip;               // include **recip spine in output
		bool m_musicxmlbarlines;    // use measure numbers from <measure> element

};

ostream& operator<<(ostream& out, HumGrid& grid);



class MxmlMeasure;
class MxmlPart;

// Event types: These are all of the XML elements which can be children of
// the measure element in MusicXML.

enum measure_event_type {
	mevent_unknown,
	mevent_attributes,
	mevent_backup,
	mevent_barline,
	mevent_bookmark,
	mevent_direction,
	mevent_figured_bass,
	mevent_forward,
	mevent_grouping,
	mevent_harmony,
	mevent_link,
	mevent_note,
	mevent_print,
	mevent_sound,
	mevent_float       // category for GridSides not attached to note onsets
};


class MxmlEvent {
	public:
		                   MxmlEvent          (MxmlMeasure* measure);
		                  ~MxmlEvent          ();
		void               clear              (void);
		void               enableStems        (void);
		bool               parseEvent         (xml_node el, xml_node nextel,
		                                       HumNum starttime);
		bool               parseEvent         (xpath_node el, HumNum starttime);
		void               setTickStart       (long value, long ticks);
		void               setTickDur         (long value, long ticks);
		void               setStartTime       (HumNum value);
		void               setDuration        (HumNum value);
		void               setDurationByTicks (long value,
		                                       xml_node el = xml_node(NULL));
		HumNum             getStartTime       (void) const;
		HumNum             getDuration        (void) const;
		void               setOwner           (MxmlMeasure* measure);
		MxmlMeasure*       getOwner           (void) const;
		const char*        getName            (void) const;
		int                setQTicks          (long value);
		long               getQTicks          (void) const;
		long               getIntValue        (const char* query) const;
		bool               hasChild           (const char* query) const;
		void               link               (MxmlEvent* event);
		bool               isLinked           (void) const;
		bool               isRest             (void);
		bool               isGrace            (void);
		bool               hasGraceSlash      (void);
		bool               isFloating         (void);
		bool               hasSlurStart       (int& direction);
		bool               hasSlurStop        (void);
		void               setLinked          (void);
		std::vector<MxmlEvent*> getLinkedNotes     (void);
		void               attachToLastEvent  (void);
		bool               isChord            (void) const;
		void               printEvent         (void);
		int                getSequenceNumber  (void) const;
		int                getVoiceNumber     (void) const;
		void               setVoiceNumber     (int value);
		int                getStaffNumber     (void) const;
		int                getStaffIndex      (void) const;
		int                getVoiceIndex      (int maxvoice = 4) const;
		void               setStaffNumber     (int value);
		measure_event_type getType            (void) const;
		int                getPartNumber      (void) const;
		int                getPartIndex       (void) const;
		std::string        getRecip           (void) const;
		std::string        getKernPitch       (void);
		std::string        getPrefixNoteInfo  (void) const;
		std::string        getPostfixNoteInfo (bool primarynote) const;
		xml_node           getNode            (void);
		xml_node           getHNode           (void);
		HumNum             getTimeSigDur      (void);
		std::string        getElementName     (void);
		void               addNotations       (std::stringstream& ss,
		                                       xml_node notations) const;
		void               reportVerseCountToOwner    (int count);
		void               reportVerseCountToOwner    (int staffnum, int count);
		void               reportHarmonyCountToOwner  (int count);
		void               reportMeasureStyleToOwner  (MeasureStyle style);
		void               reportEditorialAccidentalToOwner(void);
		void               reportDynamicToOwner       (void);
		void               reportCaesuraToOwner       (const std::string& letter = "Z") const;
		void               reportOrnamentToOwner      (void) const;
      void               makeDummyRest      (MxmlMeasure* owner,
		                                       HumNum startime,
		                                       HumNum duration,
		                                       int staffindex = 0,
		                                       int voiceindex = 0);
		void               setVoiceIndex      (int voiceindex);
		void               forceInvisible     (void);
		bool               isInvisible        (void);
		void               setBarlineStyle    (xml_node node);
		void               setTexts           (std::vector<xml_node>& nodes);
		std::vector<xml_node>&  getTexts           (void);
		void               setDynamics        (xml_node node);
		xml_node           getDynamics        (void);
		std::string        getRestPitch       (void) const;

	protected:
		HumNum             m_starttime;  // start time in quarter notes of event
		HumNum             m_duration;   // duration in quarter notes of event
		measure_event_type m_eventtype;  // enumeration type of event
		xml_node           m_node;       // pointer to event in XML structure
		MxmlMeasure*       m_owner;      // measure that contains this event
		std::vector<MxmlEvent*> m_links;      // list of secondary chord notes
		bool               m_linked;     // true if a secondary chord note
		int                m_sequence;   // ordering of event in XML file
		static int         m_counter;    // counter for sequence variable
		short              m_staff;      // staff number in part for event
		short              m_voice;      // voice number in part for event
		int                m_voiceindex; // voice index of item (remapping)
      int                m_maxstaff;   // maximum staff number for measure
		xml_node           m_hnode;      // harmony label starting at note event
		bool               m_invisible;  // for forceInvisible();
		bool               m_stems;      // for preserving stems

		xml_node          m_dynamics;    // dynamics <direction> starting just before note
		std::vector<xml_node>  m_text;        // text <direction> starting just before note

	private:
   	void   reportStaffNumberToOwner  (int staffnum, int voicenum);
		void   reportTimeSigDurToOwner   (HumNum duration);
		int    getDotCount               (void) const;

	public:
		static HumNum getEmbeddedDuration  (xml_node el = xml_node(NULL));
		static HumNum getQuarterDurationFromType (const char* type);
		static bool   nodeType             (xml_node node, const char* testname);


	friend MxmlMeasure;
	friend MxmlPart;
};



class MxmlEvent;
class MxmlPart;


class SimultaneousEvents {
	public:
		SimultaneousEvents(void) { }
		~SimultaneousEvents() { }
		HumNum starttime;              // start time of events
		HumNum duration;               // duration to next non-zero duration
		vector<MxmlEvent*> zerodur;    // zero-duration elements at this time
		vector<MxmlEvent*> nonzerodur; // non-zero dur elements at this time
};


class MxmlMeasure {
	public:
		              MxmlMeasure        (MxmlPart* part);
		             ~MxmlMeasure        (void);
		void          clear              (void);
		void          enableStems        (void);
		bool          parseMeasure       (xml_node mel);
		bool          parseMeasure       (xpath_node mel);
		void          setStartTimeOfMeasure (HumNum value);
		void          setStartTimeOfMeasure (void);
		void          setDuration        (HumNum value);
		HumNum        getStartTime       (void) const;
		HumNum        getTimestamp       (void) const { return getStartTime(); }
		HumNum        getDuration        (void) const;
		void          setOwner           (MxmlPart* part);
		MxmlPart*     getOwner           (void) const;
		int           getPartNumber      (void) const;
		int           getPartIndex       (void) const;
		int           setQTicks          (long value);
		long          getQTicks          (void) const;
		void          attachLastEventToPrevious  (void);
		void          calculateDuration  (void);
		int           getEventCount      (void) const;
		vector<SimultaneousEvents>* getSortedEvents(void);
		MxmlEvent*    getEvent           (int index) const;

		void          setNextMeasure     (MxmlMeasure* event);
		MxmlMeasure*  getNextMeasure     (void) const;
		MxmlMeasure*  getPreviousMeasure (void) const;
		void          setPreviousMeasure (MxmlMeasure* event);

		int           getVoiceIndex      (int voicenum);
		int           getStaffIndex      (int voicenum);
		void          setTimeSigDur      (HumNum duration);
		HumNum        getTimeSigDur      (void);
		void          addDummyRest       (void);
		void          addDummyRest       (HumNum starttime, HumNum duration,
		                                  int staffindex, int voiceindex);
		vector<MxmlEvent*>& getEventList (void);
		void  sortEvents                 (void);
		void  forceLastInvisible         (void);
		MeasureStyle  getStyle           (void);
		MeasureStyle  getBarStyle        (void);
		void  setStyle                   (MeasureStyle style);
		void  setBarStyle                (MeasureStyle style);
		void  makeFinalBarline(void)   { m_style = MeasureStyle::Final; }
		bool  isFinal(void)            { return m_style == MeasureStyle::Final; }
		bool  isDouble(void)           { return m_style == MeasureStyle::Double; }
		bool  isRepeatBackward(void)   { return m_style == MeasureStyle::RepeatBackward; }
		bool  isRepeatForward(void)    { return m_style == MeasureStyle::RepeatForward; }
		bool  isRepeatBoth(void)       { return m_style == MeasureStyle::RepeatBoth; }

	private:
		void  receiveStaffNumberFromChild         (int staffnum, int voicenum);
		void  receiveTimeSigDurFromChild          (HumNum duration);
		void  receiveMeasureStyleFromChild        (MeasureStyle style);
		void  receiveEditorialAccidentalFromChild (void);
		void  receiveOrnamentFromChild            (void);
   	void  reportStaffNumberToOwner            (int staffnum, int voicenum);
		void  reportVerseCountToOwner             (int count);
		void  reportVerseCountToOwner             (int staffindex, int count);
		void  reportHarmonyCountToOwner           (int count);
		void  reportEditorialAccidentalToOwner    (void);
		void  reportDynamicToOwner                (void);
		void  reportCaesuraToOwner                (const string& letter);
		void  reportOrnamentToOwner               (void);

	protected:
		HumNum             m_starttime; // start time of measure in quarter notes
		HumNum             m_duration;  // duration of measure in quarter notes
		HumNum             m_timesigdur; // duration of measure according to
													// prevailing time signature.
		MxmlPart*          m_owner;     // part which contains measure
		MxmlMeasure*       m_previous;  // previous measure in part or null
		MxmlMeasure*       m_following; // following measure in part or null
		vector<MxmlEvent*> m_events;    // list of semi-ordered events in measure
		vector<SimultaneousEvents> m_sortedevents; // list of time-sorted events
		MeasureStyle       m_style;     // measure style type
		bool               m_stems = false;

	friend MxmlEvent;
	friend MxmlPart;
};



class Option_register {
	public:
		         Option_register     (void);
		         Option_register     (const string& aDefinition, char aType,
		                                  const string& aDefaultOption);
		         Option_register     (const string& aDefinition, char aType,
		                                  const string& aDefaultOption,
		                                  const string& aModifiedOption);
		         Option_register     (const Option_register& reg);
		        ~Option_register     ();

		Option_register& operator=(const Option_register& reg);
		void     clearModified      (void);
		string   getDefinition      (void);
		string   getDefault         (void);
		string   getOption          (void);
		string   getModified        (void);
		string   getDescription     (void);
		bool     isModified         (void);
		char     getType            (void);
		void     reset              (void);
		void     setDefault         (const string& aString);
		void     setDefinition      (const string& aString);
		void     setDescription     (const string& aString);
		void     setModified        (const string& aString);
		void     setType            (char aType);
		ostream& print              (ostream& out);

	protected:
		string       m_definition;
		string       m_description;
		string       m_defaultOption;
		string       m_modifiedOption;
		bool         m_modifiedQ;
		char         m_type;
};


class Options {
	public:
		                Options           (void);
		                Options           (int argc, char** argv);
		                Options           (const Options& options);
		               ~Options           ();

		Options&        operator=         (const Options& options);
		int             argc              (void) const;
		const vector<string>& argv        (void) const;
		int             define            (const string& aDefinition);
		int             define            (const string& aDefinition,
		                                   const string& description);
		string          getArg            (int index);
		string          getArgument       (int index);
		int             getArgCount       (void);
		int             getArgumentCount  (void);
		vector<string>& getArgList        (vector<string>& output);
		vector<string>& getArgumentList   (vector<string>& output);
		bool            getBoolean        (const string& optionName);
		string          getCommand        (void);
		string          getCommandLine    (void);
		string          getDefinition     (const string& optionName);
		double          getDouble         (const string& optionName);
		char            getFlag           (void);
		char            getChar           (const string& optionName);
		float           getFloat          (const string& optionName);
		int             getInt            (const string& optionName);
		int             getInteger        (const string& optionName);
		string          getString         (const string& optionName);
		char            getType           (const string& optionName);
		int             optionsArg        (void);
		ostream&        print             (ostream& out);
		ostream&        printOptionList   (ostream& out);
		ostream&        printOptionListBooleanState(ostream& out);
		bool            process           (int error_check = 1, int suppress = 0);
		bool            process           (int argc, char** argv,
		                                      int error_check = 1,
		                                      int suppress = 0);
		bool            process           (const vector<string>& argv,
		                                      int error_check = 1,
		                                      int suppress = 0);
		bool            process           (const string& argv, int error_check = 1,
		                                      int suppress = 0);
		void            reset             (void);
		void            xverify           (int argc, char** argv,
		                                      int error_check = 1,
		                                      int suppress = 0);
		void            xverify           (int error_check = 1,
		                                      int suppress = 0);
		void            setFlag           (char aFlag);
		void            setModified       (const string& optionName,
		                                   const string& optionValue);
		void            setOptions        (int argc, char** argv);
		void            setOptions        (const vector<string>& argv);
		void            setOptions        (const string& args);
		void            appendOptions     (int argc, char** argv);
		void            appendOptions     (string& args);
		void            appendOptions     (vector<string>& argv);
		ostream&        printRegister     (ostream& out);
		int             isDefined         (const string& name);
		static vector<string> tokenizeCommandLine(const string& args);
		bool            hasParseError     (void);
		string          getParseError     (void);
		ostream&        getParseError     (ostream& out);

	protected:
		// m_argv: the list of raw command line strings including
		// a mix of options and non-option argument.
		vector<string> m_argv;

		// m_arguments: list of parsed command-line arguments which
		// are not options, or the command (argv[0]);
		vector<string> m_arguments;

		// m_optionRegister: store for the states/values of each option.
		vector<Option_register*> m_optionRegister;

		// m_optionFlag: the character which indicates an option.
		// Generally a dash, but could be made a slash for Windows environments.
		char m_optionFlag = '-';

		// m_optionList:
		map<string, int> m_optionList;

		//
		// boolern options for object:
		//

		// m_options_error_check: for .verify() function.
		bool m_options_error_checkQ = true;

		// m_processedQ: true if process() was run.  This will parse
		// the command-line arguments into a list of options, and also
		// enable boolean versions of the options.
		bool m_processedQ = false;

		// m_suppressQ: true means to suppress automatic --options option
		// listing.
		bool m_suppressQ = false;

		// m_optionsArgument: indicate that --options was used.
		bool m_optionsArgQ = false;

		// m_error: used to store errors in parsing command-line options.
		stringstream m_error;

	private:
		int     getRegIndex    (const string& optionName);
		bool    isOption       (const string& aString, int& argp);
		int     storeOption    (int gargp, int& position, int& running);
};

#define OPTION_BOOLEAN_TYPE   'b'
#define OPTION_CHAR_TYPE      'c'
#define OPTION_DOUBLE_TYPE    'd'
#define OPTION_FLOAT_TYPE     'f'
#define OPTION_INT_TYPE       'i'
#define OPTION_STRING_TYPE    's'
#define OPTION_UNKNOWN_TYPE   'x'



class HumTool : public Options {
	public:
		              HumTool         (void);
		             ~HumTool         ();

		void          clearOutput     (void);

		bool          hasAnyText      (void);
		std::string   getAllText      (void);
		ostream&      getAllText      (ostream& out);

		bool          hasHumdrumText  (void);
		std::string   getHumdrumText  (void);
		ostream&      getHumdrumText  (ostream& out);
		void          suppressHumdrumFileOutput(void);

		bool          hasJsonText     (void);
		std::string   getJsonText     (void);
		ostream&      getJsonText     (ostream& out);

		bool          hasFreeText     (void);
		std::string   getFreeText     (void);
		ostream&      getFreeText     (ostream& out);

		bool          hasWarning      (void);
		std::string   getWarning      (void);
		ostream&      getWarning      (ostream& out);

		bool          hasError        (void);
		std::string   getError        (void);
		ostream&      getError        (ostream& out);

	protected:
		std::stringstream m_humdrum_text;  // output text in Humdrum syntax.
		std::stringstream m_json_text;     // output text in JSON syntax.
		std::stringstream m_free_text;     // output for plain text content.
	  	std::stringstream m_warning_text;  // output for warning messages;
	  	std::stringstream m_error_text;    // output for error messages;

		bool m_suppress = false;

};


///////////////////////////////////////////////////////////////////////////
//
// common command-line Interfaces
//

//////////////////////////////
//
// BASIC_INTERFACE -- Expects one Humdurm file, either from the
//    first command-line argument (left over after options have been
//    parsed out), or from standard input.
//
// function call that the interface must implement:
//  .run(HumdrumFile& infile, ostream& out)
//
//

#define BASIC_INTERFACE(CLASS)                 \
using namespace std;                           \
using namespace hum;                           \
int main(int argc, char** argv) {              \
	CLASS interface;                            \
	if (!interface.process(argc, argv)) {       \
		interface.getError(cerr);                \
		return -1;                               \
	}                                           \
	HumdrumFile infile;                         \
	if (interface.getArgCount() > 0) {          \
		infile.read(interface.getArgument(1));   \
	} else {                                    \
		infile.read(cin);                        \
	}                                           \
	int status = interface.run(infile, cout);   \
	if (interface.hasWarning()) {               \
		interface.getWarning(cerr);              \
		return 0;                                \
	}                                           \
	if (interface.hasError()) {                 \
		interface.getError(cerr);                \
		return -1;                               \
	}                                           \
	return !status;                             \
}



//////////////////////////////
//
// STREAM_INTERFACE -- Expects one Humdurm file, either from the
//    first command-line argument (left over after options have been
//    parsed out), or from standard input.
//
// function call that the interface must implement:
//  .run(HumdrumFile& infile, ostream& out)
//
//

#define STREAM_INTERFACE(CLASS)                                  \
using namespace std;                                             \
using namespace hum;                                             \
int main(int argc, char** argv) {                                \
	CLASS interface;                                              \
	if (!interface.process(argc, argv)) {                         \
		interface.getError(cerr);                                  \
		return -1;                                                 \
	}                                                             \
	HumdrumFileStream streamer(static_cast<Options&>(interface)); \
	HumdrumFile infile;                                           \
	bool status = true;                                           \
	while (streamer.read(infile)) {                               \
		status &= interface.run(infile);                           \
		if (interface.hasWarning()) {                              \
			interface.getWarning(cerr);                             \
		}                                                          \
		if (interface.hasAnyText()) {                              \
		   interface.getAllText(cout);                             \
		}                                                          \
		if (interface.hasError()) {                                \
			interface.getError(cerr);                               \
         return -1;                                              \
		}                                                          \
		if (!interface.hasAnyText()) {                             \
			cout << infile;                                         \
		}                                                          \
		interface.clearOutput();                                   \
	}                                                             \
	return !status;                                               \
}



//////////////////////////////
//
// STREAM_INTERFACE2 -- Expects two Humdurm files, either from the
//    first two command-line arguments (left over after options have
//    been parsed out), or from standard input.
//
// function call that the interface must implement:
//  .run(HumdrumFile& infile1, HumdrumFile& infile2, ostream& out)
//
//

#define STREAM_INTERFACE2(CLASS)                                 \
using namespace std;                                             \
using namespace hum;                                             \
int main(int argc, char** argv) {                                \
	CLASS interface;                                              \
	if (!interface.process(argc, argv)) {                         \
		interface.getError(cerr);                                  \
		return -1;                                                 \
	}                                                             \
	HumdrumFileStream streamer(static_cast<Options&>(interface)); \
	HumdrumFile infile1;                                          \
	HumdrumFile infile2;                                          \
	bool status = true;                                           \
	streamer.read(infile1);                                       \
	streamer.read(infile2);                                       \
	status &= interface.run(infile1, infile2);                    \
	if (interface.hasWarning()) {                                 \
		interface.getWarning(cerr);                                \
	}                                                             \
	if (interface.hasAnyText()) {                                 \
	   interface.getAllText(cout);                                \
	}                                                             \
	if (interface.hasError()) {                                   \
		interface.getError(cerr);                                  \
        return -1;                                               \
	}                                                             \
	if (!interface.hasAnyText()) {                                \
		cout << infile1;                                           \
		cout << infile2;                                           \
	}                                                             \
	interface.clearOutput();                                      \
	return !status;                                               \
}



class HumdrumFileStream {
	public:
		                HumdrumFileStream  (void);
		                HumdrumFileStream  (char** list);
		                HumdrumFileStream  (const std::vector<std::string>& list);
		                HumdrumFileStream  (Options& options);
		                HumdrumFileStream  (const string& datastream);

		int             setFileList        (char** list);
		int             setFileList        (const std::vector<std::string>& list);

		void            clear              (void);
		int             eof                (void);

		int             getFile            (HumdrumFile& infile);
		int             read               (HumdrumFile& infile);

	protected:
		std::stringstream m_stringbuffer;   // used to read files from a string
		std::ifstream     m_instream;       // used to read from list of files
		std::stringstream m_urlbuffer;      // used to read data over internet
		std::string       m_newfilebuffer;  // used to keep track of !!!!segment:
		                                    // records.

		std::vector<std::string>  m_filelist;       // used when not using cin
		int                       m_curfile;        // index into filelist

		std::vector<std::string>  m_universals;     // storage for universal comments

		// Automatic URL downloading of data from internet in read():
		void     fillUrlBuffer            (std::stringstream& uribuffer,
		                                   const std::string& uriname);

};



class Tool_autobeam : public HumTool {
	public:
		         Tool_autobeam   (void);
		        ~Tool_autobeam   () {};

		bool     run             (HumdrumFile& infile);
		bool     run             (const string& indata, ostream& out);
		bool     run             (HumdrumFile& infile, ostream& out);

	protected:
		void     initialize      (HumdrumFile& infile);
		void     processStrand   (HTp strandstart, HTp strandend);
		void     processMeasure  (vector<HTp>& measure);
		void     addBeam         (HTp startnote, HTp endnote);
		void     addBeams        (HumdrumFile& infile);
		void     removeBeams     (HumdrumFile& infile);

	private:
		vector<vector<pair<int, HumNum> > > m_timesigs;
		vector<HTp> m_kernspines;
		bool        m_overwriteQ;
		int         m_track;

};



class Coord {
   public:
           Coord(void) { clear(); }
      void clear(void) { i = j = -1; }
      int i;
      int j;
};


class Tool_autostem : public HumTool {
	public:
		         Tool_autostem         (void);
		        ~Tool_autostem         () {};

		bool     run                   (HumdrumFile& infile);
		bool     run                   (const string& indata, ostream& out);
		bool     run                   (HumdrumFile& infile, ostream& out);

	protected:
		void     initialize            (HumdrumFile& infile);
		void      example              (void);
		void      usage                (void);
		void      autostem             (HumdrumFile& infile);
		void      getClefInfo          (vector<vector<int> >& baseline,
		                                HumdrumFile& infile);
		void      addStem              (string& input, const string& piece);
		void      processKernTokenStemsSimpleModel(HumdrumFile& infile,
		                                vector<vector<int> >& baseline,
		                                int row, int col);
		void      removeStems          (HumdrumFile& infile);
		void      removeStem2          (HumdrumFile& infile, int row, int col);
		int       getVoice             (HumdrumFile& infile, int row, int col);
		void      getNotePositions     (vector<vector<vector<int> > >& notepos,
		                                vector<vector<int> >& baseline,
		                                HumdrumFile& infile);
		void      printNotePositions   (HumdrumFile& infile,
		                                vector<vector<vector<int> > >& notepos);
		void      getVoiceInfo         (vector<vector<int> >& voice, HumdrumFile& infile);
		void      printVoiceInfo       (HumdrumFile& infile, vector<vector<int> >& voice);
		void      processKernTokenStems(HumdrumFile& infile,
		                                vector<vector<int> >& baseline, int row, int col);
		void      getMaxLayers         (vector<int>& maxlayer, vector<vector<int> >& voice,
		                                HumdrumFile& infile);
		void      assignStemDirections (vector<vector<int> >& stemdir,
		                                vector<vector<int> > & voice,
		                                vector<vector<vector<int> > >& notepos,
		                                HumdrumFile& infile);
		void      assignBasicStemDirections(vector<vector<int> >& stemdir,
		                                vector<vector<int> >& voice,
		                                vector<vector<vector<int> > >& notepos,
		                                HumdrumFile& infile);
		int       determineChordStem   (vector<vector<int> >& voice,
		                                vector<vector<vector<int> > >& notepos,
		                                HumdrumFile& infile, int row, int col);
		void      insertStems          (HumdrumFile& infile,
		                                vector<vector<int> >& stemdir);
		void      setStemDirection     (HumdrumFile& infile, int row, int col,
		                                int direction);
		void      getBeamState         (vector<vector<string > >& beams,
		                                HumdrumFile& infile);
		void      countBeamStuff       (const string& token, int& start, int& stop,
		                                int& flagr, int& flagl);
		void      getBeamSegments      (vector<vector<Coord> >& beamednotes,
		                                vector<vector<string > >& beamstates,
		                                HumdrumFile& infile, vector<int> maxlayer);
		int       getBeamDirection     (vector<Coord>& coords,
		                                vector<vector<int> >& voice,
		                                vector<vector<vector<int> > >& notepos);
		void      setBeamDirection     (vector<vector<int> >& stemdir,
		                                vector<Coord>& bnote, int direction);

	private:
		int    debugQ        = 0;       // used with --debug option
		int    removeQ       = 0;       // used with -r option
		int    noteposQ      = 0;       // used with -p option
		int    voiceQ        = 0;       // used with --voice option
		int    removeallQ    = 0;       // used with -R option
		int    overwriteQ    = 0;       // used with -o option
		int    overwriteallQ = 0;       // used with -O option
		int    Middle        = 4;       // used with -u option
		int    Borderline    = 0;       // really used with -u option
		int    notlongQ      = 0;       // used with -L option
		bool   m_quit        = false;

};


class Tool_binroll : public HumTool {
	public:
		         Tool_binroll      (void);
		        ~Tool_binroll      () {};

		bool     run               (HumdrumFile& infile);
		bool     run               (const string& indata, ostream& out);
		bool     run               (HumdrumFile& infile, ostream& out);

	protected:
		void     processFile       (HumdrumFile& infile);
		void     processStrand     (vector<vector<char>>& roll, HTp starting,
		                            HTp ending);
		void     printAnalysis     (HumdrumFile& infile,
		                            vector<vector<char>>& roll);

	private:
		HumNum    m_duration;

};


class Tool_chord : public HumTool {
	public:
		         Tool_chord      (void);
		        ~Tool_chord      () {};

		bool     run               (HumdrumFile& infile);
		bool     run               (const string& indata, ostream& out);
		bool     run               (HumdrumFile& infile, ostream& out);

	protected:
		void     processFile       (HumdrumFile& infile, int direction);
		void     processChord      (HTp tok, int direction);
		void     initialize        (void);
		void     minimizeChordPitches(vector<string>& notes, vector<pair<int,int>>& pitches);
		void     maximizeChordPitches(vector<string>& notes, vector<pair<int,int>>& pitches);

	private:
		int       m_direction = 0;
		int       m_spine     = -1;
		int       m_primary   = 0;

};


class NoteNode {
   public:
		int b40;         // base-40 pitch number or 0 if a rest, negative if tied
		int line;        // line number in original score of note
		int spine;       // spine number in original score of note
		int measure;     // measure number of note
		int serial;      // serial number
		int mark;        // for marking search matches
		int notemarker;  // for pass-through of marks
		double beatsize; // time signature bottom value which or
		                 // 3 times the bottom if compound meter
		HumNum   duration;  // duration

		         NoteNode             (void) { clear(); }
		         NoteNode             (const NoteNode& anode);
		         NoteNode& operator=  (NoteNode& anode);
		        ~NoteNode             (void);
		void     clear                (void);
		int      isRest               (void) { return b40 == 0 ? 1 : 0; }
		int      isSustain            (void) { return b40 < 0 ? 1 : 0; }
		int      isAttack             (void) { return b40 > 0 ? 1 : 0; }
		int      getB40               (void) { return abs(b40); }
		void     setId                (const string& anid);
		string   getIdString          (void);
		string   getId                (void);

   protected:
		string  protected_id; // id number provided by data
};



class Tool_cint : public HumTool {
	public:
		         Tool_cint    (void);
		        ~Tool_cint    () {};

		bool     run                    (HumdrumFile& infile);
		bool     run                    (const string& indata, ostream& out);
		bool     run                    (HumdrumFile& infile, ostream& out);

	protected:

		void      initialize           (void);
		void      example              (void);
		void      usage                (const string& command);
		int       processFile          (HumdrumFile& infile);
		void      getKernTracks        (vector<int>& ktracks, HumdrumFile& infile);
		int       validateInterval     (vector<vector<NoteNode> >& notes,
		                                int i, int j, int k);
		void      printIntervalInfo    (HumdrumFile& infile, int line,
		                                int spine, vector<vector<NoteNode> >& notes,
		                                int noteline, int noteindex,
		                                vector<string >& abbr);
		void      getAbbreviations     (vector<string >& abbreviations,
		                                vector<string >& names);
		void      getAbbreviation      (string& abbr, string& name);
		void      extractNoteArray     (vector<vector<NoteNode> >& notes,
		                                HumdrumFile& infile, vector<int>& ktracks,
		                                vector<int>& reverselookup);
		int       onlyRests            (vector<NoteNode>& data);
		int       hasAttack            (vector<NoteNode>& data);
		int       allSustained         (vector<NoteNode>& data);
		void      printPitchGrid       (vector<vector<NoteNode> >& notes,
		                                HumdrumFile& infile);
		void      getNames             (vector<string >& names,
		                                vector<int>& reverselookup, HumdrumFile& infile);
		void      printLattice         (vector<vector<NoteNode> >& notes,
		                                HumdrumFile& infile, vector<int>& ktracks,
		                                vector<int>& reverselookup, int n);
		void      printSpacer          (ostream& out);
		int       printInterval        (ostream& out, NoteNode& note1, NoteNode& note2,
		                                int type, int octaveadjust = 0);
		int       printLatticeItem     (vector<vector<NoteNode> >& notes, int n,
		                                int currentindex, int fileline);
		int       printLatticeItemRows (vector<vector<NoteNode> >& notes, int n,
		                                int currentindex, int fileline);
		int       printLatticeModule   (ostream& out, vector<vector<NoteNode> >& notes,
		                                int n, int startline, int part1, int part2);
		void      printInterleaved     (HumdrumFile& infile, int line,
		                                vector<int>& ktracks, vector<int>& reverselookup,
		                                const string& interstring);
		void      printLatticeInterleaved(vector<vector<NoteNode> >& notes,
		                                HumdrumFile& infile, vector<int>& ktracks,
		                                vector<int>& reverselookup, int n);
		int       printInterleavedLattice(HumdrumFile& infile, int line,
		                                vector<int>& ktracks, vector<int>& reverselookup,
		                                int n, int currentindex,
		                                vector<vector<NoteNode> >& notes);
		int       printCombinations    (vector<vector<NoteNode> >& notes,
		                                HumdrumFile& infile, vector<int>& ktracks,
		                                vector<int>& reverselookup, int n,
		                                vector<vector<string> >& retrospective,
		                                const string& searchstring);
		void      printAsCombination   (HumdrumFile& infile, int line,
		                                vector<int>& ktracks, vector<int>& reverselookup,
		                                const string& interstring);
		int       printModuleCombinations(HumdrumFile& infile, int line,
		                                vector<int>& ktracks, vector<int>& reverselookup,
		                                int n, int currentindex,
		                                vector<vector<NoteNode> >& notes,
		                                int& matchcount,
		                                vector<vector<string> >& retrospective,
		                                const string& searchstring);
		int       printCombinationsSuspensions(vector<vector<NoteNode> >& notes,
		                                HumdrumFile& infile, vector<int>& ktracks,
		                                vector<int>& reverselookup, int n,
		                                vector<vector<string> >& retrospective);
		int       printCombinationModule(ostream& out, const string& filename,
		                                vector<vector<NoteNode> >& notes,
		                                int n, int startline, int part1, int part2,
		                                vector<vector<string> >& retrospective,
		                                char& notemarker, int markstate = 0);
		int       printCombinationModulePrepare(ostream& out, const string& filename,
		                                vector<vector<NoteNode> >& notes, int n,
		                                int startline, int part1, int part2,
		                                vector<vector<string> >& retrospective,
		                                HumdrumFile& infile, const string& searchstring);
		int       getOctaveAdjustForCombinationModule(vector<vector<NoteNode> >& notes,
		                                int n, int startline, int part1, int part2);
		void      addMarksToInputData  (HumdrumFile& infile,
		                                vector<vector<NoteNode> >& notes,
		                                vector<int>& ktracks,
		                                vector<int>& reverselookup);
		void      markNote              (HumdrumFile& infile, int line, int col);
		void      initializeRetrospective(vector<vector<string> >& retrospective,
		                                HumdrumFile& infile, vector<int>& ktracks);
		int       getTriangleIndex(int number, int num1, int num2);
		void      adjustKTracks        (vector<int>& ktracks, const string& koption);
		int       getMeasure           (HumdrumFile& infile, int line);

	private:

		int       debugQ       = 0;      // used with --debug option
		int       base40Q      = 0;      // used with --40 option
		int       base12Q      = 0;      // used with --12 option
		int       base7Q       = 0;      // used with -7 option
		int       pitchesQ     = 0;      // used with --pitches option
		int       rhythmQ      = 0;      // used with -r option and others
		int       durationQ    = 0;      // used with --dur option
		int       latticeQ     = 0;      // used with -l option
		int       interleavedQ = 0;      // used with -L option
		int       Chaincount   = 1;      // used with -n option
		int       chromaticQ   = 0;      // used with --chromatic option
		int       sustainQ     = 0;      // used with -s option
		int       zeroQ        = 0;      // used with -z option
		int       topQ         = 0;      // used with -t option
		int       toponlyQ     = 0;      // used with -T option
		int       hparenQ      = 0;      // used with -h option
		int       mparenQ      = 0;      // used with -y option
		int       locationQ    = 0;      // used with --location option
		int       koptionQ     = 0;      // used with -k option
		int       parenQ       = 0;      // used with -p option
		int       rowsQ        = 0;      // used with --rows option
		int       hmarkerQ     = 0;      // used with -h option
		int       mmarkerQ     = 0;      // used with -m option
		int       attackQ      = 0;      // used with --attacks option
		int       rawQ         = 0;      // used with --raw option
		int       raw2Q        = 0;      // used with --raw2 option
		int       xoptionQ     = 0;      // used with -x option
		int       octaveallQ   = 0;      // used with -O option
		int       octaveQ      = 0;      // used with -o option
		int       noharmonicQ  = 0;      // used with -H option
		int       nomelodicQ   = 0;      // used with -M option
		int       norestsQ     = 0;      // used with -R option
		int       nounisonsQ   = 0;      // used with -U option
		int       filenameQ    = 0;      // used with -f option
		int       searchQ      = 0;      // used with --search option
		int       markQ        = 0;      // used with --mark option
		int       countQ       = 0;      // used with --count option
		int       suspensionsQ = 0;      // used with --suspensions option
		int       uncrossQ     = 0;      // used with -c option
		int       retroQ       = 0;      // used with --retro option
		int       idQ          = 0;      // used with --id option
		vector<string> Ids;              // used with --id option
		char      NoteMarker   = '\0';   // used with -N option
		string    SearchString;
		string Spacer;

};


class Tool_dissonant : public HumTool {
	public:
		         Tool_dissonant    (void);
		        ~Tool_dissonant    () {};

		bool     run               (HumdrumFile& infile);
		bool     run               (const string& indata, ostream& out);
		bool     run               (HumdrumFile& infile, ostream& out);

	protected:
		void    doAnalysis         (vector<vector<string> >& results,
		                            NoteGrid& grid,
		                            vector<vector<NoteCell*> >& attacks,
		                            bool debug);
		void    doAnalysisForVoice (vector<vector<string> >& results,
		                            NoteGrid& grid,
		                            vector<NoteCell*>& attacks,
		                            int vindex, bool debug);
		void    findFakeSuspensions(vector<vector<string> >& results,
		                            NoteGrid& grid,
		                            vector<NoteCell*>& attacks, int vindex);
		void    findAppoggiaturas  (vector<vector<string> >& results,
		                            NoteGrid& grid,
		                            vector<NoteCell*>& attacks, int vindex);
		void    findLs             (vector<vector<string> >& results,
		                            NoteGrid& grid,
		                            vector<NoteCell*>& attacks, int vindex);
		void    findYs             (vector<vector<string> >& results,
		                            NoteGrid& grid,
		                            vector<NoteCell*>& attacks, int vindex);
		void	findCadentialVoiceFunctions(vector<vector<string> >& results,
									NoteGrid& grid,	vector<NoteCell*>& attacks,
									vector<vector<string> >& voiceFuncs,
									int vindex);

		void    printColorLegend   (HumdrumFile& infile);
		int     getNextPitchAttackIndex(NoteGrid& grid, int voicei,
		                            int sliceindex);
		void    fillLabels         (void);
		void    fillLabels2        (void);
		void    printCountAnalysis (vector<vector<string> >& data);
		void    suppressDissonances(HumdrumFile& infile, NoteGrid& grid,
		                            vector<vector<NoteCell* > >& attacks,
		                            vector<vector<string> >& results);
		void    suppressDissonancesInVoice(HumdrumFile& infile,
		                            NoteGrid& grid, int vindex,
		                            vector<NoteCell*>& attacks,
		                            vector<string>& results);
		void    suppressSusOrnamentsInVoice(HumdrumFile& infile,
		                            NoteGrid& grid, int vindex,
		                            vector<NoteCell*>& attacks,
		                            vector<string>& results);
		void    mergeWithPreviousNote(HumdrumFile& infile, int line, int field);
		void    mergeWithNextNote(HumdrumFile& infile, int line, int field);
		void    changeDurationOfNote(HTp note, HumNum dur);
		void    changePitch        (HTp note2, HTp note1);
		void    simplePreviousMerge(HTp pnote, HTp cnote);
		void    simpleNextMerge	   (HTp cnote, HTp nnote);
		void    changePitchOfTieGroupFollowing(HTp note, const string& pitch);
		void    mergeWithPreviousNoteViaTies(HTp pnote, HTp cnote);
		void    mergeWithPreviousNote(HumdrumFile& infile, NoteCell* cell);
		void    mergeWithNextNote(HumdrumFile& infile, NoteCell* cell);

	private:
	 	vector<HTp> m_kernspines;
		bool diss2Q = false;
		bool diss7Q = false;
		bool diss4Q = false;
		bool dissL0Q = false;
		bool dissL1Q = false;
		bool dissL2Q = false;
		bool suppressQ = false;
		bool voiceFuncsQ = false;
		bool m_voicenumQ = false;
		bool m_selfnumQ = false;

		vector<string> m_labels;

		// unaccdented non-harmonic tones:
		const int PASSING_UP           =  0; // rising passing tone
		const int PASSING_DOWN         =  1; // downward passing tone
		const int NEIGHBOR_UP          =  2; // upper neighbor
		const int NEIGHBOR_DOWN        =  3; // lower neighbor
		const int ECHAPPEE_UP          =  4; // upper échappée
		const int ECHAPPEE_DOWN        =  5; // lower échappée
		const int CAMBIATA_UP_S        =  6; // ascending short nota cambiata
		const int CAMBIATA_DOWN_S      =  7; // descending short nota cambiata
		const int CAMBIATA_UP_L        =  8; // ascending long nota cambiata
		const int CAMBIATA_DOWN_L      =  9; // descending long nota cambiata
		const int REV_CAMBIATA_UP      = 10; // incomplete anterior upper neighbor
		const int REV_CAMBIATA_DOWN    = 11; // incomplete anterior lower neighbor
		const int REV_ECHAPPEE_UP      = 12; // incomplete posterior upper neighbor
		const int REV_ECHAPPEE_DOWN    = 13; // incomplete posterior lower neighbor
		const int ANT_UP               = 14; // rising anticipation
		const int ANT_DOWN             = 15; // descending anticipation
		const int DBL_NEIGHBOR_UP      = 16; // double neighbor beginning with upper neighbor
		const int DBL_NEIGHBOR_DOWN    = 17; // double neighbor beginning with lower neighbor

		// accented non-harmonic tones:
		const int THIRD_Q_PASS_UP      = 18; // dissonant third quarter
		const int THIRD_Q_PASS_DOWN    = 19; // dissonant third quarter
		const int THIRD_Q_UPPER_NEI    = 20; // dissonant third quarter
		const int THIRD_Q_LOWER_NEI    = 21; // dissonant third quarter
		const int ACC_PASSING_UP	   = 22; // appoggiatura
		const int ACC_PASSING_DOWN	   = 23; // appoggiatura
		const int ACC_UP_NEI		   = 24; // appoggiatura
		const int ACC_LO_NEI		   = 25; // appoggiatura
		const int APP_UPPER            = 26; // appoggiatura
		const int APP_LOWER            = 27; // appoggiatura
		const int SUS_BIN  	           = 28; // binary suspension
		const int SUS_TERN  	       = 29; // ternary suspension
		const int AGENT_BIN		       = 30; // binary agent
		const int AGENT_TERN		   = 31; // ternary agent
		const int SUSPENSION_REP       = 32; // suspension repeated note
		const int FAKE_SUSPENSION_LEAP = 33; // fake suspension approached by leap
		const int FAKE_SUSPENSION_STEP = 34; // fake suspension approached by step or anticipation
		const int SUS_NO_AGENT_LEAP    = 35; // suspension missing a normal agent approached by leap
		const int SUS_NO_AGENT_STEP    = 36; // suspension missing a normal agent approached by step or anticipation
		const int CHANSON_IDIOM        = 37; // chanson idiom
		const int ORNAMENTAL_SUS	   = 38; // purely ornamental suspension

		// unknown dissonances:
		const int PARALLEL_UP          = 39; // moves in parallel with known dissonant, approached from below
		const int PARALLEL_DOWN        = 40; // moves in parallel with known dissonant, approached from above
		const int RES_PITCH			   = 41; // note of resolution of a suspension against suspension dissonance

		const int ONLY_WITH_VALID_UP   = 42; // only dissonant with identifiable dissonances, approached from below
		const int ONLY_WITH_VALID_DOWN = 43; // only dissonant with identifiable dissonances, approached from above
		const int UNKNOWN_DISSONANCE   = 44; // unknown dissonance type
		const int UNLABELED_Z2         = 45; // unknown dissonance type, 2nd interval
		const int UNLABELED_Z7         = 46; // unknown dissonance type, 7th interval
		const int UNLABELED_Z4         = 47; // unknown dissonance type, 4th interval

		const int LABELS_SIZE          = 48; // one more than last index
};



#define ND_NOTE 0  /* notes or rests + text and phrase markings */
#define ND_BAR  1  /* explicit barlines */


class NoteData {
	public:
		NoteData(void) { clear(); }
		void clear(void) { bar = pitch = phstart = phend = 0;
							  phnum = -1;
							  lyricerr = lyricnum = 0;
							  tiestart = tiecont = tieend = 0;
							  slstart = slend = 0;
							  num = denom = barnum = 0;
							  barinterp = 0; bardur = 0.0;
							  duration = 0.0; text = ""; }
		double duration;
		int    bar;       int    num;
		int    denom;     int    barnum;
		double bardur;    int    barinterp;
		int    pitch;     int    lyricerr;
		int    phstart;   int    phend;    int phnum;
		int    slstart;   int    slend;    int lyricnum;
		int    tiestart;  int    tiecont;  int tieend;
		string text;
};



class Tool_esac2hum : public HumTool {
	public:
		         Tool_esac2hum         (void);
		        ~Tool_esac2hum         () {};

		bool    convertFile          (ostream& out, const string& filename);
		bool    convert              (ostream& out, const string& input);
		bool    convert              (ostream& out, istream& input);

	protected:
		bool      initialize            (void);
		void      checkOptions          (Options& opts, int argc, char** argv);
		void      example               (void);
		void      usage                 (const string& command);
		void      convertEsacToHumdrum  (ostream& out, istream& input);
		bool      getSong               (vector<string>& song, istream& infile,
		                                int init);
		void      convertSong           (vector<string>& song, ostream& out);
		bool      getKeyInfo            (vector<string>& song, string& key,
		                                 double& mindur, int& tonic, string& meter,
		                                 ostream& out);
		void      printNoteData         (NoteData& data, int textQ, ostream& out);
		bool      getNoteList           (vector<string>& song,
		                                 vector<NoteData>& songdata, double mindur,
		                                 int tonic);
		void      getMeterInfo          (string& meter, vector<int>& numerator,
		                                 vector<int>& denominator);
		void      postProcessSongData   (vector<NoteData>& songdata,
		                                 vector<int>& numerator,vector<int>& denominator);
		void      printKeyInfo          (vector<NoteData>& songdata, int tonic,
		                                 int textQ, ostream& out);
		int       getAccidentalMax      (int a, int b, int c);
		bool      printTitleInfo        (vector<string>& song, ostream& out);
		void      getLineRange          (vector<string>& song, const string& field,
		                                 int& start, int& stop);
		void      printChar             (unsigned char c, ostream& out);
		void      printBibInfo          (vector<string>& song, ostream& out);
		void      printString           (const string& string, ostream& out);
		void      printSpecialChars     (ostream& out);
		bool      placeLyrics           (vector<string>& song,
		                                 vector<NoteData>& songdata);
		bool      placeLyricPhrase      (vector<NoteData>& songdata,
		                                 vector<string>& lyrics, int line);
		void      getLyrics             (vector<string>& lyrics, const string& buffer);
		void      cleanupLyrics         (vector<string>& lyrics);
		bool      getFileContents       (vector<string>& array, const string& filename);
		void      chopExtraInfo         (char* holdbuffer);
		void      printHumdrumHeaderInfo(ostream& out, vector<string>& song);
		void      printHumdrumFooterInfo(ostream& out, vector<string>& song);

	private:
		int            debugQ = 0;        // used with --debug option
		int            verboseQ = 0;      // used with -v option
		int            splitQ = 0;        // used with -s option
		int            firstfilenum = 1;  // used with -f option
		vector<string> header;            // used with -h option
		vector<string> trailer;           // used with -t option
		string         fileextension;     // used with -x option
		string         namebase;          // used with -s option

		vector<int>    chartable;  // used printChars() & printSpecialChars()
		int inputline = 0;

};


class Tool_extract : public HumTool {
	public:
		         Tool_extract  (void);
		        ~Tool_extract  () {};

		bool     run                    (HumdrumFile& infile);
		bool     run                    (const string& indata, ostream& out);
		bool     run                    (HumdrumFile& infile, ostream& out);

	protected:

		// auto transpose functions:
		void     initialize             (HumdrumFile& infile);

		// function declarations
		void    processFile             (HumdrumFile& infile);
		void    excludeFields           (HumdrumFile& infile, vector<int>& field,
		                                 vector<int>& subfield, vector<int>& model);
		void    extractFields           (HumdrumFile& infile, vector<int>& field,
		                                 vector<int>& subfield, vector<int>& model);
		void    extractTrace            (HumdrumFile& infile, const string& tracefile);
		void    getInterpretationFields (vector<int>& field, vector<int>& subfield,
		                                 vector<int>& model, HumdrumFile& infile,
		                                 string& interps, int state);
		//void    extractInterpretations  (HumdrumFile& infile, string& interps);
		void    example                 (void);
		void    usage                   (const string& command);
		void    fillFieldData           (vector<int>& field, vector<int>& subfield,
		                                 vector<int>& model, string& fieldstring,
		                                 HumdrumFile& infile);
		void    processFieldEntry       (vector<int>& field, vector<int>& subfield,
		                                 vector<int>& model, const string& astring,
		                                 HumdrumFile& infile);
		void    removeDollarsFromString (string& buffer, int maxtrack);
		int     isInList                (int number, vector<int>& listofnum);
		void    getTraceData            (vector<int>& startline,
		                                 vector<vector<int> >& fields,
		                                 const string& tracefile, HumdrumFile& infile);
		void    printTraceLine          (HumdrumFile& infile, int line,
		                                 vector<int>& field);
		void    dealWithSpineManipulators(HumdrumFile& infile, int line,
		                                 vector<int>& field, vector<int>& subfield,
		                                 vector<int>& model);
		void    storeToken              (vector<string>& storage,
		                                 const string& string);
		void    storeToken              (vector<string>& storage, int index,
		                                 const string& string);
		void    printMultiLines         (vector<int>& vsplit, vector<int>& vserial,
		                                 vector<string>& tempout);
		void    reverseSpines           (vector<int>& field, vector<int>& subfield,
		                                 vector<int>& model, HumdrumFile& infile,
		                                 const string& exinterp);
		void    getSearchPat            (string& spat, int target,
		                                 const string& modifier);
		void    expandSpines            (vector<int>& field, vector<int>& subfield,
		                                 vector<int>& model, HumdrumFile& infile,
		                                 string& interp);
		void    dealWithSecondarySubspine(vector<int>& field, vector<int>& subfield,
		                                 vector<int>& model, int targetindex,
		                                 HumdrumFile& infile, int line, int spine,
		                                 int submodel);
		void    dealWithCospine         (vector<int>& field, vector<int>& subfield,
		                                 vector<int>& model, int targetindex,
		                                 HumdrumFile& infile, int line, int cospine,
		                                 int comodel, int submodel,
		                                 const string& cointerp);
		void    printCotokenInfo        (int& start, HumdrumFile& infile, int line,
		                                 int spine, vector<string>& cotokens,
		                                 vector<int>& spineindex,
		                                 vector<int>& subspineindex);
		void    fillFieldDataByGrep     (vector<int>& field, vector<int>& subfield,
		                                 vector<int>& model, const string& grepString,
		                                 HumdrumFile& infile, int state);

	private:

		// global variables
		int          excludeQ = 0;        // used with -x option
		int          expandQ  = 0;        // used with -e option
		string       expandInterp = "";   // used with -E option
		int          interpQ  = 0;        // used with -i option
		string       interps  = "";       // used with -i option
		int          debugQ   = 0;        // used with --debug option
		int          kernQ    = 0;        // used with -k option
		int          fieldQ   = 0;        // used with -f or -p option
		string       fieldstring = "";    // used with -f or -p option
		vector<int>  field;               // used with -f or -p option
		vector<int>  subfield;            // used with -f or -p option
		vector<int>  model;               // used with -p, or -e options and similar
		int          countQ   = 0;        // used with -C option
		int          traceQ   = 0;        // used with -t option
		string       tracefile = "";      // used with -t option
		int          reverseQ = 0;        // used with -r option
		string       reverseInterp = "**kern"; // used with -r and -R options.
		// sub-spine "b" expansion model: how to generate data for a secondary
		// spine if the primary spine is not divided.  Models are:
		//    'd': duplicate primary spine (or "a" subspine) data (default)
		//    'n': null = use a null token
		//    'r': rest = use a rest instead of a primary spine note (in **kern)
		//         data.  'n' will be used for non-kern spines when 'r' is used.
		int          submodel = 'd';       // used with -m option
		string editorialInterpretation = "yy";
		string      cointerp = "**kern";   // used with -c option
		int         comodel  = 0;          // used with -M option
		string subtokenseparator = " "; // used with a future option
		int         interpstate = 0;       // used -I or with -i
		int         grepQ       = 0;       // used with -g option
		string      grepString  = "";      // used with -g option

};



class Tool_filter : public HumTool {
	public:
		         Tool_filter        (void);
		        ~Tool_filter        () {};

		bool     run                (HumdrumFile& infile);
		bool     run                (const string& indata, ostream& out);
		bool     run                (HumdrumFile& infile, ostream& out);

	protected:
		void     getCommandList     (vector<pair<string, string> >& commands,
		                             HumdrumFile& infile);
		void     initialize         (HumdrumFile& infile);
		void     removeFilterLines  (HumdrumFile& infile);

	private:
		string   m_variant;        // used with -v option.
		bool     m_debugQ = false; // used with --debug option

};


class Tool_hproof : public HumTool {
	public:
		      Tool_hproof      (void);
		     ~Tool_hproof      () {};

		bool  run              (HumdrumFile& infile);
		bool  run              (const string& indata, ostream& out);
		bool  run              (HumdrumFile& infile, ostream& out);

	protected:
		void  markNonChordTones(HumdrumFile& infile);
		void  processHarmSpine (HumdrumFile& infile, HTp hstart);
		void  markNotesInRange (HumdrumFile& infile, HTp ctoken, HTp ntoken, const string& key);
		void  markHarmonicTones(HTp tok, vector<int>& cts);
		void  getNewKey        (HTp token, HTp ntoken, string& key);

	private:
		vector<HTp> m_kernspines;

};



class Tool_imitation : public HumTool {
	public:
		         Tool_imitation    (void);
		        ~Tool_imitation    () {};

		bool     run               (HumdrumFile& infile);
		bool     run               (const string& indata, ostream& out);
		bool     run               (HumdrumFile& infile, ostream& out);

	protected:
		void    doAnalysis         (vector<vector<string>>& results, NoteGrid& grid,
		                            vector<vector<NoteCell*>>& attacks,
		                            vector<vector<double>>& intervals,
		                            HumdrumFile& infile, bool debug);
		void    analyzeImitation  (vector<vector<string>>& results,
		                            vector<vector<NoteCell*>>& attacks,
		                            vector<vector<double>>& intervals,
		                            int v1, int v2);
		void    getIntervals       (vector<double>& intervals,
		                            vector<NoteCell*>& attacks);
		int     compareSequences   (vector<NoteCell*>& attack1, vector<double>& seq1,
		                            int i1, vector<NoteCell*>& attack2,
		                            vector<double>& seq2, int i2);
		int     checkForIntervalSequence(vector<int>& m_intervals,
		                            vector<double>& v1i, int starti, int count);
		void    markedTiedNotes    (vector<HTp>& tokens);

	private:
	 	vector<HTp> m_kernspines;
		int m_threshold;
		bool m_duration;
		bool m_rest;
		bool m_rest2;
		double m_maxdistance;
		bool m_maxdistanceQ;
		vector<int> m_intervals;
		bool m_mark;
		char m_marker = '@';
		static int Enumerator;
};


class Tool_kern2mens : public HumTool {
	public:
		         Tool_kern2mens           (void);
		        ~Tool_kern2mens           () {};

		bool     run                      (HumdrumFile& infile);
		bool     run                      (const string& indata, ostream& out);
		bool     run                      (HumdrumFile& infile, ostream& out);

	protected:
		void     convertToMens            (HumdrumFile& infile);
		string   convertKernTokenToMens   (HTp token);
		void     printBarline             (HumdrumFile& infile, int line);

	private:
		bool     m_numbersQ   = true;      // used with -N option
		bool     m_measuresQ  = true;      // used with -M option
		bool     m_invisibleQ = true;      // used with -I option
		bool     m_doublebarQ = true;      // used with -D option
		string   m_clef;                   // used with -c option

};


class mei_staffDef {
	public:
		HumNum timestamp;
		string clef;       // such as *clefG2
		string timesig;    // such as *M4/4
		string keysig;     // such as *k[f#]
		string midibpm;    // such as *MM120
		string transpose;  // such as *Trd-1c-2
		int base40 = 0;    // used for transposing to C score
		string label;      // such as *I"violin 1
		string labelabbr;  // such as *I'v1

		void clear(void) {
			clef.clear();
			timesig.clear();
			keysig.clear();
			midibpm.clear();
			transpose.clear();
			base40 = 0;
			label.clear();
			labelabbr.clear();
		}
		mei_staffDef& operator=(mei_staffDef& staffDef) {
			if (this == &staffDef) {
				return *this;
			}
			clef       = staffDef.clef;
			timesig    = staffDef.timesig;
			keysig     = staffDef.keysig;
			midibpm    = staffDef.midibpm;
			transpose  = staffDef.transpose;
			base40     = staffDef.base40;
			label      = staffDef.label;
			labelabbr  = staffDef.labelabbr;
			return *this;
		}
		mei_staffDef(void) {
			// do nothing
		}
		mei_staffDef(const mei_staffDef& staffDef) {
			clef       = staffDef.clef;
			timesig    = staffDef.timesig;
			keysig     = staffDef.keysig;
			midibpm    = staffDef.midibpm;
			transpose  = staffDef.transpose;
			base40     = staffDef.base40;
			label      = staffDef.label;
			labelabbr  = staffDef.labelabbr;
		}
};


class mei_scoreDef {
	public:
		mei_staffDef global;
		vector<mei_staffDef> staves;
		void clear(void) {
			global.clear();
			staves.clear(); // or clear the contents of each staff...
		}
		void minresize(int count) {
			if (count < 1) {
				return;
			} else if (count < (int)staves.size()) {
				return;
			} else {
				staves.resize(count);
			}
		}
};


class hairpin_info {
	public:
		xml_node hairpin;
		GridMeasure *gm = NULL;
		int mindex = 0;
};


class grace_info {
	public:
		xml_node node; // note or chord
		string beamprefix;
		string beampostfix;
};


class Tool_mei2hum : public HumTool {
	public:
		        Tool_mei2hum    (void);
		       ~Tool_mei2hum    () {}

		bool    convertFile          (ostream& out, const char* filename);
		bool    convert              (ostream& out, xml_document& infile);
		bool    convert              (ostream& out, const char* input);
		bool    convert              (ostream& out, istream& input);

		void    setOptions           (int argc, char** argv);
		void    setOptions           (const vector<string>& argvlist);
		Options getOptionDefinitions (void);

	protected:
		void   initialize           (void);
		HumNum parseScore           (xml_node score, HumNum starttime);
		void   getChildrenVector    (vector<xml_node>& children, xml_node parent);
		void   parseScoreDef        (xml_node scoreDef, HumNum starttime);
		void   parseSectionScoreDef (xml_node scoreDef, HumNum starttime);
		void   processPgHead        (xml_node pgHead, HumNum starttime);
		void   processPgFoot        (xml_node pgFoot, HumNum starttime);
		HumNum parseSection         (xml_node section, HumNum starttime);
		HumNum parseApp             (xml_node app, HumNum starttime);
		HumNum parseLem             (xml_node lem, HumNum starttime);
		HumNum parseRdg             (xml_node rdg, HumNum starttime);
		void   parseStaffGrp        (xml_node staffGrp, HumNum starttime);
		void   parseStaffDef        (xml_node staffDef, HumNum starttime);
		void   fillWithStaffDefAttributes(mei_staffDef& staffinfo, xml_node element);
		HumNum parseMeasure         (xml_node measure, HumNum starttime);
		HumNum parseStaff           (xml_node staff, HumNum starttime);
		void   parseReh             (xml_node reh, HumNum starttime);
		HumNum parseLayer           (xml_node layer, HumNum starttime, vector<bool>& layerPresent);
		int    extractStaffCount    (xml_node element);
		HumNum parseRest            (xml_node chord, HumNum starttime);
		HumNum parseMRest           (xml_node mrest, HumNum starttime);
		HumNum parseChord           (xml_node chord, HumNum starttime, int gracenumber);
		HumNum parseNote            (xml_node note, xml_node chord, string& output, HumNum starttime, int gracenumber);
		HumNum parseBeam            (xml_node note, HumNum starttime);
		HumNum parseTuplet          (xml_node note, HumNum starttime);
		void   parseClef            (xml_node clef, HumNum starttime);
		void   parseDynam           (xml_node dynam, HumNum starttime);
		void   parseTempo           (xml_node tempo, HumNum starttime);
		void   parseDir             (xml_node dir, HumNum starttime);
		HumNum getDuration          (xml_node element);
		string getHumdrumPitch      (xml_node note, vector<xml_node>& children);
		string getHumdrumRecip      (HumNum duration, int dotcount);
		void   buildIdLinkMap       (xml_document& doc);
		void   processNodeStartLinks(string& output, xml_node node,
		                             vector<xml_node>& nodelist);
		void   processNodeStopLinks(string& output, xml_node node,
		                             vector<xml_node>& nodelist);
		void   processPreliminaryLinkedNodes(xml_node node);
		void   processNodeStartLinks2(xml_node node, vector<xml_node>& nodelist);
		void   parseFermata         (string& output, xml_node node, xml_node fermata);
		void   parseSlurStart       (string& output, xml_node node, xml_node slur);
		void   parseSlurStop        (string& output, xml_node node, xml_node slur);
		void   parseTieStart        (string& output, xml_node node, xml_node tie);
		void   parseTieStop         (string& output, xml_node node, xml_node tie);
		void   parseArpeg           (string& output, xml_node node, xml_node arpeg);
		void   parseTrill           (string& output, xml_node node, xml_node trill);
		void   parseTupletSpanStart (xml_node node, xml_node tupletSpan);
		void   parseTupletSpanStop  (string& output, xml_node node, xml_node tupletSpan);
		void   parseSb              (xml_node sb, HumNum starttime);
		void   parsePb              (xml_node pb, HumNum starttime);
		void   processLinkedNodes   (string& output, xml_node node);
		int    getDotCount          (xml_node node);
		void   processFermataAttribute(string& output, xml_node node);
		string getNoteArticulations (xml_node note, xml_node chord);
		string getHumdrumArticulation(const string& tag, const string& humdrum,
		                              const string& attribute_artic,
		                              vector<xml_node>& element_artic,
		                              const string& chord_attribute_artic,
		                              vector<xml_node>& chord_element_artic);
		string setPlacement          (const string& placement);
		void   addFooterRecords      (HumdrumFile& outfile, xml_document& doc);
		void   addExtMetaRecords     (HumdrumFile& outfile, xml_document& doc);
		void   addHeaderRecords      (HumdrumFile& outfile, xml_document& doc);
		void   parseVerse            (xml_node verse, GridStaff* staff);
		string parseSyl              (xml_node syl);
		void   parseSylAttribute     (const string& attsyl, GridStaff* staff);
		void   reportVerseNumber     (int pmax, int staffindex);
		string getEditorialAccidental(vector<xml_node>& children);
		string getCautionaryAccidental(vector<xml_node>& children);
		string makeHumdrumClef       (const string& shape,
		                              const string& line,
		                              const string& clefdis,
		                              const string& clefdisplace);
		string cleanDirText          (const string& input);
		string cleanWhiteSpace       (const string& input);
		string cleanReferenceRecordText(const string& input);
		string cleanVerseText        (const string& input);
		bool   beamIsValid           (vector<xml_node>& beamlist);
		bool   beamIsGrace           (vector<xml_node>& beamlist);
		void   parseHairpin          (xml_node hairpin, HumNum starttime);
		void   processHairpins       (void);
		void   processHairpin        (hairpin_info& info);
		void   processGraceNotes     (HumNum timestamp);
		string prepareSystemDecoration(xml_node scoreDef);
		void   getRecursiveSDString  (string& output, xml_node current);
		void   parseBareSyl          (xml_node syl, GridStaff* staff);
		string getChildAccidGes      (vector<xml_node>& children);
		string getChildAccidVis      (vector<xml_node>& children);

		// static functions
		static string accidToKern(const string& accid);

	private:
		Options        m_options;
		bool           m_stemsQ = false;
		bool           m_recipQ = false;
		bool           m_placeQ = false;

		mei_scoreDef   m_scoreDef;    // for keeping track of key/meter/clef etc.
		int            m_staffcount;  // number of staves in score.
		HumNum         m_tupletfactor = 1;
		HumGrid        m_outdata;
		int            m_currentLayer = 0;
		int            m_currentStaff = 0;
		int            m_maxStaffInFile = 0; // valid after parsing staves in first measure
		int            m_currentMeasure = -1;
		vector<int>    m_currentMeterUnit;
		string         m_beamPrefix;
		string         m_beamPostfix;
		bool           m_aboveQ = false;
		bool           m_belowQ = false;
		bool           m_editorialAccidentalQ = false;
		string         m_appLabel;
		string         m_systemDecoration;

		vector<int>    m_maxverse;
		vector<HumNum> m_measureDuration;
		vector<bool>   m_hasDynamics;
		const int      m_maxstaff = 1000;

		bool           m_fermata = false;     // set priority of note/fermata over note@fermata
		vector<grace_info> m_gracenotes;      // buffer for storing grace notes
		HumNum			m_gracetime = 0;       // performance time of buffered grace notes

		vector<hairpin_info> m_hairpins;

		map<string, vector<xml_node>> m_startlinks;
		map<string, vector<xml_node>> m_stoplinks;

};



class Tool_metlev : public HumTool {
	public:
		      Tool_metlev      (void);
		     ~Tool_metlev      () {};

		bool  run              (HumdrumFile& infile);
		bool  run              (const string& indata, ostream& out);
		bool  run              (HumdrumFile& infile, ostream& out);

	protected:
		void  fillVoiceResults (vector<vector<double> >& results,
		                        HumdrumFile& infile,
		                        vector<double>& beatlev);

	private:
		vector<HTp> m_kernspines;

};



class MSearchQueryToken {
	public:
		MSearchQueryToken(void) {
			clear();
		}
		MSearchQueryToken(const MSearchQueryToken& token) {
			pc        = token.pc;
			base      = token.base;
			direction = token.direction;
			duration  = token.duration;
			rhythm    = token.rhythm;
			anything  = token.anything;
		}
		MSearchQueryToken& operator=(const MSearchQueryToken& token) {
			if (this == &token) {
				return *this;
			}
			pc        = token.pc;
			base      = token.base;
			direction = token.direction;
			duration  = token.duration;
			rhythm    = token.rhythm;
			anything  = token.anything;
			return *this;
		}
		void clear(void) {
			pc        = NAN;
			base      = 0;
			direction = 0;
			duration  = -1;
			rhythm    = "";
			anything  = false;
		}
		double pc;           // NAN = rest
		int    base;
		int    direction;
		HumNum duration;
		string rhythm;
		bool   anything;
};



class MSearchTextQuery {
	public:
		MSearchTextQuery(void) {
			clear();
		}
		MSearchTextQuery(const MSearchTextQuery& token) {
			word = token.word;
			link = token.link;
		}
		MSearchTextQuery& operator=(const MSearchTextQuery& token) {
			if (this == &token) {
				return *this;
			}
			word = token.word;
			link = token.link;
			return *this;
		}
		void clear(void) {
			word.clear();
			link = false;
		}
		string word;
		bool link = false;
};


class TextInfo {
	public:
		TextInfo(void) {
			clear();
		}
		TextInfo(const TextInfo& info) {
			fullword = info.fullword;
			starttoken = info.starttoken;
			nexttoken = info.nexttoken;
		}
		TextInfo& operator=(const TextInfo& info) {
			if (this == &info) {
				return *this;
			}
			fullword = info.fullword;
			starttoken = info.starttoken;
			nexttoken = info.nexttoken;
			return *this;
		}
		void clear(void) {
			fullword.clear();
			starttoken = NULL;
			nexttoken = NULL;
		}
		string fullword;
		HTp starttoken;
		HTp nexttoken;
};


class Tool_msearch : public HumTool {
	public:
		         Tool_msearch      (void);
		        ~Tool_msearch      () {};

		bool     run               (HumdrumFile& infile);
		bool     run               (const string& indata, ostream& out);
		bool     run               (HumdrumFile& infile, ostream& out);

	protected:
		void    initialize         (void);
		void    doMusicSearch      (HumdrumFile& infile, NoteGrid& grid,
		                            vector<MSearchQueryToken>& query);
		void    doTextSearch       (HumdrumFile& infile, NoteGrid& grid,
		                            vector<MSearchTextQuery>& query);
		void    fillMusicQuery     (vector<MSearchQueryToken>& query,
		                            const string& input);
		void    fillTextQuery      (vector<MSearchTextQuery>& query,
		                            const string& input);
		bool    checkForMatchDiatonicPC(vector<NoteCell*>& notes, int index,
		                            vector<MSearchQueryToken>& dpcQuery,
		                            vector<NoteCell*>& match);
		void    markMatch          (HumdrumFile& infile,
		                            vector<NoteCell*>& match);
		void    markTextMatch      (HumdrumFile& infile, TextInfo& word);
		void    fillWords          (HumdrumFile& infile,
		                            vector<TextInfo*>& words);
		void    fillWordsForTrack  (vector<TextInfo*>& words,
		                            HTp starttoken);

	private:
	 	vector<HTp> m_kernspines;
		string      m_text;
		string      m_marker;
};


class MusicXmlHarmonyInfo {
	public:
		HTp    token;
		HumNum timestamp;
		int    partindex;
};


class Tool_musicxml2hum : public HumTool {
	public:
		        Tool_musicxml2hum    (void);
		       ~Tool_musicxml2hum    () {}

		bool    convertFile          (ostream& out, const char* filename);
		bool    convert              (ostream& out, pugi::xml_document& infile);
		bool    convert              (ostream& out, const char* input);
		bool    convert              (ostream& out, istream& input);

		void    setOptions           (int argc, char** argv);
		void    setOptions           (const std::vector<std::string>& argvlist);
		Options getOptionDefinitions (void);

	protected:
		void   initialize           (void);
		std::string getChildElementText  (pugi::xml_node root, const char* xpath);
		std::string getChildElementText  (pugi::xpath_node root, const char* xpath);
		std::string getAttributeValue    (pugi::xml_node xnode, const std::string& target);
		std::string getAttributeValue    (xpath_node xnode, const std::string& target);
		void   printAttributes      (pugi::xml_node node);
		bool   getPartInfo          (map<std::string, pugi::xml_node>& partinfo,
		                             std::vector<std::string>& partids, pugi::xml_document& doc);
		bool   stitchParts          (HumGrid& outdata,
		                             std::vector<std::string>& partids,
		                             map<std::string, pugi::xml_node>& partinfo,
		                             map<std::string, pugi::xml_node>& partcontent,
		                             std::vector<MxmlPart>& partdata);
		bool   getPartContent       (map<std::string, pugi::xml_node>& partcontent,
		                             std::vector<std::string>& partids, pugi::xml_document& doc);
		void   printPartInfo        (std::vector<std::string>& partids,
		                             map<std::string, pugi::xml_node>& partinfo,
		                             map<std::string, pugi::xml_node>& partcontent,
		                             std::vector<MxmlPart>& partdata);
		bool   fillPartData         (std::vector<MxmlPart>& partdata,
		                             const std::vector<std::string>& partids,
		                             map<std::string, pugi::xml_node>& partinfo,
		                             map<std::string, pugi::xml_node>& partcontent);
		bool   fillPartData         (MxmlPart& partdata, const std::string& id,
		                             pugi::xml_node partdeclaration,
		                             pugi::xml_node partcontent);
		void   appendZeroEvents     (GridMeasure* outfile,
		                             std::vector<SimultaneousEvents*>& nowevents,
		                             HumNum nowtime,
		                             std::vector<MxmlPart>& partdata);
		void   appendNonZeroEvents   (GridMeasure* outdata,
		                              std::vector<SimultaneousEvents*>& nowevents,
		                              HumNum nowtime,
		                              std::vector<MxmlPart>& partdata);
		void   addGraceLines         (GridMeasure* outdata,
		                              std::vector<std::vector<std::vector<std::vector<MxmlEvent*> > > >& notes,
		                              std::vector<MxmlPart>& partdata, HumNum nowtime);
		void   addEventToList        (std::vector<std::vector<std::vector<std::vector<MxmlEvent*> > > >& list,
		                              MxmlEvent* event);
		void   addHeaderRecords      (HumdrumFile& outfile, pugi::xml_document& doc);
		void   addFooterRecords      (HumdrumFile& outfile, pugi::xml_document& doc);
		std::string& cleanSpaces     (std::string& input);
		void setEditorialAccidental  (int accidental, GridSlice* slice,
		                              int partindex, int staffindex, int voiceindex);

		bool convert          (ostream& out);
		bool convertPart      (ostream& out, const std::string& partname,
		                       int partindex);
		bool insertMeasure    (HumGrid& outdata, int mnum,
		                       std::vector<MxmlPart>& partdata,
		                       std::vector<int> partstaves);
		bool convertNowEvents (GridMeasure* outdata,
		                       std::vector<SimultaneousEvents*>& nowevents,
		                       std::vector<int>& nowparts,
		                       HumNum nowtime,
		                       std::vector<MxmlPart>& partdata,
		                       std::vector<int>& partstaves);
		void appendNullTokens (HumdrumLine* line, MxmlPart& part);
		void appendEvent      (HumdrumLine* line, MxmlEvent* event);
		void insertExclusiveInterpretationLine(HumdrumFile& outfile,
		                       std::vector<MxmlPart>& partdata);
		void insertAllToken   (HumdrumFile& outfile, std::vector<MxmlPart>& partdata,
		                       const std::string& common);
		void insertSingleMeasure(HumdrumFile& outfile);
		void cleanupMeasures   (HumdrumFile& outfile,
		                        std::vector<HumdrumLine*> measures);
		void processPrintElement(GridMeasure* outdata, pugi::xml_node element, HumNum timestamp);
		void insertOffsetHarmonyIntoMeasure(GridMeasure* gm);

		void addClefLine       (GridMeasure* outdata, std::vector<std::vector<pugi::xml_node> >& clefs,
		                        std::vector<MxmlPart>& partdata, HumNum nowtime);
		void addOttavaLine     (GridMeasure* outdata, std::vector<std::vector<pugi::xml_node> >& ottavas,
		                        std::vector<MxmlPart>& partdata, HumNum nowtime);
		void insertPartClefs   (pugi::xml_node clef, GridPart& part);
		void insertPartOttavas (pugi::xml_node ottava, GridPart& part, int partindex, int partstaffindex, int staffcount);
		pugi::xml_node convertClefToHumdrum(pugi::xml_node clef, HTp& token, int& staffindex);
		pugi::xml_node convertOttavaToHumdrum(pugi::xml_node ottava, HTp& token, int& staffindex,
		                        int partindex, int partstaffindex, int staffcount);

		void addTranspositionLine(GridMeasure* outdata, std::vector<std::vector<pugi::xml_node> >& transpositions,
		                       std::vector<MxmlPart>& partdata, HumNum nowtime);
		void addKeySigLine    (GridMeasure* outdata, std::vector<std::vector<pugi::xml_node> >& keysigs,
		                        std::vector<MxmlPart>& partdata, HumNum nowtime);
		void addKeyDesignationLine(GridMeasure* outdata, vector<vector<xml_node> >& keydesigs, 
		                        vector<MxmlPart>& partdata, HumNum nowtime);
		void insertPartKeySigs (pugi::xml_node keysig, GridPart& part);
		void insertPartKeyDesignations(xml_node keydeg, GridPart& part);
		pugi::xml_node convertKeySigToHumdrum(pugi::xml_node keysig,
		                        HTp& token, int& staffindex);
		pugi::xml_node convertKeySigToHumdrumKeyDesignation(xml_node keysig,
		                        HTp& token, int& staffindex);

		void addTimeSigLine    (GridMeasure* outdata, std::vector<std::vector<pugi::xml_node> >& timesigs,
		                        std::vector<MxmlPart>& partdata, HumNum nowtime);
		bool insertPartTimeSigs (pugi::xml_node timesig, GridPart& part);
		void insertPartMensurations(pugi::xml_node timesig, GridPart& part);
		void insertPartNames    (HumGrid& outdata, std::vector<MxmlPart>& partdata);
		bool checkForMensuration(pugi::xml_node timesig);
		pugi::xml_node convertTimeSigToHumdrum(pugi::xml_node timesig,
		                        HTp& token, int& staffindex);
		pugi::xml_node convertMensurationToHumdrum(pugi::xml_node timesig,
		                        HTp& token, int& staffindex);

		void addEvent          (GridSlice* slice, GridMeasure* outdata, MxmlEvent* event, HumNum nowtime);
		void fillEmpties       (GridPart* part, const char* string);
		void addSecondaryChordNotes (ostream& output, MxmlEvent* head, const std::string& recip);
		bool isInvisible       (MxmlEvent* event);
		int  addLyrics         (GridStaff* staff, MxmlEvent* event);
		int  addHarmony        (GridPart* oart, MxmlEvent* event, HumNum nowtime, int partindex);
		void addDynamic        (GridPart* part, MxmlEvent* event);
		void addTexts          (GridSlice* slice, GridMeasure* measure, int partindex,
		                        int staffindex, int voiceindex, MxmlEvent* event);
		void addText           (GridSlice* slice, GridMeasure* measure, int partindex,
		                        int staffindex, int voiceindex, pugi::xml_node node);
		int         getHarmonyOffset(pugi::xml_node hnode);
		std::string getHarmonyString(pugi::xml_node hnode);
		std::string getDynamicString(pugi::xml_node element);
		std::string getDynamicsParameters(pugi::xml_node element);
		std::string getHairpinString(pugi::xml_node element);
		std::string cleanSpaces     (const std::string& input);
		void checkForDummyRests(MxmlMeasure* measure);
		void reindexVoices     (std::vector<MxmlPart>& partdata);
		void reindexMeasure    (MxmlMeasure* measure);
		void setSoftwareInfo   (pugi::xml_document& doc);
		std::string getSystemDecoration(pugi::xml_document& doc, HumGrid& grid, std::vector<std::string>& partids);
		void getChildrenVector (std::vector<pugi::xml_node>& children, pugi::xml_node parent);
		void insertPartTranspositions(pugi::xml_node transposition, GridPart& part);
		pugi::xml_node convertTranspositionToHumdrum(pugi::xml_node transpose, HTp& token, int& staffindex);
		void prepareRdfs       (std::vector<MxmlPart>& partdata);
		void printRdfs         (ostream& out);
		void printResult       (ostream& out, HumdrumFile& outfile);

	public:

	static bool nodeType      (pugi::xml_node node, const char* testname);

	private:
		Options m_options;
		bool DebugQ;
		bool VoiceDebugQ;
		bool m_recipQ       = false;
		bool m_stemsQ       = false;
		int  m_slurabove    = 0;
		int  m_slurbelow    = 0;
		char m_hasEditorial = '\0';
		bool m_hasOrnamentsQ = false;
		std::vector<std::vector<std::string>> m_last_ottava_direction;
		std::vector<MusicXmlHarmonyInfo> offsetHarmony;

		// RDF indications in **kern data:
		std::string  m_caesura_rdf;

		std::string m_software;
		std::string m_systemDecoration;

		pugi::xml_node m_current_dynamic = pugi::xml_node(NULL);
		std::vector<pugi::xml_node> m_current_text;
		bool m_hasTransposition = false;

		// m_forceRecipQ is used to force the display of the **recip spint
		// when a data line contains no notes or rests.  This is used for
		// harmony/dynamics side spines.
		bool m_forceRecipQ = false;

};



class MyCoord {
	public:
		     MyCoord   (void) { clear(); }
		void clear   (void) { x = -1; y = -1; }
		bool isValid (void) { return ((x < 0) || (y < 0)) ? false : true; }
		int  x;
		int  y;
};

class MeasureInfo {
	public:
		MeasureInfo(void) { clear(); }
		void clear(void)  { num = seg = start = stop = -1;
			sclef.resize(0); skeysig.resize(0); skey.resize(0);
			stimesig.resize(0); smet.resize(0); stempo.resize(0);
			eclef.resize(0); ekeysig.resize(0); ekey.resize(0);
			etimesig.resize(0); emet.resize(0); etempo.resize(0);
			file = NULL;
		}
		void setTrackCount(int tcount) {
			sclef.resize(tcount+1);
			skeysig.resize(tcount+1);
			skey.resize(tcount+1);
			stimesig.resize(tcount+1);
			smet.resize(tcount+1);
			stempo.resize(tcount+1);
			eclef.resize(tcount+1);
			ekeysig.resize(tcount+1);
			ekey.resize(tcount+1);
			etimesig.resize(tcount+1);
			emet.resize(tcount+1);
			etempo.resize(tcount+1);
			int i;
			for (i=0; i<tcount+1; i++) {
				sclef[i].clear();
				skeysig[i].clear();
				skey[i].clear();
				stimesig[i].clear();
				smet[i].clear();
				stempo[i].clear();
				eclef[i].clear();
				ekeysig[i].clear();
				ekey[i].clear();
				etimesig[i].clear();
				emet[i].clear();
				etempo[i].clear();
			}
			tracks = tcount;
		}
		int num;          // measure number
		int seg;          // measure segment
		int start;        // starting line of segment
		int stop;         // ending line of segment
		int tracks;       // number of primary tracks in file.
		HumdrumFile* file;

		// musical settings at start of measure
		vector<MyCoord> sclef;     // starting clef of segment
		vector<MyCoord> skeysig;   // starting keysig of segment
		vector<MyCoord> skey;      // starting key of segment
		vector<MyCoord> stimesig;  // starting timesig of segment
		vector<MyCoord> smet;      // starting met of segment
		vector<MyCoord> stempo;    // starting tempo of segment

		// musical settings at start of measure
		vector<MyCoord> eclef;     // ending clef    of segment
		vector<MyCoord> ekeysig;   // ending keysig  of segment
		vector<MyCoord> ekey;      // ending key     of segment
		vector<MyCoord> etimesig;  // ending timesig of segment
		vector<MyCoord> emet;      // ending met     of segment
		vector<MyCoord> etempo;    // ending tempo   of segment
};



class Tool_myank : public HumTool {
	public:
		         Tool_myank            (void);
		        ~Tool_myank            () {};

		bool     run                   (HumdrumFile& infile);
		bool     run                   (const string& indata, ostream& out);
		bool     run                   (HumdrumFile& infile, ostream& out);

	protected:
		void      initialize            (HumdrumFile& infile);
		void      example              (void);
		void      usage                (const string& command);
		void      myank                (HumdrumFile& infile,
		                                vector<MeasureInfo>& outmeasure);
		void      removeDollarsFromString(string& buffer, int maxx);
		void      processFieldEntry    (vector<MeasureInfo>& field,
		                                const string& str,
		                                HumdrumFile& infile, int maxmeasure,
		                                vector<MeasureInfo>& inmeasures,
		                                vector<int>& inmap);
		void      expandMeasureOutList (vector<MeasureInfo>& measureout,
		                                vector<MeasureInfo>& measurein,
		                                HumdrumFile& infile, const string& optionstring);
		void      getMeasureStartStop  (vector<MeasureInfo>& measurelist,
		                                HumdrumFile& infile);
		void      printEnding          (HumdrumFile& infile, int lastline, int adjlin);
		void      printStarting        (HumdrumFile& infile);
		void      reconcileSpineBoundary(HumdrumFile& infile, int index1, int index2);
		void      reconcileStartingPosition(HumdrumFile& infile, int index2);
		void      printJoinLine        (vector<int>& splits, int index, int count);
		void      printInvisibleMeasure(HumdrumFile& infile, int line);
		void      fillGlobalDefaults   (HumdrumFile& infile,
		                                vector<MeasureInfo>& measurein,
		                                vector<int>& inmap);
		void      adjustGlobalInterpretations(HumdrumFile& infile, int ii,
		                                vector<MeasureInfo>& outmeasures,
		                                int index);
		void      adjustGlobalInterpretationsStart(HumdrumFile& infile, int ii,
		                                vector<MeasureInfo>& outmeasures,
		                                int index);
		void      getMarkString        (ostream& out, HumdrumFile& infile);
		void      printDoubleBarline   (HumdrumFile& infile, int line);
		void      insertZerothMeasure  (vector<MeasureInfo>& measurelist,
		                                HumdrumFile& infile);
		void      getMetStates         (vector<vector<MyCoord> >& metstates,
		                                HumdrumFile& infile);
		MyCoord   getLocalMetInfo      (HumdrumFile& infile, int row, int track);
		int       atEndOfFile          (HumdrumFile& infile, int line);
		void      processFile          (HumdrumFile& infile);
		int       getSectionCount      (HumdrumFile& infile);
		void      getSectionString     (string& sstring, HumdrumFile& infile,
		                                int sec);

	private:
		int    debugQ      = 0;             // used with --debug option
		// int    inputlist   = 0;             // used with --inlist option
		int    inlistQ     = 0;             // used with --inlist option
		int    outlistQ    = 0;             // used with --outlist option
		int    verboseQ    = 0;             // used with -v option
		int    invisibleQ  = 1;             // used with --visible option
		int    maxQ        = 0;             // used with --max option
		int    minQ        = 0;             // used with --min option
		int    instrumentQ = 0;             // used with -I option
		int    nolastbarQ  = 0;             // used with -B option
		int    markQ       = 0;             // used with --mark option
		int    doubleQ     = 0;             // used with --mdsep option
		int    barnumtextQ = 0;             // used with -T option
		int    Section     = 0;             // used with --section option
		int    sectionCountQ = 0;           // used with --section-count option
		vector<MeasureInfo> MeasureOutList; // used with -m option
		vector<MeasureInfo> MeasureInList;  // used with -m option
		vector<vector<MyCoord> > metstates;

};




class Tool_periodicity : public HumTool {
	public:
		         Tool_periodicity   (void);
		        ~Tool_periodicity   () {};

		bool     run                (HumdrumFile& infile);
		bool     run                (const string& indata, ostream& out);
		bool     run                (HumdrumFile& infile, ostream& out);

	protected:
		void     initialize         (HumdrumFile& infile);
		void     processFile        (HumdrumFile& infile);
		void     fillAttackGrids    (HumdrumFile& infile, vector<vector<double>>& grids, HumNum minrhy);
		void     printAttackGrid    (ostream& out, HumdrumFile& infile, vector<vector<double>>& grids, HumNum minrhy);
		void     doAnalysis         (vector<vector<double>>& analysis, int level, vector<double>& grid);
		void     doPeriodicityAnalysis(vector<vector<double>> & analysis, vector<double>& grid, HumNum minrhy);
		void     printPeriodicityAnalysis(ostream& out, vector<vector<double>>& analysis);
		void     printSvgAnalysis(ostream& out, vector<vector<double>>& analysis, HumNum minrhy);
		void     getColorMapping(double input, double& hue, double& saturation, double& lightness);

	private:

};


class Tool_phrase : public HumTool {
	public:
		     Tool_phrase          (void);
		    ~Tool_phrase          () {};

		bool  run                 (HumdrumFile& infile);
		bool  run                 (const string& indata, ostream& out);
		bool  run                 (HumdrumFile& infile, ostream& out);

	protected:
		void  analyzeSpineByRests (int index);
		void  analyzeSpineByPhrase(int index);
		void  initialize          (HumdrumFile& infile);
		void  prepareAnalysis     (HumdrumFile& infile);
		void  addAverageLines     (HumdrumFile& infile);
		bool  hasPhraseMarks      (HTp start);
		void  removePhraseMarks   (HTp start);

	private:
		vector<vector<string>>    m_results;
		vector<HTp>               m_starts;
		HumdrumFile               m_infile;
		vector<int>               m_pcount;
		vector<HumNum>            m_psum;
		bool                      m_markQ;
		bool                      m_removeQ;
		bool                      m_remove2Q;
		bool                      m_averageQ;
		string                    m_color;

};



class Tool_recip : public HumTool {
	public:
		      Tool_recip               (void);
		     ~Tool_recip               () {};

		bool  run                      (HumdrumFile& infile);
		bool  run                      (const string& indata, ostream& out);
		bool  run                      (HumdrumFile& infile, ostream& out);

	protected:
		void  initialize               (HumdrumFile& infile);
		void  replaceKernWithRecip     (HumdrumFile& infile);
		void  doCompositeAnalysis      (HumdrumFile& infile);
		void  insertAnalysisSpines     (HumdrumFile& infile, HumdrumFile& cfile);

	private:
		vector<HTp> m_kernspines;
		bool        m_graceQ = true;
		string      m_exinterp = "**recip";
		string      m_kernpitch = "e";

};



class Tool_ruthfix : public HumTool {
	public:
		         Tool_ruthfix      (void);
		        ~Tool_ruthfix      () {};

		bool     run               (HumdrumFile& infile);
		bool     run               (const string& indata, ostream& out);
		bool     run               (HumdrumFile& infile, ostream& out);

	protected:
		void    insertCrossBarTies (HumdrumFile& infile);
		void    insertCrossBarTies (HumdrumFile& infile, int strand);
		void    createTiedNote     (HTp left, HTp right);

};


class Tool_satb2gs : public HumTool {
	public:
		         Tool_satb2gs    (void);
		        ~Tool_satb2gs    () {};

		bool     run             (HumdrumFile& infile);
		bool     run             (const string& indata, ostream& out);
		bool     run             (HumdrumFile& infile, ostream& out);

	protected:
		void     initialize      (HumdrumFile& infile);
		void     processFile     (HumdrumFile& infile);
		void     example         (void);
		void     usage           (const string& command);
		void     convertData     (HumdrumFile& infile);
		int      getSatbTracks   (vector<int>& tracks, HumdrumFile& infile);
		void     printSpine      (HumdrumFile& infile, int row, int col,
		                          vector<int>& satbtracks);
		void     printExInterp   (HumdrumFile& infile, int line,
		                          vector<int>& tracks);
		void     printLastLine   (HumdrumFile& infile, int line,
		                          vector<int>& tracks);
	private:
		int    debugQ    = 0;             // used with --debug option
};



class MeasureData {
	public:
		            MeasureData               (void);
		            MeasureData               (HumdrumFile& infile,
		                                       int startline,int stopline);
		            MeasureData               (HumdrumFile* infile,
		                                      int startline,int stopline);
		           ~MeasureData               ();
		void        setOwner                  (HumdrumFile* infile);
		void        setOwner                  (HumdrumFile& infile);
		void        setStartLine              (int startline);
		void        setStopLine               (int stopline);
		int         getStartLine              (void);
		int         getStopLine               (void);
		void        clear                     (void);
		std::vector<double>& getHistogram7pc (void);
		void        generateNoteHistogram     (void);
		double      getSum7pc                 (void);
		double      getStartTime              (void);
		double      getStopTime               (void);
		double      getDuration               (void);
		int         getMeasure                (void);
		std::string getQoff                   (void);
		std::string getQon                    (void);
		double      getScoreDuration          (void);

	private:
		HumdrumFile*        m_owner       = NULL;
		int                 m_startline   = -1;
		int                 m_stopline    = -1;
		std::vector<double> m_hist7pc;
		double              m_sum7pc      = 0.0;
};



class MeasureDataSet {
	public:
		             MeasureDataSet   (void);
		             MeasureDataSet   (HumdrumFile& infile);
		            ~MeasureDataSet   ();

		void         clear            (void);
		int          parse            (HumdrumFile& infile);
		MeasureData& operator[]       (int index);
		int          size             (void) { return (int)m_data.size(); }
		double       getScoreDuration (void);

	private:
		std::vector<MeasureData*> m_data;
};



class MeasureComparison {
	public:
		MeasureComparison();
		MeasureComparison(MeasureData& data1, MeasureData& data2);
		MeasureComparison(MeasureData* data1, MeasureData* data2);
		~MeasureComparison();

		void clear(void);
		void compare(MeasureData& data1, MeasureData& data2);
		void compare(MeasureData* data1, MeasureData* data2);

		double getCorrelation7pc(void);

	protected:
		double correlation7pc = 0.0;
};



class MeasureComparisonGrid {
	public:
		             MeasureComparisonGrid     (void);
		             MeasureComparisonGrid     (MeasureDataSet& set1, MeasureDataSet& set2);
		             MeasureComparisonGrid     (MeasureDataSet* set1, MeasureDataSet* set2);
		            ~MeasureComparisonGrid     ();

		void         clear                     (void);
		void         analyze                   (MeasureDataSet& set1, MeasureDataSet& set2);
		void         analyze                   (MeasureDataSet* set1, MeasureDataSet* set2);

		double       getStartTime1             (int index);
		double       getStopTime1              (int index);
		double       getDuration1              (int index);
		int          getMeasure1               (int index);
		std::string  getQon1                   (int index);
		std::string  getQoff1                  (int index);
		double       getScoreDuration1         (void);
		double       getStartTime2             (int index);
		double       getStopTime2              (int index);
		double       getDuration2              (int index);
		int          getMeasure2               (int index);
		std::string  getQon2                   (int index);
		std::string  getQoff2                  (int index);
		double       getScoreDuration2         (void);

		ostream&     printCorrelationGrid      (ostream& out = std::cout);
		ostream&     printCorrelationDiagonal  (ostream& out = std::cout);
		ostream&     printSvgGrid              (ostream& out = std::cout);
		void         getColorMapping           (double input, double& hue, double& saturation,
				 double& lightness);

	private:
		std::vector<std::vector<MeasureComparison>> m_grid;
		MeasureDataSet* m_set1 = NULL;
		MeasureDataSet* m_set2 = NULL;
};



class Tool_simat : public HumTool {
	public:
		         Tool_simat         (void);
		        ~Tool_simat         () {};

		bool     run                (HumdrumFile& infile1, HumdrumFile& infile2);
		bool     run                (const string& indata1, const string& indata2, ostream& out);
		bool     run                (HumdrumFile& infile1, HumdrumFile& infile2, ostream& out);

	protected:
		void     initialize         (HumdrumFile& infile1, HumdrumFile& infile2);
		void     processFile        (HumdrumFile& infile1, HumdrumFile& infile2);

	private:
		MeasureDataSet        m_data1;
		MeasureDataSet        m_data2;
		MeasureComparisonGrid m_grid;

};


class Tool_slurcheck : public HumTool {
	public:
		         Tool_slurcheck    (void);
		        ~Tool_slurcheck    () {};

		bool     run               (HumdrumFile& infile);
		bool     run               (const string& indata, ostream& out);
		bool     run               (HumdrumFile& infile, ostream& out);

	protected:
		void     processFile       (HumdrumFile& infile);
		void     initialize        (void);

	private:

};


class Tool_tassoize : public HumTool {
	public:
		         Tool_tassoize   (void);
		        ~Tool_tassoize   () {};

		bool     run                (HumdrumFile& infile);
		bool     run                (const string& indata, ostream& out);
		bool     run                (HumdrumFile& infile, ostream& out);

	protected:
		void     initialize         (HumdrumFile& infile);
		void     processFile        (HumdrumFile& infile);
		void     updateKeySignatures(HumdrumFile& infile, int lineindex);
		void     checkDataLine      (HumdrumFile& infile, int lineindex);
		void     clearStates        (void);
		void     addBibliographicRecords(HumdrumFile& infile);
		void     deleteBreaks       (HumdrumFile& infile);
		void     fixEditorialAccidentals(HumdrumFile& infile);
		void     fixInstrumentAbbreviations(HumdrumFile& infile);
		void     addTerminalLongs   (HumdrumFile& infile);
		void     deleteDummyTranspositions(HumdrumFile& infile);
		string   getDate            (void);

	private:
		vector<vector<int>> m_pstates;
		vector<vector<int>> m_kstates;
		vector<vector<bool>> m_estates;

};


class Tool_transpose : public HumTool {
	public:
		         Tool_transpose  (void);
		        ~Tool_transpose  () {};

		bool     run             (HumdrumFile& infile);
		bool     run             (const string& indata, ostream& out);
		bool     run             (HumdrumFile& infile, ostream& out);

	protected:

		// auto transpose functions:
		void     initialize             (HumdrumFile& infile);
		void     convertScore           (HumdrumFile& infile, int style);
		void     processFile            (HumdrumFile& infile,
		                                 vector<bool>& spineprocess);
		void     convertToConcertPitches(HumdrumFile& infile, int line,
		                                 vector<int>& tvals);
		void     convertToWrittenPitches(HumdrumFile& infile, int line,
		                                 vector<int>& tvals);
		void     printNewKeySignature   (const string& keysig, int trans);
		void     processInterpretationLine(HumdrumFile& infile, int line,
		                                 vector<int>& tvals, int style);
		int      isKeyMarker            (const string& str);
		void     printNewKeyInterpretation(HumdrumLine& aRecord,
		                                 int index, int transval);
		int      hasTrMarkers           (HumdrumFile& infile, int line);
		void     printHumdrumKernToken  (HumdrumLine& record, int index,
		                                 int transval);
		void     printHumdrumMxhmToken(HumdrumLine& record, int index,
		                                 int transval);
		int      checkForDeletedLine    (HumdrumFile& infile, int line);
		int      getBase40ValueFromInterval(const string& string);
		void     example                (void);
		void     usage                  (const string& command);
		void     printHumdrumDataRecord (HumdrumLine& record,
		                                 vector<bool>& spineprocess);

		double   pearsonCorrelation     (int size, double* x, double* y);
		void     doAutoTransposeAnalysis(HumdrumFile& infile);
		void     addToHistogramDouble   (vector<vector<double> >& histogram,
		                                 int pc, double start, double dur,
		                                 double tdur, int segments);
		double   storeHistogramForTrack (vector<vector<double> >& histogram,
		                                 HumdrumFile& infile, int track,
		                                 int segments);
		void     printHistograms        (int segments, vector<int> ktracks,
		                                vector<vector<vector<double> > >&
		                                 trackhist);
		void     doAutoKeyAnalysis      (vector<vector<vector<double> > >&
		                                 analysis, int level, int hop, int count,
		                                 int segments, vector<int>& ktracks,
		                                 vector<vector<vector<double> > >&
		                                 trackhist);
		void     doTrackKeyAnalysis     (vector<vector<double> >& analysis,
		                                 int level, int hop, int count,
		                                 vector<vector<double> >& trackhist,
		                                 vector<double>& majorweights,
		                                 vector<double>& minorweights);
		void     identifyKeyDouble      (vector<double>& correls,
		                                 vector<double>& histogram,
		                                 vector<double>& majorweights,
		                                 vector<double>& minorweights);
		void     fillWeightsWithKostkaPayne(vector<double>& maj,
		                                 vector<double>& min);
		void     printRawTrackAnalysis  (vector<vector<vector<double> > >&
		                                 analysis, vector<int>& ktracks);
		void     doSingleAnalysis       (vector<double>& analysis,
		                                 int startindex, int length,
		                                 vector<vector<double> >& trackhist,
		                                 vector<double>& majorweights,
		                                 vector<double>& minorweights);
		void     identifyKey            (vector<double>& correls,
		                                 vector<double>& histogram,
		                                 vector<double>& majorweights,
		                                 vector<double>& minorweights);
		void     doTranspositionAnalysis(vector<vector<vector<double> > >&
		                                 analysis);
		int      calculateTranspositionFromKey(int targetkey,
		                                 HumdrumFile& infile);
		void     printTransposedToken   (HumdrumFile& infile, int row, int col,
		                                 int transval);
		void     printTransposeInformation(HumdrumFile& infile,
		                                 vector<bool>& spineprocess,
		                                 int line, int transval);
		int      getTransposeInfo       (HumdrumFile& infile, int row, int col);
		void     printNewKernString     (const string& string, int transval);

	private:
		int      transval     = 0;   // used with -b option
		int      ssettonicQ   = 0;   // used with -k option
		int      ssettonic    = 0;   // used with -k option
		int      currentkey   = 0;
		int      autoQ        = 0;   // used with --auto option
		int      debugQ       = 0;   // used with --debug option
		int      spineQ       = 0;   // used with -s option
		string   spinestring  = "";  // used with -s option
		int      octave       = 0;   // used with -o option
		int      concertQ     = 0;   // used with -C option
		int      writtenQ     = 0;   // used with -W option
		int      quietQ       = 0;   // used with -q option
		int      instrumentQ  = 0;   // used with -I option
};



class Tool_trillspell : public HumTool {
	public:
		      Tool_trillspell     (void);
		     ~Tool_trillspell     () {};

		bool  run                 (HumdrumFile& infile);
		bool  run                 (const string& indata, ostream& out);
		bool  run                 (HumdrumFile& infile, ostream& out);

	protected:
		void  processFile         (HumdrumFile& infile);
		bool  analyzeOrnamentAccidentals(HumdrumFile& infile);
		void  resetDiatonicStatesWithKeySignature(vector<int>& states,
		                                          vector<int>& signature);
		void  fillKeySignature    (vector<int>& states, const string& keysig);
		int   getBase40           (int diatonic, int accidental);

	private:
		bool m_xmark = false;

};



} // end of namespace hum


#endif /* _HUMLIB_H_INCLUDED */


<|MERGE_RESOLUTION|>--- conflicted
+++ resolved
@@ -1,11 +1,7 @@
 //
 // Programmer:    Craig Stuart Sapp <craig@ccrma.stanford.edu>
 // Creation Date: Sat Aug  8 12:24:49 PDT 2015
-<<<<<<< HEAD
-// Last Modified: Wed Jan 16 01:47:04 EST 2019
-=======
-// Last Modified: Mon Jan 14 20:43:44 PST 2019
->>>>>>> 681c649e
+// Last Modified: Wed Jan 16 14:52:45 EST 2019
 // Filename:      humlib.h
 // URL:           https://github.com/craigsapp/humlib/blob/master/include/humlib.h
 // Syntax:        C++11
@@ -3312,8 +3308,8 @@
 		void               forceInvisible     (void);
 		bool               isInvisible        (void);
 		void               setBarlineStyle    (xml_node node);
-		void               setTexts           (std::vector<xml_node>& nodes);
-		std::vector<xml_node>&  getTexts           (void);
+		void               setTexts           (std::vector<std::pair<int, xml_node>>& nodes);
+		std::vector<std::pair<int, xml_node>>&  getTexts           (void);
 		void               setDynamics        (xml_node node);
 		xml_node           getDynamics        (void);
 		std::string        getRestPitch       (void) const;
@@ -3324,7 +3320,7 @@
 		measure_event_type m_eventtype;  // enumeration type of event
 		xml_node           m_node;       // pointer to event in XML structure
 		MxmlMeasure*       m_owner;      // measure that contains this event
-		std::vector<MxmlEvent*> m_links;      // list of secondary chord notes
+		std::vector<MxmlEvent*> m_links; // list of secondary chord notes
 		bool               m_linked;     // true if a secondary chord note
 		int                m_sequence;   // ordering of event in XML file
 		static int         m_counter;    // counter for sequence variable
@@ -3337,7 +3333,7 @@
 		bool               m_stems;      // for preserving stems
 
 		xml_node          m_dynamics;    // dynamics <direction> starting just before note
-		std::vector<xml_node>  m_text;        // text <direction> starting just before note
+		std::vector<std::pair<int, xml_node>>  m_text;   // text <direction> starting just before note
 
 	private:
    	void   reportStaffNumberToOwner  (int staffnum, int voicenum);
@@ -5206,7 +5202,8 @@
 		std::string m_systemDecoration;
 
 		pugi::xml_node m_current_dynamic = pugi::xml_node(NULL);
-		std::vector<pugi::xml_node> m_current_text;
+		std::vector<std::pair<int, pugi::xml_node>> m_current_text;
+
 		bool m_hasTransposition = false;
 
 		// m_forceRecipQ is used to force the display of the **recip spint
